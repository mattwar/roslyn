// Copyright (c) Microsoft.  All Rights Reserved.  Licensed under the Apache License, Version 2.0.  See License.txt in the project root for license information.

using System;
using System.Collections.Generic;
using System.Collections.Immutable;
using System.Diagnostics;
using System.Linq;
using System.Threading;
using System.Threading.Tasks;
using Microsoft.CodeAnalysis.FindSymbols;
using Microsoft.CodeAnalysis.LanguageServices;
using Microsoft.CodeAnalysis.Shared.Extensions;
using Microsoft.CodeAnalysis.Text;
using Roslyn.Utilities;

namespace Microsoft.CodeAnalysis.Editor.Implementation.ReferenceHighlighting
{
    internal abstract class AbstractDocumentHighlightsService : IDocumentHighlightsService
    {
        public async Task<IEnumerable<DocumentHighlights>> GetDocumentHighlightsAsync(Document document, int position, IEnumerable<Document> documentsToSearch, CancellationToken cancellationToken)
        {
            // use speculative semantic model to see whether we are on a symbol we can do HR
            var span = new TextSpan(position, 0);
            var solution = document.Project.Solution;
            var semanticModel = await document.GetSemanticModelForSpanAsync(span, cancellationToken).ConfigureAwait(false);
            var symbol = SymbolFinder.FindSymbolAtPosition(semanticModel, position, solution.Workspace, cancellationToken: cancellationToken);
            if (symbol == null)
            {
                return SpecializedCollections.EmptyEnumerable<DocumentHighlights>();
            }

            symbol = await GetSymbolToSearchAsync(document, position, semanticModel, symbol, cancellationToken).ConfigureAwait(false);
            if (symbol == null)
            {
                return SpecializedCollections.EmptyEnumerable<DocumentHighlights>();
            }

            // Get unique tags for referenced symbols
            return await GetTagsForReferencedSymbolAsync(symbol, ImmutableHashSet.CreateRange(documentsToSearch), solution, cancellationToken).ConfigureAwait(false);
        }

        private async Task<ISymbol> GetSymbolToSearchAsync(Document document, int position, SemanticModel semanticModel, ISymbol symbol, CancellationToken cancellationToken)
        {
            // see whether we can use the symbol as it is
            var currentSemanticModel = await document.GetSemanticModelAsync(cancellationToken).ConfigureAwait(false);
            if (currentSemanticModel == semanticModel)
            {
                return symbol;
            }

            // get symbols from current document again
            return SymbolFinder.FindSymbolAtPosition(currentSemanticModel, position, document.Project.Solution.Workspace, cancellationToken: cancellationToken);
        }

        private async Task<IEnumerable<DocumentHighlights>> GetTagsForReferencedSymbolAsync(
            ISymbol symbol,
            IImmutableSet<Document> documentsToSearch,
            Solution solution,
            CancellationToken cancellationToken)
        {
            Contract.ThrowIfNull(symbol);
            if (ShouldConsiderSymbol(symbol))
            {
                var references = await SymbolFinder.FindReferencesAsync(
                    symbol, solution, progress: null, documents: documentsToSearch, cancellationToken: cancellationToken).ConfigureAwait(false);

                return await FilterAndCreateSpansAsync(references, solution, documentsToSearch, symbol, cancellationToken).ConfigureAwait(false);
            }

            return SpecializedCollections.EmptyEnumerable<DocumentHighlights>();
        }

        private bool ShouldConsiderSymbol(ISymbol symbol)
        {
            switch (symbol.Kind)
            {
                case SymbolKind.Method:
                    switch (((IMethodSymbol)symbol).MethodKind)
                    {
                        case MethodKind.AnonymousFunction:
                        case MethodKind.PropertyGet:
                        case MethodKind.PropertySet:
                        case MethodKind.EventAdd:
                        case MethodKind.EventRaise:
                        case MethodKind.EventRemove:
                            return false;

                        default:
                            return true;
                    }

                default:
                    return true;
            }
        }

        private async Task<IEnumerable<DocumentHighlights>> FilterAndCreateSpansAsync(
            IEnumerable<ReferencedSymbol> references, Solution solution, IImmutableSet<Document> documentsToSearch, ISymbol symbol, CancellationToken cancellationToken)
        {
            references = references.FilterUnreferencedSyntheticDefinitions();
            references = references.FilterNonMatchingMethodNames(solution, symbol);
            references = references.FilterToAliasMatches(symbol as IAliasSymbol);

            if (symbol.IsConstructor())
            {
                references = references.Where(r => r.Definition.OriginalDefinition.Equals(symbol.OriginalDefinition));
            }

            var additionalReferences = new List<Location>();

            foreach (var document in documentsToSearch)
            {
                additionalReferences.AddRange(await GetAdditionalReferencesAsync(document, symbol, cancellationToken).ConfigureAwait(false));
            }

            return await CreateSpansAsync(solution, symbol, references, additionalReferences, documentsToSearch, cancellationToken).ConfigureAwait(false);
        }

        private Task<IEnumerable<Location>> GetAdditionalReferencesAsync(
            Document document, ISymbol symbol, CancellationToken cancellationToken)
        {
            var additionalReferenceProvider = document.Project.LanguageServices.GetService<IReferenceHighlightingAdditionalReferenceProvider>();
            if (additionalReferenceProvider != null)
            {
                return additionalReferenceProvider.GetAdditionalReferencesAsync(document, symbol, cancellationToken);
            }

            return Task.FromResult<IEnumerable<Location>>(SpecializedCollections.EmptyEnumerable<Location>());
        }

        private async Task<IEnumerable<DocumentHighlights>> CreateSpansAsync(
            Solution solution,
            ISymbol symbol,
            IEnumerable<ReferencedSymbol> references,
            IEnumerable<Location> additionalReferences,
            IImmutableSet<Document> documentToSearch,
            CancellationToken cancellationToken)
        {
            var spanSet = new HashSet<ValueTuple<Document, TextSpan>>();
            var tagMap = new MultiDictionary<Document, HighlightSpan>();
            bool addAllDefinitions = true;

            // Add definitions
            // Filter out definitions that cannot be highlighted. e.g: alias symbols defined via project property pages.
            if (symbol.Kind == SymbolKind.Alias &&
                symbol.Locations.Length > 0)
            {
                addAllDefinitions = false;

                if (symbol.Locations.First().IsInSource)
                {
                    // For alias symbol we want to get the tag only for the alias definition, not the target symbol's definition.
                    await AddLocationSpan(symbol.Locations.First(), solution, spanSet, tagMap, HighlightSpanKind.Definition, cancellationToken).ConfigureAwait(false);
                }
            }

            // Add references and definitions
            foreach (var reference in references)
            {
                if (addAllDefinitions && ShouldIncludeDefinition(reference.Definition))
                {
                    foreach (var location in reference.Definition.Locations)
                    {
                        if (location.IsInSource)
                        {
<<<<<<< HEAD
                            var locDoc = solution.GetDocument(location.SourceTree);
                            if (locDoc != null && documentToSearch.Contains(locDoc))
                            {
=======
                            var document = solution.GetDocument(location.SourceTree);

                            // GetDocument will return null for locations in #load'ed trees.
                            // TODO:  Remove this check and add logic to fetch the #load'ed tree's
                            // Document once https://github.com/dotnet/roslyn/issues/5260 is fixed.
                            if (document == null)
                            {
                                Debug.Assert(solution.Workspace.Kind == "Interactive");
                                continue;
                            }

                            if (documentToSearch.Contains(document))
                            { 
>>>>>>> bcc2ed6f
                                await AddLocationSpan(location, solution, spanSet, tagMap, HighlightSpanKind.Definition, cancellationToken).ConfigureAwait(false);
                            }
                        }
                    }
                }

                foreach (var referenceLocation in reference.Locations)
                {
                    var referenceKind = referenceLocation.IsWrittenTo ? HighlightSpanKind.WrittenReference : HighlightSpanKind.Reference;
                    await AddLocationSpan(referenceLocation.Location, solution, spanSet, tagMap, referenceKind, cancellationToken).ConfigureAwait(false);
                }
            }

            // Add additional references
            foreach (var location in additionalReferences)
            {
                await AddLocationSpan(location, solution, spanSet, tagMap, HighlightSpanKind.Reference, cancellationToken).ConfigureAwait(false);
            }

            var list = new List<DocumentHighlights>(tagMap.Count);
            foreach (var kvp in tagMap)
            {
                var spans = new List<HighlightSpan>(kvp.Value.Count);
                foreach (var span in kvp.Value)
                {
                    spans.Add(span);
                }

                list.Add(new DocumentHighlights(kvp.Key, spans));
            }

            return list;
        }

        private static bool ShouldIncludeDefinition(ISymbol symbol)
        {
            switch (symbol.Kind)
            {
                case SymbolKind.Namespace:
                    return false;

                case SymbolKind.NamedType:
                    return !((INamedTypeSymbol)symbol).IsScriptClass;

                case SymbolKind.Parameter:

                    // If it's an indexer parameter, we will have also cascaded to the accessor
                    // one that actually receives the references
                    var containingProperty = symbol.ContainingSymbol as IPropertySymbol;
                    if (containingProperty != null && containingProperty.IsIndexer)
                    {
                        return false;
                    }

                    break;
            }

            return true;
        }

        private async Task AddLocationSpan(Location location, Solution solution, HashSet<ValueTuple<Document, TextSpan>> spanSet, MultiDictionary<Document, HighlightSpan> tagList, HighlightSpanKind kind, CancellationToken cancellationToken)
        {
            var span = await GetLocationSpanAsync(solution, location, cancellationToken).ConfigureAwait(false);
            if (span != null && !spanSet.Contains(span.Value))
            {
                spanSet.Add(span.Value);
                tagList.Add(span.Value.Item1, new HighlightSpan(span.Value.Item2, kind));
            }
        }

        private async Task<ValueTuple<Document, TextSpan>?> GetLocationSpanAsync(Solution solution, Location location, CancellationToken cancellationToken)
        {
            var tree = location.SourceTree;

            var document = solution.GetDocument(tree);
            if (document != null)
            {
                var syntaxFacts = document.Project.LanguageServices.GetService<ISyntaxFactsService>();

                // Specify findInsideTrivia: true to ensure that we search within XML doc comments.
                var root = await tree.GetRootAsync(cancellationToken).ConfigureAwait(false);
                var token = root.FindToken(location.SourceSpan.Start, findInsideTrivia: true);

                return syntaxFacts.IsGenericName(token.Parent) || syntaxFacts.IsIndexerMemberCRef(token.Parent)
                    ? ValueTuple.Create(document, token.Span)
                    : ValueTuple.Create(document, location.SourceSpan);
            }
            else
            {
                return null;
            }
        }
    }
}<|MERGE_RESOLUTION|>--- conflicted
+++ resolved
@@ -163,25 +163,9 @@
                     {
                         if (location.IsInSource)
                         {
-<<<<<<< HEAD
-                            var locDoc = solution.GetDocument(location.SourceTree);
-                            if (locDoc != null && documentToSearch.Contains(locDoc))
+                            var document = solution.GetDocument(location.SourceTree);
+                            if (document != null && documentToSearch.Contains(document))
                             {
-=======
-                            var document = solution.GetDocument(location.SourceTree);
-
-                            // GetDocument will return null for locations in #load'ed trees.
-                            // TODO:  Remove this check and add logic to fetch the #load'ed tree's
-                            // Document once https://github.com/dotnet/roslyn/issues/5260 is fixed.
-                            if (document == null)
-                            {
-                                Debug.Assert(solution.Workspace.Kind == "Interactive");
-                                continue;
-                            }
-
-                            if (documentToSearch.Contains(document))
-                            { 
->>>>>>> bcc2ed6f
                                 await AddLocationSpan(location, solution, spanSet, tagMap, HighlightSpanKind.Definition, cancellationToken).ConfigureAwait(false);
                             }
                         }
