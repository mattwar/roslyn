--- conflicted
+++ resolved
@@ -66,32 +66,14 @@
 
             var options = project.Solution.Options;
 
-            definitions.Add(symbol.ToDefinitionItem(solution));
+            definitions.Add(symbol.ToDefinitionItem(solution, includeHiddenLocations: true));
 
             var presenter = GetFindUsagesPresenter(streamingPresenters);
-<<<<<<< HEAD
-            var result = presenter.NavigateToOrPresentItemsAsync(
+            presenter.NavigateToOrPresentItemsAsync(
                 EditorFeaturesResources.Go_to_Definition,
-                definitions.ToImmutableAndFree()).WaitAndGetResult(cancellationToken);
-=======
-            if (presenter == null)
-            {
-                return false;
-            }
+                definitions.ToImmutableAndFree()).Wait(cancellationToken);
 
-            var definition = symbol.ToDefinitionItem(solution, includeHiddenLocations: false);
-            var context = presenter.StartSearch(EditorFeaturesResources.Go_to_Definition);
-            try
-            {
-                context.OnDefinitionFoundAsync(definition).Wait(cancellationToken);
-            }
-            finally
-            {
-                context.OnCompletedAsync().Wait(cancellationToken);
-            }
->>>>>>> 14e5f754
-
-            return result;
+            return true;
         }
 
         private static IStreamingFindUsagesPresenter GetFindUsagesPresenter(
