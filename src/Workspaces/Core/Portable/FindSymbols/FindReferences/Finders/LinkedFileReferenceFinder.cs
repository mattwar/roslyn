﻿// Copyright (c) Microsoft.  All Rights Reserved.  Licensed under the Apache License, Version 2.0.  See License.txt in the project root for license information.

using System.Collections.Generic;
using System.Collections.Immutable;
using System.Diagnostics;
using System.Threading;
using System.Threading.Tasks;
using Roslyn.Utilities;

namespace Microsoft.CodeAnalysis.FindSymbols.Finders
{
    internal class LinkedFileReferenceFinder : IReferenceFinder
    {
        public async Task<IEnumerable<ISymbol>> DetermineCascadedSymbolsAsync(ISymbol symbol, Solution solution, IImmutableSet<Project> projects = null, CancellationToken cancellationToken = default(CancellationToken))
        {
            var linkedSymbols = new HashSet<ISymbol>();

            foreach (var location in symbol.DeclaringSyntaxReferences)
            {
                var originalDocument = solution.GetDocument(location.SyntaxTree);
<<<<<<< HEAD
                if (originalDocument != null)
=======

                // GetDocument will return null for locations in #load'ed trees.
                // TODO:  Remove this check and add logic to fetch the #load'ed tree's
                // Document once https://github.com/dotnet/roslyn/issues/5260 is fixed.
                if (originalDocument == null)
                {
                    Debug.Assert(solution.Workspace.Kind == "Interactive");
                    continue;
                }

                foreach (var linkedDocumentId in originalDocument.GetLinkedDocumentIds())
>>>>>>> bcc2ed6f
                {
                    foreach (var linkedDocumentId in originalDocument.GetLinkedDocumentIds())
                    {
                        var linkedDocument = solution.GetDocument(linkedDocumentId);
                        var linkedSyntaxRoot = await linkedDocument.GetSyntaxRootAsync(cancellationToken).ConfigureAwait(false);

                        // Defend against constructed solutions with inconsistent linked documents
                        if (!linkedSyntaxRoot.FullSpan.Contains(location.Span))
                        {
                            continue;
                        }

                        var linkedNode = linkedSyntaxRoot.FindNode(location.Span, getInnermostNodeForTie: true);

                        var semanticModel = await linkedDocument.GetSemanticModelAsync(cancellationToken).ConfigureAwait(false);
                        var linkedSymbol = semanticModel.GetDeclaredSymbol(linkedNode, cancellationToken);

                        if (linkedSymbol != null &&
                            linkedSymbol.Kind == symbol.Kind &&
                            linkedSymbol.Name == symbol.Name &&
                            !linkedSymbols.Contains(linkedSymbol))
                        {
                            linkedSymbols.Add(linkedSymbol);
                        }
                    }
                }
            }

            return linkedSymbols;
        }

        public Task<IEnumerable<Document>> DetermineDocumentsToSearchAsync(ISymbol symbol, Project project, IImmutableSet<Document> documents, CancellationToken cancellationToken = default(CancellationToken))
        {
            return SpecializedTasks.EmptyEnumerable<Document>();
        }

        public Task<IEnumerable<Project>> DetermineProjectsToSearchAsync(ISymbol symbol, Solution solution, IImmutableSet<Project> projects = null, CancellationToken cancellationToken = default(CancellationToken))
        {
            return SpecializedTasks.EmptyEnumerable<Project>();
        }

        public Task<IEnumerable<ReferenceLocation>> FindReferencesInDocumentAsync(ISymbol symbol, Document document, CancellationToken cancellationToken = default(CancellationToken))
        {
            return SpecializedTasks.EmptyEnumerable<ReferenceLocation>();
        }
    }
}<|MERGE_RESOLUTION|>--- conflicted
+++ resolved
@@ -18,21 +18,7 @@
             foreach (var location in symbol.DeclaringSyntaxReferences)
             {
                 var originalDocument = solution.GetDocument(location.SyntaxTree);
-<<<<<<< HEAD
                 if (originalDocument != null)
-=======
-
-                // GetDocument will return null for locations in #load'ed trees.
-                // TODO:  Remove this check and add logic to fetch the #load'ed tree's
-                // Document once https://github.com/dotnet/roslyn/issues/5260 is fixed.
-                if (originalDocument == null)
-                {
-                    Debug.Assert(solution.Workspace.Kind == "Interactive");
-                    continue;
-                }
-
-                foreach (var linkedDocumentId in originalDocument.GetLinkedDocumentIds())
->>>>>>> bcc2ed6f
                 {
                     foreach (var linkedDocumentId in originalDocument.GetLinkedDocumentIds())
                     {
