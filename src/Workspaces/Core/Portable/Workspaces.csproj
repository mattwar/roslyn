﻿<?xml version="1.0" encoding="utf-8"?>
<!-- Copyright (c)  Microsoft.  All Rights Reserved.  Licensed under the Apache License, Version 2.0.  See License.txt in the project root for license information. -->
<Project ToolsVersion="4.0" DefaultTargets="Build" xmlns="http://schemas.microsoft.com/developer/msbuild/2003">
  <Import Project="..\..\..\..\build\Targets\VSL.Settings.targets" />
  <PropertyGroup>
    <Configuration Condition="'$(Configuration)' == ''">Debug</Configuration>
    <Platform Condition="'$(Platform)' == ''">AnyCPU</Platform>
    <ProjectGuid>{5F8D2414-064A-4B3A-9B42-8E2A04246BE5}</ProjectGuid>
    <OutputType>Library</OutputType>
    <RootNamespace>Microsoft.CodeAnalysis</RootNamespace>
    <AssemblyName>Microsoft.CodeAnalysis.Workspaces</AssemblyName>
    <AllowUnsafeBlocks>true</AllowUnsafeBlocks>
    <SolutionDir Condition="'$(SolutionDir)' == '' OR '$(SolutionDir)' == '*Undefined*'">..\..\..\</SolutionDir>
    <TargetFrameworkIdentifier>.NETPortable</TargetFrameworkIdentifier>
    <TargetFrameworkVersion>v5.0</TargetFrameworkVersion>
    <ProjectTypeGuids>{786C830F-07A1-408B-BD7F-6EE04809D6DB};{FAE04EC0-301F-11D3-BF4B-00C04F79EFBC}</ProjectTypeGuids>
    <ServiceablePackage>true</ServiceablePackage>
  </PropertyGroup>
  <ItemGroup Label="Project References">
    <ProjectReference Include="..\..\..\Compilers\Core\Portable\CodeAnalysis.csproj">
      <Project>{1EE8CAD3-55F9-4D91-96B2-084641DA9A6C}</Project>
      <Name>CodeAnalysis</Name>
    </ProjectReference>
  </ItemGroup>
  <ItemGroup Label="Linked Files">
    <Compile Include="..\..\..\Compilers\Core\Portable\Collections\ArrayBuilderExtensions.cs">
      <Link>Collections\ArrayBuilderExtensions.cs</Link>
    </Compile>
    <Compile Include="..\..\..\Compilers\Core\Portable\Collections\BitVector.cs">
      <Link>InternalUtilities\BitVector.cs</Link>
    </Compile>
    <Compile Include="..\..\..\Compilers\Core\Portable\Collections\Boxes.cs">
      <Link>InternalUtilities\Boxes.cs</Link>
    </Compile>
    <Compile Include="..\..\..\Compilers\Core\Portable\Collections\ImmutableArrayExtensions.cs">
      <Link>InternalUtilities\ImmutableArrayExtensions.cs</Link>
    </Compile>
    <Compile Include="..\..\..\Compilers\Core\Portable\Collections\OrderPreservingMultiDictionary.cs">
      <Link>Utilities\CompilerUtilities\OrderPreservingMultiDictionary.cs</Link>
    </Compile>
    <Compile Include="..\..\..\Compilers\Core\Portable\CorLightup.cs">
      <Link>InternalUtilities\CorLightup.cs</Link>
    </Compile>
    <Compile Include="..\..\..\Compilers\Core\Portable\DiagnosticAnalyzer\AnalyzerAssemblyLoader.cs">
      <Link>InternalUtilities\AnalyzerAssemblyLoader.cs</Link>
    </Compile>
    <Compile Include="..\..\..\Compilers\Core\Portable\FileSystem\RelativePathResolver.cs">
      <Link>InternalUtilities\RelativePathResolver.cs</Link>
    </Compile>
    <Compile Include="..\..\..\Compilers\Core\Portable\InternalUtilities\AssemblyIdentityUtils.cs">
      <Link>InternalUtilities\AssemblyIdentityUtils.cs</Link>
    </Compile>
    <Compile Include="..\..\..\Compilers\Core\Portable\InternalUtilities\BitArithmeticUtilities.cs">
      <Link>InternalUtilities\BitArithmeticUtilities.cs</Link>
    </Compile>
    <Compile Include="..\..\..\Compilers\Core\Portable\InternalUtilities\ArrayExtensions.cs">
      <Link>InternalUtilities\ArrayExtensions.cs</Link>
    </Compile>
    <Compile Include="..\..\..\Compilers\Core\Portable\InternalUtilities\CompilerOptionParseUtilities.cs">
      <Link>InternalUtilities\CompilerOptionParseUtilities.cs</Link>
    </Compile>
    <Compile Include="..\..\..\Compilers\Core\Portable\InternalUtilities\ConcurrentSet.cs">
      <Link>InternalUtilities\ConcurrentSet.cs</Link>
    </Compile>
    <Compile Include="..\..\..\Compilers\Core\Portable\InternalUtilities\ConsList`1.cs">
      <Link>InternalUtilities\ConsList`1.cs</Link>
    </Compile>
    <Compile Include="..\..\..\Compilers\Core\Portable\InternalUtilities\DecimalUtilities.cs">
      <Link>InternalUtilities\DecimalUtilities.cs</Link>
    </Compile>
    <Compile Include="..\..\..\Compilers\Core\Portable\InternalUtilities\DocumentationCommentXmlNames.cs">
      <Link>InternalUtilities\DocumentationCommentXmlNames.cs</Link>
    </Compile>
    <Compile Include="..\..\..\Compilers\Core\Portable\InternalUtilities\EnumerableExtensions.cs">
      <Link>InternalUtilities\EnumerableExtensions.cs</Link>
    </Compile>
    <Compile Include="..\..\..\Compilers\Core\Portable\InternalUtilities\EnumUtilties.cs">
      <Link>InternalUtilities\EnumUtilties.cs</Link>
    </Compile>
    <Compile Include="..\..\..\Compilers\Core\Portable\InternalUtilities\FailFast.cs">
      <Link>InternalUtilities\FailFast.cs</Link>
    </Compile>
    <Compile Include="..\..\..\Compilers\Core\Portable\InternalUtilities\FatalError.cs">
      <Link>InternalUtilities\FatalError.cs</Link>
    </Compile>
    <Compile Include="..\..\..\Compilers\Core\Portable\InternalUtilities\FileNameUtilities.cs">
      <Link>InternalUtilities\PathUtilities.cs</Link>
    </Compile>
    <Compile Include="..\..\..\Compilers\Core\Portable\InternalUtilities\Hash.cs">
      <Link>InternalUtilities\Hash.cs</Link>
    </Compile>
    <Compile Include="..\..\..\Compilers\Core\Portable\InternalUtilities\ImmutableListExtensions.cs">
      <Link>InternalUtilities\ImmutableListExtensions.cs</Link>
    </Compile>
    <Compile Include="..\..\..\Compilers\Core\Portable\InternalUtilities\ISetExtensions.cs">
      <Link>InternalUtilities\ISetExtensions.cs</Link>
    </Compile>
    <Compile Include="..\..\..\Compilers\Core\Portable\InternalUtilities\KeyValuePair.cs">
      <Link>InternalUtilities\KeyValuePair.cs</Link>
    </Compile>
    <Compile Include="..\..\..\Compilers\Core\Portable\InternalUtilities\MultiDictionary.cs">
      <Link>InternalUtilities\MultiDictionary.cs</Link>
    </Compile>
    <Compile Include="..\..\..\Compilers\Core\Portable\InternalUtilities\IReadOnlySet.cs">
      <Link>InternalUtilities\IReadOnlySet.cs</Link>
    </Compile>
    <Compile Include="..\..\..\Compilers\Core\Portable\FileSystem\PathKind.cs">
      <Link>InternalUtilities\PathKind.cs</Link>
    </Compile>
    <Compile Include="..\..\..\Compilers\Core\Portable\InternalUtilities\ExceptionUtilities.cs">
      <Link>InternalUtilities\ExceptionUtilities.cs</Link>
    </Compile>
    <Compile Include="..\..\..\Compilers\Core\Portable\InternalUtilities\ReaderWriterLockSlimExtensions.cs">
      <Link>InternalUtilities\ReaderWriterLockSlimExtensions.cs</Link>
    </Compile>
    <Compile Include="..\..\..\Compilers\Core\Portable\InternalUtilities\ReferenceEqualityComparer.cs">
      <Link>InternalUtilities\ReferenceEqualityComparer.cs</Link>
    </Compile>
    <Compile Include="..\..\..\Compilers\Core\Portable\InternalUtilities\SemaphoreSlimExtensions.cs">
      <Link>InternalUtilities\SemaphoreSlimExtensions.cs</Link>
    </Compile>
    <Compile Include="..\..\..\Compilers\Core\Portable\InternalUtilities\SpecializedCollections.cs">
      <Link>InternalUtilities\SpecializedCollections.cs</Link>
    </Compile>
    <Compile Include="..\..\..\Compilers\Core\Portable\InternalUtilities\SpecializedCollections.Empty.Collection.cs">
      <Link>InternalUtilities\SpecializedCollections.Empty.Collection.cs</Link>
    </Compile>
    <Compile Include="..\..\..\Compilers\Core\Portable\InternalUtilities\SpecializedCollections.Empty.Dictionary.cs">
      <Link>InternalUtilities\SpecializedCollections.Empty.Dictionary.cs</Link>
    </Compile>
    <Compile Include="..\..\..\Compilers\Core\Portable\InternalUtilities\SpecializedCollections.Empty.Enumerable.cs">
      <Link>InternalUtilities\SpecializedCollections.Empty.Enumerable.cs</Link>
    </Compile>
    <Compile Include="..\..\..\Compilers\Core\Portable\InternalUtilities\SpecializedCollections.Empty.Enumerator.cs">
      <Link>InternalUtilities\SpecializedCollections.Empty.Enumerator.cs</Link>
    </Compile>
    <Compile Include="..\..\..\Compilers\Core\Portable\InternalUtilities\SpecializedCollections.Empty.Enumerator`1.cs">
      <Link>InternalUtilities\SpecializedCollections.Empty.Enumerator`1.cs</Link>
    </Compile>
    <Compile Include="..\..\..\Compilers\Core\Portable\InternalUtilities\SpecializedCollections.Empty.List.cs">
      <Link>InternalUtilities\SpecializedCollections.Empty.List.cs</Link>
    </Compile>
    <Compile Include="..\..\..\Compilers\Core\Portable\InternalUtilities\SpecializedCollections.Empty.Set.cs">
      <Link>InternalUtilities\SpecializedCollections.Empty.Set.cs</Link>
    </Compile>
    <Compile Include="..\..\..\Compilers\Core\Portable\InternalUtilities\SpecializedCollections.ReadOnly.Collection.cs">
      <Link>InternalUtilities\SpecializedCollections.ReadOnly.Collection.cs</Link>
    </Compile>
    <Compile Include="..\..\..\Compilers\Core\Portable\InternalUtilities\SpecializedCollections.ReadOnly.Enumerable`1.cs">
      <Link>InternalUtilities\SpecializedCollections.ReadOnly.Enumerable`1.cs</Link>
    </Compile>
    <Compile Include="..\..\..\Compilers\Core\Portable\InternalUtilities\SpecializedCollections.ReadOnly.Enumerable`2.cs">
      <Link>InternalUtilities\SpecializedCollections.ReadOnly.Enumerable`2.cs</Link>
    </Compile>
    <Compile Include="..\..\..\Compilers\Core\Portable\InternalUtilities\SpecializedCollections.ReadOnly.Set.cs">
      <Link>InternalUtilities\SpecializedCollections.ReadOnly.Set.cs</Link>
    </Compile>
    <Compile Include="..\..\..\Compilers\Core\Portable\InternalUtilities\SpecializedCollections.Singleton.Collection`1.cs">
      <Link>InternalUtilities\SpecializedCollections.Singleton.Collection`1.cs</Link>
    </Compile>
    <Compile Include="..\..\..\Compilers\Core\Portable\InternalUtilities\SpecializedCollections.Singleton.Enumerator`1.cs">
      <Link>InternalUtilities\SpecializedCollections.Singleton.Enumerator`1.cs</Link>
    </Compile>
    <Compile Include="..\..\..\Compilers\Core\Portable\InternalUtilities\StringExtensions.cs">
      <Link>InternalUtilities\StringExtensions.cs</Link>
    </Compile>
    <Compile Include="..\..\..\Compilers\Core\Portable\InternalUtilities\TextChangeRangeExtensions.cs">
      <Link>InternalUtilities\TextChangeRangeExtensions.cs</Link>
    </Compile>
    <Compile Include="..\..\..\Compilers\Core\Portable\InternalUtilities\ValueTuple.cs">
      <Link>InternalUtilities\ValueTuple.cs</Link>
    </Compile>
    <Compile Include="..\..\..\Compilers\Core\Portable\InternalUtilities\ValueTuple`2.cs">
      <Link>InternalUtilities\ValueTuple`2.cs</Link>
    </Compile>
    <Compile Include="..\..\..\Compilers\Core\Portable\InternalUtilities\ValueTuple`3.cs">
      <Link>InternalUtilities\ValueTuple`3.cs</Link>
    </Compile>
    <Compile Include="..\..\..\Compilers\Core\Portable\InternalUtilities\WeakReferenceExtensions.cs">
      <Link>InternalUtilities\WeakReferenceExtensions.cs</Link>
    </Compile>
    <Compile Include="..\..\..\Compilers\Core\Portable\Serialization\FixedObjectBinder.cs">
      <Link>Serialization\FixedObjectBinder.cs</Link>
    </Compile>
    <Compile Include="..\..\..\Compilers\Core\Portable\Serialization\IObjectReadable.cs">
      <Link>Serialization\IObjectReadable.cs</Link>
    </Compile>
    <Compile Include="..\..\..\Compilers\Core\Portable\Serialization\IObjectWritable.cs">
      <Link>Serialization\IObjectWritable.cs</Link>
    </Compile>
    <Compile Include="..\..\..\Compilers\Core\Portable\Serialization\ObjectBinder.cs">
      <Link>Serialization\ObjectBinder.cs</Link>
    </Compile>
    <Compile Include="..\..\..\Compilers\Core\Portable\Serialization\ObjectReader.cs">
      <Link>Serialization\ObjectReader.cs</Link>
    </Compile>
    <Compile Include="..\..\..\Compilers\Core\Portable\Serialization\ObjectReaderData.cs">
      <Link>Serialization\ObjectReaderData.cs</Link>
    </Compile>
    <Compile Include="..\..\..\Compilers\Core\Portable\Serialization\ObjectReaderWriterBase.cs">
      <Link>Serialization\ObjectReaderWriterBase.cs</Link>
    </Compile>
    <Compile Include="..\..\..\Compilers\Core\Portable\Serialization\ObjectWriter.cs">
      <Link>Serialization\ObjectWriter.cs</Link>
    </Compile>
    <Compile Include="..\..\..\Compilers\Core\Portable\Serialization\ObjectWriterData.cs">
      <Link>Serialization\ObjectWriterData.cs</Link>
    </Compile>
    <Compile Include="..\..\..\Compilers\Core\Portable\Serialization\RecordingObjectBinder.cs">
      <Link>Serialization\RecordingObjectBinder.cs</Link>
    </Compile>
    <Compile Include="..\..\..\Compilers\Core\Portable\Serialization\SimpleRecordingObjectBinder.cs">
      <Link>Serialization\SimpleRecordingObjectBinder.cs</Link>
    </Compile>
    <Compile Include="..\..\..\Compilers\Core\Portable\FileSystem\FileUtilities.cs">
      <Link>InternalUtilities\FileUtilities.cs</Link>
    </Compile>
    <Compile Include="..\..\..\Compilers\Core\Portable\FileSystem\PathUtilities.cs">
      <Link>InternalUtilities\PathUtilities.cs</Link>
    </Compile>
    <Compile Include="..\..\..\Compilers\Core\Portable\InternalUtilities\ReflectionUtilities.cs">
      <Link>InternalUtilities\ReflectionUtilities.cs</Link>
    </Compile>
  </ItemGroup>
  <PropertyGroup>
    <DefineConstants>$(DefineConstants);WORKSPACE</DefineConstants>
  </PropertyGroup>
  <ItemGroup>
    <InternalsVisibleTo Include="csi" />
    <InternalsVisibleTo Include="Microsoft.CodeAnalysis.CSharp.EditorFeatures" />
    <InternalsVisibleTo Include="Microsoft.CodeAnalysis.CSharp.Features" />
    <InternalsVisibleTo Include="Microsoft.CodeAnalysis.CSharp.InteractiveEditorFeatures" />
    <InternalsVisibleTo Include="Microsoft.CodeAnalysis.CSharp.Workspaces" />
    <InternalsVisibleTo Include="Microsoft.CodeAnalysis.EditorFeatures" />
    <InternalsVisibleTo Include="Microsoft.CodeAnalysis.EditorFeatures.Next" />
    <InternalsVisibleTo Include="Microsoft.CodeAnalysis.EditorFeatures.Text" />
    <InternalsVisibleTo Include="Microsoft.CodeAnalysis.Features" />
    <InternalsVisibleTo Include="Microsoft.CodeAnalysis.InteractiveEditorFeatures" />
    <InternalsVisibleTo Include="Microsoft.CodeAnalysis.InteractiveFeatures" />
    <InternalsVisibleTo Include="Microsoft.CodeAnalysis.LiveUnitTesting.BuildManager" />
    <InternalsVisibleTo Include="Microsoft.CodeAnalysis.LiveUnitTesting.BuildManager.UnitTests" />
    <InternalsVisibleTo Include="Microsoft.CodeAnalysis.LiveUnitTesting.Orchestrator" />
    <InternalsVisibleTo Include="Microsoft.CodeAnalysis.LiveUnitTesting.Orchestrator.UnitTests" />
    <InternalsVisibleTo Include="Microsoft.CodeAnalysis.LiveUnitTesting.Test.Utilities" />
    <InternalsVisibleTo Include="Microsoft.CodeAnalysis.VisualBasic.InteractiveEditorFeatures" />
    <InternalsVisibleTo Include="Microsoft.CodeAnalysis.VisualBasic.EditorFeatures" />
    <InternalsVisibleTo Include="Microsoft.CodeAnalysis.VisualBasic.Features" />
    <InternalsVisibleTo Include="Microsoft.CodeAnalysis.VisualBasic.Workspaces" />
    <InternalsVisibleTo Include="Microsoft.CodeAnalysis.Workspaces.Desktop" />
    <InternalsVisibleTo Include="Microsoft.VisualStudio.CSharp.Repl" />
    <InternalsVisibleTo Include="Microsoft.VisualStudio.InteractiveServices" />
    <InternalsVisibleTo Include="Microsoft.VisualStudio.LanguageServices" />
    <InternalsVisibleTo Include="Microsoft.VisualStudio.LanguageServices.Next" />
    <InternalsVisibleTo Include="Microsoft.VisualStudio.LanguageServices.CSharp" />
    <InternalsVisibleTo Include="Microsoft.VisualStudio.LanguageServices.Implementation" />
    <InternalsVisibleTo Include="Microsoft.VisualStudio.LanguageServices.SolutionExplorer" />
    <InternalsVisibleTo Include="Microsoft.VisualStudio.LanguageServices.VisualBasic" />
    <InternalsVisibleTo Include="Microsoft.VisualStudio.LanguageServices.Xaml" />
    <InternalsVisibleTo Include="Microsoft.VisualStudio.VisualBasic.Repl" />
    <InternalsVisibleTo Include="Roslyn.VisualStudio.Setup" />
    <InternalsVisibleTo Include="Roslyn.VisualStudio.DiagnosticsWindow" />
    <InternalsVisibleTo Include="Roslyn.VisualStudio.RemoteHostClientMock" />
    <InternalsVisibleTo Include="Microsoft.CodeAnalysis.Remote.Workspaces" />
    <InternalsVisibleTo Include="Microsoft.CodeAnalysis.Remote.ServiceHub" />
    <InternalsVisibleToTest Include="Microsoft.CodeAnalysis.Editor.UI.Wpf" />
    <InternalsVisibleTo Include="Roslyn.Hosting.Diagnostics" />
    <InternalsVisibleTo Include="MonoDevelop.Ide" />
    <InternalsVisibleTo Include="MonoDevelop.Refactoring" />
    <InternalsVisibleTo Include="MonoDevelop.CSharpBinding" />
    <InternalsVisibleTo Include="MonoDevelop.VBNetBinding" />
    <InternalsVisibleToTest Include="Roslyn.Services.Editor.CSharp.UnitTests" />
    <InternalsVisibleToTest Include="Roslyn.Services.Editor.UnitTests" />
    <InternalsVisibleToTest Include="Roslyn.Services.Editor.UnitTests2" />
    <InternalsVisibleToTest Include="Roslyn.Services.Editor.VisualBasic.UnitTests" />
    <InternalsVisibleToTest Include="Roslyn.Services.Test.Utilities" />
    <InternalsVisibleToTest Include="Roslyn.Services.UnitTests" />
    <InternalsVisibleToTest Include="Roslyn.Services.CSharp.UnitTests" />
    <InternalsVisibleToTest Include="Roslyn.Services.VisualBasic.UnitTests" />
    <InternalsVisibleToTest Include="Roslyn.VisualStudio.CSharp.UnitTests" />
    <InternalsVisibleToTest Include="Roslyn.VisualStudio.Closed.UnitTests" />
    <InternalsVisibleToTest Include="Roslyn.VisualStudio.Test.Setup" />
    <InternalsVisibleToTest Include="Roslyn.VisualStudio.Test.Utilities" />
    <InternalsVisibleToTest Include="Roslyn.VisualStudio.Next.UnitTests" />
    <InternalsVisibleToTest Include="Roslyn.VisualStudio.Services.UnitTests" />
    <InternalsVisibleToTest Include="RoslynETAHost" />
    <InternalsVisibleToTest Include="RoslynTaoActions" />
    <InternalsVisibleToTypeScript Include="Microsoft.CodeAnalysis.TypeScript.EditorFeatures" />
    <InternalsVisibleToTypeScript Include="Microsoft.VisualStudio.LanguageServices.TypeScript" />
    <InternalsVisibleToTypeScript Include="Roslyn.Services.Editor.TypeScript.UnitTests" />
    <InternalsVisibleToMoq Include="DynamicProxyGenAssembly2" />
  </ItemGroup>
  <ItemGroup>
    <Compile Include="..\..\..\Compilers\Core\Portable\UnicodeCharacterUtilities.cs">
      <Link>Shared\UnicodeCharacterUtilities.cs</Link>
    </Compile>
    <Compile Include="CaseCorrection\AbstractCaseCorrectionService.cs" />
    <Compile Include="CaseCorrection\CaseCorrector.cs" />
    <Compile Include="CaseCorrection\ICaseCorrectionService.cs" />
    <Compile Include="Classification\AbstractClassificationService.cs" />
    <Compile Include="Classification\AbstractClassificationService.Worker.cs" />
    <Compile Include="Classification\ClassificationExtensions.cs" />
    <Compile Include="Classification\ClassificationTypeNames.cs" />
    <Compile Include="Classification\ClassifiedSpan.cs" />
    <Compile Include="Classification\ClassifiedText.cs" />
    <Compile Include="Classification\Classifier.cs" />
    <Compile Include="Classification\Classifiers\ISyntaxClassifier.cs" />
    <Compile Include="Classification\IClassificationService.cs" />
    <Compile Include="CodeActions\Annotations\SuppressDiagnosticsAnnotation.cs" />
    <Compile Include="CodeActions\CodeActionPriority.cs" />
    <Compile Include="CodeActions\Operations\PreviewOperation.cs" />
    <Compile Include="CodeCleanup\AbstractCodeCleanerService.cs" />
    <Compile Include="CodeCleanup\CodeCleaner.cs" />
    <Compile Include="CodeCleanup\ICodeCleanerService.cs" />
    <Compile Include="CodeCleanup\Providers\ExportCodeCleanupProvider.cs" />
    <Compile Include="CodeCleanup\Providers\FormatCodeCleanupProvider.cs" />
    <Compile Include="CodeCleanup\Providers\ICodeCleanupProvider.cs" />
    <Compile Include="CodeCleanup\Providers\PredefinedCodeCleanupProviderNames.cs" />
    <Compile Include="CodeCleanup\Providers\SimpleCodeCleanupProvider.cs" />
    <Compile Include="CodeCleanup\Providers\SimplificationCodeCleanupProvider.cs" />
    <Compile Include="CodeFixes\CodeFixContext.cs" />
    <Compile Include="CodeFixes\FixAllOccurrences\BatchSimplificationFixAllProvider.cs" />
    <Compile Include="CodeFixes\FixAllOccurrences\DocumentBasedFixAllProvider.cs" />
    <Compile Include="CodeFixes\FixAllOccurrences\FixAllState.FixAllDiagnosticProvider.cs" />
    <Compile Include="CodeFixes\FixAllOccurrences\FixAllProviderInfo.cs" />
    <Compile Include="CodeFixes\FixAllOccurrences\FixAllState.FixMultipleDiagnosticProvider.cs" />
    <Compile Include="CodeFixes\FixAllOccurrences\FixAllLogger.cs" />
    <Compile Include="CodeFixes\FixAllOccurrences\FixAllContext.DiagnosticProvider.cs" />
    <Compile Include="CodeFixes\FixAllOccurrences\FixAllState.cs" />
    <Compile Include="CodeFixes\Supression\ISuppressionFixProvider.cs" />
    <Compile Include="CodeFixes\FixAllOccurrences\WellKnownFixAllProviders.cs" />
    <Compile Include="CodeFixes\FixAllOccurrences\BatchFixAllProvider.cs" />
    <Compile Include="CodeFixes\FixAllOccurrences\FixAllContext.cs" />
    <Compile Include="CodeFixes\FixAllOccurrences\FixAllScope.cs" />
    <Compile Include="CodeFixes\FixAllOccurrences\FixAllProvider.cs" />
    <Compile Include="CodeFixes\CodeFix.cs" />
    <Compile Include="CodeGeneration\AbstractCodeGenerationService.cs" />
    <Compile Include="CodeGeneration\AbstractCodeGenerationService_FindDeclaration.cs" />
    <Compile Include="CodeGeneration\AbstractFlagsEnumGenerator.cs" />
    <Compile Include="CodeGeneration\AbstractImportsAdder.cs" />
    <Compile Include="CodeGeneration\CodeGenerationDestination.cs" />
    <Compile Include="CodeGeneration\CodeGenerationHelpers.cs" />
    <Compile Include="CodeGeneration\CodeGenerationOperatorKind.cs" />
    <Compile Include="CodeGeneration\CodeGenerationOptions.cs" />
    <Compile Include="CodeGeneration\CodeGenerationSymbolFactory.cs" />
    <Compile Include="CodeGeneration\CodeGenerator.cs" />
    <Compile Include="CodeStyle\CodeStyleOptions.cs" />
    <Compile Include="CodeStyle\NotificationOption.cs" />
    <Compile Include="CodeStyle\CodeStyleOption.cs" />
    <Compile Include="Diagnostics\DiagnosticAnalysisResult.cs" />
    <Compile Include="Diagnostics\DiagnosticAnalysisResultMap.cs" />
    <Compile Include="Diagnostics\DiagnosticAnalysisResultBuilder.cs" />
    <Compile Include="Diagnostics\DiagnosticData.cs" />
    <Compile Include="Diagnostics\DiagnosticDataSerializer.cs" />
    <Compile Include="Diagnostics\DiagnosticProvider.cs" />
    <Compile Include="Diagnostics\Extensions.cs" />
    <Compile Include="Diagnostics\InternalDiagnosticsOptions.cs" />
    <Compile Include="Diagnostics\InternalRuntimeDiagnosticOptions.cs" />
    <Compile Include="Execution\AssetStorages.Storage.cs" />
    <Compile Include="Execution\Extensions.cs" />
    <Compile Include="Execution\AbstractReferenceSerializationService.cs" />
    <Compile Include="Execution\CustomAsset.cs" />
    <Compile Include="Execution\CustomAssetBuilder.cs" />
    <Compile Include="Execution\SolutionAsset.cs" />
    <Compile Include="Execution\WellKnownSynchronizationKinds.cs" />
    <Compile Include="Shared\Extensions\SolutionExtensions.cs" />
    <Compile Include="SymbolKey\SymbolKey.AnonymousFunctionOrDelegateSymbolKey.cs" />
    <Compile Include="Workspace\Solution\Checksum.cs" />
    <Compile Include="Execution\RemotableData.cs" />
    <Compile Include="Execution\PinnedRemotableDataScope.cs" />
    <Compile Include="Workspace\Solution\ChecksumCollection.cs" />
    <Compile Include="Workspace\Solution\ChecksumWithChildren.cs" />
    <Compile Include="Workspace\Solution\Checksum_Factory.cs" />
    <Compile Include="Execution\IOptionsSerializationService.cs" />
    <Compile Include="Execution\IReferenceSerializationService.cs" />
    <Compile Include="Execution\ISolutionSynchronizationService.cs" />
    <Compile Include="Execution\AbstractOptionsSerializationService.cs" />
    <Compile Include="Execution\ISupportTemporaryStorage.cs" />
    <Compile Include="Execution\PooledList.cs" />
    <Compile Include="Execution\ReferenceSerializationServiceFactory.cs" />
    <Compile Include="Execution\Serializer.cs" />
    <Compile Include="Execution\Serializer_Asset.cs" />
    <Compile Include="Execution\Serializer_ChecksumWithChildren.cs" />
    <Compile Include="Execution\Serializer_OptionSet.cs" />
<<<<<<< HEAD
    <Compile Include="Execution\AssetStorages.cs" />
    <Compile Include="Execution\SolutionSynchronizationService.cs" />
=======
    <Compile Include="Execution\SolutionChecksumObjects.cs" />
    <Compile Include="Execution\SolutionChecksumObjectInfo.cs" />
    <Compile Include="Execution\ChecksumTreeCollection.cs" />
    <Compile Include="Execution\SolutionChecksumService.cs" />
    <Compile Include="Experiments\IExperimentationService.cs" />
>>>>>>> ad26c704
    <Compile Include="FindSymbols\IRemoteSymbolFinder.cs" />
    <Compile Include="FindSymbols\FindReferences\StreamingFindReferencesProgress.cs" />
    <Compile Include="FindSymbols\IStreamingFindReferencesProgress.cs" />
    <Compile Include="FindSymbols\SymbolAndProjectId.cs" />
    <Compile Include="FindSymbols\SymbolFinderOptions.cs" />
    <Compile Include="FindSymbols\SymbolFinder_Remote.cs" />
    <Compile Include="FindSymbols\SymbolTree\SymbolTreeInfo.FirstEntityHandleProvider.cs" />
    <Compile Include="FindSymbols\SyntaxTree\IDeclarationInfo.cs" />
    <Compile Include="LanguageServices\SyntaxFactsService\AbstractSyntaxFactsService.cs" />
    <Compile Include="Options\GlobalOptionService.cs" />
    <Compile Include="Options\IGlobalOptionService.cs" />
    <Compile Include="Options\IWorkspaceOptionService.cs" />
    <Compile Include="Remote\IRemoteHostClientFactory.cs" />
    <Compile Include="Remote\IRemoteHostClientService.cs" />
    <Compile Include="Remote\RemoteArguments.cs" />
    <Compile Include="Remote\RemoteHostClient.cs" />
    <Compile Include="Remote\DefaultRemoteHostClientServiceFactory.cs" />
    <Compile Include="Remote\DefaultRemoteHostClientServiceFactory.RemoteHostClientService.cs" />
    <Compile Include="Remote\RemoteHostClientExtensions.cs" />
    <Compile Include="Remote\WellKnownRemoteHostServices.cs" />
    <Compile Include="Remote\WellKnownServiceHubServices.cs" />
    <Compile Include="Shared\RuntimeOptions.cs" />
    <Compile Include="Shared\RuntimeOptionsProvider.cs" />
    <Compile Include="Shared\Utilities\IOUtilities.cs" />
    <Compile Include="Shared\Utilities\IStreamingProgressTracker.cs" />
    <Compile Include="Shared\Utilities\StreamingProgressTracker.cs" />
    <Compile Include="Options\OptionStorageLocation.cs" />
    <Compile Include="Options\LocalUserProfileStorageLocation.cs" />
    <Compile Include="Options\RoamingProfileStorageLocation.cs" />
    <Compile Include="SolutionCrawler\ExportIncrementalAnalyzerProviderAttribute.cs" />
    <Compile Include="SolutionCrawler\IIncrementalAnalyzer.cs" />
    <Compile Include="SolutionCrawler\IIncrementalAnalyzerProvider.cs" />
    <Compile Include="SolutionCrawler\IncrementalAnalyzerProviderMetadata.cs" />
    <Compile Include="SolutionCrawler\InvocationReasons.cs" />
    <Compile Include="SolutionCrawler\InvocationReasons_Constants.cs" />
    <Compile Include="SolutionCrawler\ISolutionCrawlerRegistrationService.cs" />
    <Compile Include="Diagnostics\IWorkspaceVenusSpanMappingService.cs" />
    <Compile Include="Diagnostics\WellKnownDiagnosticPropertyNames.cs" />
    <Compile Include="Editing\DeclarationKind.cs" />
    <Compile Include="Editing\DocumentEditor.cs" />
    <Compile Include="CodeGeneration\ICodeGenerationService.cs" />
    <Compile Include="CodeGeneration\INamedTypeSymbolExtensions.cs" />
    <Compile Include="CodeGeneration\LiteralSpecialValues.cs" />
    <Compile Include="Editing\GenerationOptions.cs" />
    <Compile Include="Editing\GenerationOptionsProvider.cs" />
    <Compile Include="Editing\ImportAdder.cs" />
    <Compile Include="Editing\ImportAdderService.cs" />
    <Compile Include="Editing\OperatorKind.cs" />
    <Compile Include="Editing\SolutionEditor.cs" />
    <Compile Include="Editing\SymbolEditor.cs" />
    <Compile Include="Editing\SymbolEditorExtensions.cs" />
    <Compile Include="Editing\SyntaxEditor.cs" />
    <Compile Include="Editing\SyntaxEditorExtensions.cs" />
    <Compile Include="Editing\SyntaxGenerator.cs" />
    <Compile Include="Editing\DeclarationModifiers.cs" />
    <Compile Include="CodeGeneration\Symbols\CodeGenerationAbstractMethodSymbol.cs" />
    <Compile Include="CodeGeneration\Symbols\CodeGenerationAbstractNamedTypeSymbol.cs" />
    <Compile Include="CodeGeneration\Symbols\CodeGenerationArrayTypeSymbol.cs" />
    <Compile Include="CodeGeneration\Symbols\CodeGenerationAttributeData.cs" />
    <Compile Include="CodeGeneration\Symbols\CodeGenerationConstructedMethodSymbol.cs" />
    <Compile Include="CodeGeneration\Symbols\CodeGenerationConstructedNamedTypeSymbol.cs" />
    <Compile Include="CodeGeneration\Symbols\CodeGenerationConstructorInfo.cs" />
    <Compile Include="CodeGeneration\Symbols\CodeGenerationConstructorSymbol.cs" />
    <Compile Include="CodeGeneration\Symbols\CodeGenerationConversionSymbol.cs" />
    <Compile Include="CodeGeneration\Symbols\CodeGenerationDestructorInfo.cs" />
    <Compile Include="CodeGeneration\Symbols\CodeGenerationDestructorSymbol.cs" />
    <Compile Include="CodeGeneration\Symbols\CodeGenerationEventInfo.cs" />
    <Compile Include="CodeGeneration\Symbols\CodeGenerationEventSymbol.cs" />
    <Compile Include="CodeGeneration\Symbols\CodeGenerationFieldInfo.cs" />
    <Compile Include="CodeGeneration\Symbols\CodeGenerationFieldSymbol.cs" />
    <Compile Include="CodeGeneration\Symbols\CodeGenerationMethodInfo.cs" />
    <Compile Include="CodeGeneration\Symbols\CodeGenerationMethodSymbol.cs" />
    <Compile Include="CodeGeneration\Symbols\CodeGenerationNamedTypeSymbol.cs" />
    <Compile Include="CodeGeneration\Symbols\CodeGenerationNamespaceInfo.cs" />
    <Compile Include="CodeGeneration\Symbols\CodeGenerationNamespaceOrTypeSymbol.cs" />
    <Compile Include="CodeGeneration\Symbols\CodeGenerationNamespaceSymbol.cs" />
    <Compile Include="CodeGeneration\Symbols\CodeGenerationOperatorSymbol.cs" />
    <Compile Include="CodeGeneration\Symbols\CodeGenerationParameterSymbol.cs" />
    <Compile Include="CodeGeneration\Symbols\CodeGenerationPointerTypeSymbol.cs" />
    <Compile Include="CodeGeneration\Symbols\CodeGenerationPropertyInfo.cs" />
    <Compile Include="CodeGeneration\Symbols\CodeGenerationPropertySymbol.cs" />
    <Compile Include="CodeGeneration\Symbols\CodeGenerationSymbol.cs" />
    <Compile Include="CodeGeneration\Symbols\CodeGenerationTypeParameterSymbol.cs" />
    <Compile Include="CodeGeneration\Symbols\CodeGenerationTypeSymbol.cs" />
    <Compile Include="CodeGeneration\SyntaxAnnotationExtensions.cs" />
    <Compile Include="Editing\TypeConstraintKind.cs" />
    <Compile Include="CodeGeneration\TypeGenerator.cs" />
    <Compile Include="CodeRefactorings\CodeRefactoringContext.cs" />
    <Compile Include="Differencing\LongestCommonImmutableArraySubsequence.cs" />
    <Compile Include="Differencing\SequenceEdit.cs" />
    <Compile Include="ExtensionManager\IErrorReportingService.cs" />
    <Compile Include="FindSymbols\DeclaredSymbolInfo.cs" />
    <Compile Include="FindSymbols\FindReferences\Finders\ILanguageServiceReferenceFinder.cs" />
    <Compile Include="FindSymbols\SymbolTree\SymbolTreeInfo_Metadata.cs" />
    <Compile Include="FindSymbols\SymbolTree\SymbolTreeInfo_Source.cs" />
    <Compile Include="LinkedFileDiffMerging\LinkedFileDiffMergingLogger.cs" />
    <Compile Include="Options\DocumentOptionSet.cs" />
    <Compile Include="Options\OptionSet.cs" />
    <Compile Include="Packaging\IPackageInstallerService.cs" />
    <Compile Include="SolutionCrawler\PredefinedInvocationReasons.cs" />
    <Compile Include="FindSymbols\StreamingProgressCollector.cs" />
    <Compile Include="FindSymbols\SymbolFinder.ServerCallback.cs" />
    <Compile Include="SymbolKey\SymbolKey.ComparisonOptions.cs" />
    <Compile Include="SymbolKey\SymbolKey.SymbolKeyComparer.cs" />
    <Compile Include="SymbolKey\SymbolKey.PropertySymbolKey.cs" />
    <Compile Include="SymbolKey\SymbolKey.AnonymousTypeSymbolKey.cs" />
    <Compile Include="SymbolKey\SymbolKey.TypeParameterOrdinalSymbolKey.cs" />
    <Compile Include="SymbolKey\SymbolKey.TypeParameterSymbolKey.cs" />
    <Compile Include="SymbolKey\SymbolKey.ErrorTypeSymbolKey.cs" />
    <Compile Include="SymbolKey\SymbolKey.MethodSymbolKey.cs" />
    <Compile Include="SymbolKey\SymbolKey.TupleTypeSymbolKey.cs" />
    <Compile Include="SymbolKey\SymbolKey.BodyLevelSymbolKey.cs" />
    <Compile Include="SymbolKey\SymbolKey.NamedTypeSymbolKey.cs" />
    <Compile Include="SymbolKey\SymbolKey.AliasSymbolKey.cs" />
    <Compile Include="SymbolKey\SymbolKey.EventSymbolKey.cs" />
    <Compile Include="SymbolKey\SymbolKey.NamespaceSymbolKey.cs" />
    <Compile Include="SymbolKey\SymbolKey.PointerTypeSymbolKey.cs" />
    <Compile Include="SymbolKey\SymbolKey.ParameterSymbolKey.cs" />
    <Compile Include="SymbolKey\SymbolKey.ModuleSymbolKey.cs" />
    <Compile Include="SymbolKey\SymbolKey.AssemblySymbolKey.cs" />
    <Compile Include="SymbolKey\SymbolKey.FieldSymbolKey.cs" />
    <Compile Include="SymbolKey\SymbolKey.DynamicTypeSymbolKey.cs" />
    <Compile Include="SymbolKey\SymbolKey.ArrayTypeSymbolKey.cs" />
    <Compile Include="SymbolKey\SymbolKey.SymbolKeyWriter.cs" />
    <Compile Include="SymbolKey\SymbolKey.cs" />
    <Compile Include="SymbolSearch\IRemoteSymbolSearchUpdateEngine.cs" />
    <Compile Include="SymbolSearch\ISymbolSearchLogService.cs" />
    <Compile Include="SymbolSearch\ISymbolSearchUpdateEngine.cs" />
    <Compile Include="SymbolSearch\SymbolSearchOptions.cs" />
    <Compile Include="SymbolSearch\SymbolSearchOptionsProvider.cs" />
    <Compile Include="SymbolSearch\ISymbolSearchService.cs" />
    <Compile Include="FindSymbols\SymbolTree\ISymbolTreeInfoCacheService.cs" />
    <Compile Include="FindSymbols\FindReferences\MetadataUnifyingEquivalenceComparer.cs" />
    <Compile Include="Shared\Utilities\IProgressTracker.cs" />
    <Compile Include="SolutionCrawler\NullSolutionCrawlerRegisterationService.cs" />
    <Compile Include="SolutionCrawler\WellKnownSolutionCrawlerAnalyzers.cs" />
    <Compile Include="Utilities\ArraySlice.cs" />
    <Compile Include="Utilities\BKTree.cs" />
    <Compile Include="FindSymbols\SyntaxTree\AbstractSyntaxTreeInfo.cs" />
    <Compile Include="FindSymbols\SyntaxTree\SyntaxTreeDeclarationInfo.cs" />
    <Compile Include="Formatting\FormattingOptionsProvider.cs" />
    <Compile Include="LanguageServices\TypeInferenceService\AbstractTypeInferenceService.cs" />
    <Compile Include="LinkedFileDiffMerging\LinkedFileMergeSessionResult.cs" />
    <Compile Include="LinkedFileDiffMerging\DefaultDocumentTextDifferencingService.cs" />
    <Compile Include="Log\AggregateLogger.cs" />
    <Compile Include="Log\IErrorLogger.cs" />
    <Compile Include="Log\KeyValueLogMessage.cs" />
    <Compile Include="Log\LogAggregator.cs" />
    <Compile Include="Log\Logger.LogBlock.cs" />
    <Compile Include="Log\LogMessage.cs" />
    <Compile Include="Log\WorkspaceErrorLogger.cs" />
    <Compile Include="Rename\TokenRenameInfo.cs" />
    <Compile Include="Serialization\AssemblySerializationInfoService.cs" />
    <Compile Include="Serialization\IAssemblySerializationInfoService.cs" />
    <Compile Include="Shared\Extensions\AccessibilityUtilities.cs" />
    <Compile Include="Shared\Extensions\FileLinePositionSpanExtensions.cs" />
    <Compile Include="Shared\Extensions\LocationExtensions.cs" />
    <Compile Include="Shared\Extensions\MethodKindExtensions.cs" />
    <Compile Include="Shared\Extensions\SymbolInfoExtensions.cs" />
    <Compile Include="Shared\Extensions\SyntaxNodeExtensions.cs" />
    <Compile Include="Shared\Extensions\SyntaxNodeOrTokenExtensions.cs" />
    <Compile Include="Shared\Extensions\SyntaxTokenExtensions.cs" />
    <Compile Include="Shared\Extensions\SyntaxTreeExtensions.cs" />
    <Compile Include="Shared\Extensions\SyntaxTriviaExtensions.cs" />
    <Compile Include="Shared\Extensions\TextDocumentExtensions.cs" />
    <Compile Include="Shared\Extensions\ITypeSymbolExtensions.ReplaceTypeParameterBasedOnTypeConstraintVisitor.cs" />
    <Compile Include="Shared\Utilities\SymbolEquivalenceComparer.AssemblyComparers.cs" />
    <Compile Include="Shared\Utilities\XmlFragmentParser.cs" />
    <Compile Include="Simplification\SimplificationOptionProvider.cs" />
    <Compile Include="Simplification\SimplifyTypeNameCodeAction.cs" />
    <Compile Include="Utilities\BKTree.Edge.cs" />
    <Compile Include="Utilities\BKTree.Node.cs" />
    <Compile Include="Utilities\BKTree.Serialization.cs" />
    <Compile Include="Utilities\CompilerUtilities\CompilerPathUtilities.cs" />
    <Compile Include="Utilities\ForegroundThreadDataKind.cs" />
    <Compile Include="Utilities\IReadOnlyDictionaryExtensions.cs" />
    <Compile Include="Utilities\IReadOnlyListExtensions.cs" />
    <Compile Include="Utilities\ParameterName.cs" />
    <Compile Include="Utilities\SpellChecker.cs" />
    <Compile Include="Utilities\StringEscapeEncoder.cs" />
    <Compile Include="Utilities\StringSlice.cs" />
    <Compile Include="Utilities\ValuesSources\CachedWeakValueSource.cs" />
    <Compile Include="Utilities\WeakEventHandler.cs" />
    <Compile Include="Versions\Extensions.cs" />
    <Compile Include="Versions\ISemanticVersionTrackingService.cs" />
    <Compile Include="Versions\PersistedVersionStampLogger.cs" />
    <Compile Include="Workspace\AdhocWorkspace.cs" />
    <Compile Include="Workspace\DocumentActiveContextChangedEventArgs.cs" />
    <Compile Include="Workspace\Host\Caching\ICachedObjectOwner.cs" />
    <Compile Include="Workspace\Host\Caching\CacheOptions.cs" />
    <Compile Include="Workspace\Host\Caching\ProjectCacheServiceFactory.cs" />
    <Compile Include="Workspace\Host\Caching\IProjectCacheService.cs" />
    <Compile Include="Differencing\Edit.cs" />
    <Compile Include="Differencing\EditKind.cs" />
    <Compile Include="Differencing\EditScript.cs" />
    <Compile Include="Differencing\LongestCommonSubsequence.cs" />
    <Compile Include="Differencing\LongestCommonSubstring.cs" />
    <Compile Include="Differencing\Match.cs" />
    <Compile Include="Differencing\Match.LongestCommonSubsequence.cs" />
    <Compile Include="Differencing\TreeComparer.cs" />
    <Compile Include="ExtensionManager\AbstractExtensionManager.cs" />
    <Compile Include="ExtensionManager\IExtensionManager.cs" />
    <Compile Include="ExtensionManager\IExtensionManagerExtensions.cs" />
    <Compile Include="ExtensionManager\ServicesLayerExtensionManager.cs" />
    <Compile Include="ExtensionOrderAttribute.cs" />
    <Compile Include="FindSymbols\Extensions.cs" />
    <Compile Include="FindSymbols\FindReferences\DependentProjectsFinder.cs" />
    <Compile Include="FindSymbols\FindReferences\DependentTypeFinder.cs" />
    <Compile Include="FindSymbols\FindReferences\Finders\AbstractMemberScopedReferenceFinder.cs" />
    <Compile Include="FindSymbols\FindReferences\Finders\AbstractMethodOrPropertyOrEventSymbolReferenceFinder.cs" />
    <Compile Include="FindSymbols\FindReferences\Finders\AbstractReferenceFinder.cs" />
    <Compile Include="FindSymbols\FindReferences\Finders\ConstructorInitializerSymbolReferenceFinder.cs" />
    <Compile Include="FindSymbols\FindReferences\Finders\ConstructorSymbolReferenceFinder.cs" />
    <Compile Include="FindSymbols\FindReferences\Finders\DestructorSymbolReferenceFinder.cs" />
    <Compile Include="FindSymbols\FindReferences\Finders\EventSymbolReferenceFinder.cs" />
    <Compile Include="FindSymbols\FindReferences\Finders\ExplicitInterfaceMethodReferenceFinder.cs" />
    <Compile Include="FindSymbols\FindReferences\Finders\FieldSymbolReferenceFinder.cs" />
    <Compile Include="FindSymbols\FindReferences\Finders\IReferenceFinder.cs" />
    <Compile Include="FindSymbols\FindReferences\Finders\LabelSymbolReferenceFinder.cs" />
    <Compile Include="FindSymbols\FindReferences\Finders\LinkedFileReferenceFinder.cs" />
    <Compile Include="FindSymbols\FindReferences\Finders\LocalSymbolReferenceFinder.cs" />
    <Compile Include="FindSymbols\FindReferences\Finders\MethodTypeParameterSymbolReferenceFinder.cs" />
    <Compile Include="FindSymbols\FindReferences\Finders\NamedTypeSymbolReferenceFinder.cs" />
    <Compile Include="FindSymbols\FindReferences\Finders\NamespaceSymbolReferenceFinder.cs" />
    <Compile Include="FindSymbols\FindReferences\Finders\OperatorSymbolReferenceFinder.cs" />
    <Compile Include="FindSymbols\FindReferences\Finders\OrdinaryMethodReferenceFinder.cs" />
    <Compile Include="FindSymbols\FindReferences\Finders\ParameterSymbolReferenceFinder.cs" />
    <Compile Include="FindSymbols\FindReferences\Finders\PropertyAccessorSymbolReferenceFinder.cs" />
    <Compile Include="FindSymbols\FindReferences\Finders\PropertySymbolReferenceFinder.cs" />
    <Compile Include="FindSymbols\FindReferences\Finders\RangeVariableSymbolReferenceFinder.cs" />
    <Compile Include="FindSymbols\FindReferences\Finders\ReferenceFinders.cs" />
    <Compile Include="FindSymbols\FindReferences\Finders\TypeParameterSymbolReferenceFinder.cs" />
    <Compile Include="FindSymbols\FindReferences\FindReferenceCache.cs" />
    <Compile Include="FindSymbols\FindReferences\FindReferencesProgress.cs" />
    <Compile Include="FindSymbols\FindReferences\FindReferencesSearchEngine.cs" />
    <Compile Include="FindSymbols\FindReferences\FindReferencesSearchEngine.ProgressWrapper.cs" />
    <Compile Include="FindSymbols\FindReferences\FindReferencesSearchEngine_DocumentProcessing.cs" />
    <Compile Include="FindSymbols\FindReferences\FindReferencesSearchEngine_MapCreation.cs" />
    <Compile Include="FindSymbols\FindReferences\FindReferencesSearchEngine_ProjectProcessing.cs" />
    <Compile Include="FindSymbols\IFindReferencesProgress.cs" />
    <Compile Include="FindSymbols\ReferencedSymbol.cs" />
    <Compile Include="FindSymbols\ReferenceLocation.cs" />
    <Compile Include="FindSymbols\ReferenceLocationExtensions.cs" />
    <Compile Include="FindSymbols\SymbolCallerInfo.cs" />
    <Compile Include="FindSymbols\SymbolFinder.cs" />
    <Compile Include="FindSymbols\SymbolFinder_Declarations.cs" />
    <Compile Include="FindSymbols\SymbolFinder_Hierarchy.cs" />
    <Compile Include="FindSymbols\SymbolFinder_References.cs" />
    <Compile Include="FindSymbols\SymbolTree\SymbolTreeInfo.cs" />
    <Compile Include="FindSymbols\SymbolTree\SymbolTreeInfo.Node.cs" />
    <Compile Include="FindSymbols\SymbolTree\SymbolTreeInfo_Serialization.cs" />
    <Compile Include="FindSymbols\SyntaxTree\AbstractPersistableState.cs" />
    <Compile Include="FindSymbols\SyntaxTree\ISyntaxTreeInfoPersistentStorage.cs" />
    <Compile Include="FindSymbols\SyntaxTree\SyntaxTreeContextInfo.cs" />
    <Compile Include="FindSymbols\SyntaxTree\SyntaxTreeIdentifierInfo.cs" />
    <Compile Include="FindSymbols\SyntaxTree\SyntaxTreeIdentifierInfo_Set.cs" />
    <Compile Include="FindSymbols\SyntaxTree\SyntaxTreeInfo.cs" />
    <Compile Include="Formatting\AbstractSyntaxFormattingService.cs" />
    <Compile Include="Formatting\BottomUpBaseIndentationFinder.cs" />
    <Compile Include="Formatting\Context\FormattingContext.AnchorData.cs" />
    <Compile Include="Formatting\Context\FormattingContext.cs" />
    <Compile Include="Formatting\Context\FormattingContext.IndentationData.cs" />
    <Compile Include="Formatting\Context\FormattingContext.InitialContextFinder.cs" />
    <Compile Include="Formatting\Context\SuppressIntervalIntrospector.cs" />
    <Compile Include="Formatting\Context\SuppressSpacingData.cs" />
    <Compile Include="Formatting\Context\SuppressWrappingData.cs" />
    <Compile Include="Formatting\ContextIntervalTree.cs" />
    <Compile Include="Formatting\Engine\AbstractAggregatedFormattingResult.cs" />
    <Compile Include="Formatting\Engine\AbstractFormatEngine.cs" />
    <Compile Include="Formatting\Engine\AbstractFormatEngine.OperationApplier.cs" />
    <Compile Include="Formatting\Engine\AbstractFormatEngine.Partitioner.cs" />
    <Compile Include="Formatting\Engine\AbstractFormattingResult.cs" />
    <Compile Include="Formatting\Engine\AbstractTriviaDataFactory.AbstractComplexTrivia.cs" />
    <Compile Include="Formatting\Engine\AbstractTriviaDataFactory.cs" />
    <Compile Include="Formatting\Engine\AbstractTriviaDataFactory.FormattedWhitespace.cs" />
    <Compile Include="Formatting\Engine\AbstractTriviaDataFactory.ModifiedWhitespace.cs" />
    <Compile Include="Formatting\Engine\AbstractTriviaDataFactory.Whitespace.cs" />
    <Compile Include="Formatting\Engine\ActionCache`1.cs" />
    <Compile Include="Formatting\Engine\ChainedFormattingRules.cs" />
    <Compile Include="Formatting\Engine\NodeOperations.cs" />
    <Compile Include="Formatting\Engine\OperationCache`1.cs" />
    <Compile Include="Formatting\Engine\TokenData.cs" />
    <Compile Include="Formatting\Engine\TokenPairWithOperations.cs" />
    <Compile Include="Formatting\Engine\TokenStream.Changes.cs" />
    <Compile Include="Formatting\Engine\TokenStream.cs" />
    <Compile Include="Formatting\Engine\TokenStream.Iterator.cs" />
    <Compile Include="Formatting\Engine\TreeData.cs" />
    <Compile Include="Formatting\Engine\TreeData.Debug.cs" />
    <Compile Include="Formatting\Engine\TreeData.Node.cs" />
    <Compile Include="Formatting\Engine\TreeData.NodeAndText.cs" />
    <Compile Include="Formatting\Engine\TreeData.StructuredTrivia.cs" />
    <Compile Include="Formatting\Engine\TriviaData.cs" />
    <Compile Include="Formatting\Engine\TriviaDataWithList.cs" />
    <Compile Include="Formatting\Formatter.cs" />
    <Compile Include="Formatting\FormattingExtensions.cs" />
    <Compile Include="Formatting\FormattingOptions.cs" />
    <Compile Include="Formatting\IFormattingResult.cs" />
    <Compile Include="Formatting\ISyntaxFormattingService.cs" />
    <Compile Include="Formatting\ListPool.cs" />
    <Compile Include="Formatting\Rules\AbstractFormattingRule.cs" />
    <Compile Include="Formatting\Rules\BaseIndentationFormattingRule.cs" />
    <Compile Include="Formatting\Rules\DefaultFormattingRuleFactoryServiceFactory.cs" />
    <Compile Include="Formatting\Rules\ExportFormattingRule.cs" />
    <Compile Include="Formatting\Rules\IActionHolder`1.cs" />
    <Compile Include="Formatting\Rules\IHostDependentFormattingRuleFactoryService.cs" />
    <Compile Include="Formatting\Rules\IFormattingRule.cs" />
    <Compile Include="Formatting\Rules\IOperationHolder`1.cs" />
    <Compile Include="Formatting\Rules\NextAction`1.cs" />
    <Compile Include="Formatting\Rules\NextOperation`1.cs" />
    <Compile Include="Formatting\Rules\NoOpFormattingRule.cs" />
    <Compile Include="Formatting\Rules\Operations\AdjustNewLinesOperation.cs" />
    <Compile Include="Formatting\Rules\Operations\AdjustNewLinesOption.cs" />
    <Compile Include="Formatting\Rules\Operations\AdjustSpacesOperation.cs" />
    <Compile Include="Formatting\Rules\Operations\AdjustSpacesOption.cs" />
    <Compile Include="Formatting\Rules\Operations\AlignTokensOperation.cs" />
    <Compile Include="Formatting\Rules\Operations\AlignTokensOption.cs" />
    <Compile Include="Formatting\Rules\Operations\AnchorIndentationOperation.cs" />
    <Compile Include="Formatting\Rules\Operations\FormattingOperations.cs" />
    <Compile Include="Formatting\Rules\Operations\IndentBlockOperation.cs" />
    <Compile Include="Formatting\Rules\Operations\IndentBlockOption.cs" />
    <Compile Include="Formatting\Rules\Operations\SuppressOperation.cs" />
    <Compile Include="Formatting\Rules\Operations\SuppressOption.cs" />
    <Compile Include="Formatting\StringBuilderPool.cs" />
    <Compile Include="Formatting\TaskExecutor.cs" />
    <Compile Include="Formatting\TriviaEngine\AbstractTriviaFormatter.cs" />
    <Compile Include="Formatting\TriviaEngine\LineColumn.cs" />
    <Compile Include="Formatting\TriviaEngine\LineColumnDelta.cs" />
    <Compile Include="Formatting\TriviaEngine\LineColumnRule.cs" />
    <Compile Include="Formatting\TriviaEngine\TriviaList.cs" />
    <Compile Include="GeneratedCodeRecognition\GeneratedCodeRecognitionServiceFactory.cs" />
    <Compile Include="GeneratedCodeRecognition\IGeneratedCodeRecognitionService.cs" />
    <Compile Include="IOrderableMetadata.cs" />
    <Compile Include="Utilities\ImmutableArrayExtensions.cs" />
    <Compile Include="Utilities\ObjectPools\PooledObject.cs" />
    <Compile Include="Workspace\Host\Caching\IWorkspaceCacheService.cs" />
    <Compile Include="Workspace\Host\CommandLine\ICommandLineParserService.cs" />
    <Compile Include="Workspace\Host\HostContext\ProjectTypeLookupService.cs" />
    <Compile Include="Workspace\Host\HostContext\IProjectTypeLookupService.cs" />
    <Compile Include="Workspace\Host\Mef\ILanguagesMetadata.cs" />
    <Compile Include="Workspace\Host\Mef\CodeChangeProviderMetadata.cs" />
    <Compile Include="Workspace\Host\Mef\IMefHostExportProvider.cs" />
    <Compile Include="Workspace\Host\Mef\MefHostServices.cs" />
    <Compile Include="Workspace\Host\Mef\MefLanguageServices.cs" />
    <Compile Include="Workspace\Host\Mef\MefWorkspaceServices.cs" />
    <Compile Include="Workspace\Host\Mef\ServiceLayer.cs" />
    <Compile Include="Workspace\Host\Documentation\IDocumentationProviderService.cs" />
    <Compile Include="Workspace\Host\Metadata\FrameworkAssemblyPathResolverFactory.cs" />
    <Compile Include="Workspace\Host\Metadata\IAnalyzerService.cs" />
    <Compile Include="Workspace\Host\Metadata\IFrameworkAssemblyPathResolver.cs" />
    <Compile Include="Workspace\Host\Metadata\MetadataReferenceCache.cs" />
    <Compile Include="Workspace\Host\Metadata\WorkspaceMetadataFileReferenceResolver.cs" />
    <Compile Include="Workspace\Host\PersistentStorage\IPersistentStorageLocationService.cs" />
    <Compile Include="Workspace\Host\PersistentStorage\PersistentStorageOptionsProvider.cs" />
    <Compile Include="Workspace\Host\SyntaxTreeFactory\AbstractSyntaxTreeFactoryService.AbstractRecoverableSyntaxRoot.cs" />
    <Compile Include="Workspace\Host\SyntaxTreeFactory\AbstractSyntaxTreeFactoryService.cs" />
    <Compile Include="Workspace\Host\CompilationFactory\ICompilationFactoryService.cs" />
    <Compile Include="Workspace\Host\Mef\ExportLanguageServiceAttribute.cs" />
    <Compile Include="Workspace\Host\Mef\ExportLanguageServiceFactoryAttribute.cs" />
    <Compile Include="Workspace\Host\Mef\ILanguageMetadata.cs" />
    <Compile Include="Workspace\Host\ILanguageService.cs" />
    <Compile Include="Workspace\Host\Mef\ILanguageServiceFactory.cs" />
    <Compile Include="Workspace\Host\Mef\LanguageMetadata.cs" />
    <Compile Include="Workspace\Host\Mef\LanguageServiceMetadata.cs" />
    <Compile Include="Workspace\Host\Mef\OrderableLanguageMetadata.cs" />
    <Compile Include="LanguageServices\SemanticsFactsService\ForEachSymbols.cs" />
    <Compile Include="LanguageServices\SemanticsFactsService\ISemanticFactsService.cs" />
    <Compile Include="LanguageServices\SymbolDeclarationService\ISymbolDeclarationService.cs" />
    <Compile Include="LanguageServices\SyntaxFactsService\ExternalSourceInfo.cs" />
    <Compile Include="LanguageServices\SyntaxFactsService\ISyntaxFactsService.cs" />
    <Compile Include="LanguageServices\SyntaxFactsService\PredefinedOperator.cs" />
    <Compile Include="LanguageServices\SyntaxFactsService\PredefinedType.cs" />
    <Compile Include="Workspace\Host\SyntaxTreeFactory\ISyntaxTreeFactoryService.cs" />
    <Compile Include="LanguageServices\TypeInferenceService\ITypeInferenceService.cs" />
    <Compile Include="Log\EmptyLogBlock.cs" />
    <Compile Include="Log\EmptyLogger.cs" />
    <Compile Include="Log\FunctionId.cs" />
    <Compile Include="Log\FunctionIdOptions.cs" />
    <Compile Include="Log\ILogger.cs" />
    <Compile Include="Log\InteractionClass.cs" />
    <Compile Include="Log\Logger.cs" />
    <Compile Include="Notification\AbstractGlobalOperationNotificationService.cs" />
    <Compile Include="Notification\GlobalOperationEventArgs.cs" />
    <Compile Include="Notification\GlobalOperationNotificationService.cs" />
    <Compile Include="Notification\GlobalOperationNotificationServiceFactory.cs" />
    <Compile Include="Notification\GlobalOperationRegistration.cs" />
    <Compile Include="Notification\IGlobalOperationNotificationService.cs" />
    <Compile Include="Options\IOption.cs" />
    <Compile Include="Options\IOptionService.cs" />
    <Compile Include="Options\Option`1.cs" />
    <Compile Include="Options\OptionChangedEventArgs.cs" />
    <Compile Include="Options\OptionKey.cs" />
    <Compile Include="Options\OptionServiceFactory.cs" />
    <Compile Include="Options\WorkspaceOptionSet.cs" />
    <Compile Include="Options\PerLanguageOption.cs" />
    <Compile Include="Options\Providers\ExportOptionProviderAttribute.cs" />
    <Compile Include="Options\Providers\IOptionProvider.cs" />
    <Compile Include="Options\IOptionPersister.cs" />
    <Compile Include="OrderableMetadata.cs" />
    <Compile Include="Recommendations\AbstractRecommendationService.cs" />
    <Compile Include="Recommendations\IRecommendationService.cs" />
    <Compile Include="Recommendations\RecommendationOptions.cs" />
    <Compile Include="Recommendations\Recommender.cs" />
    <Compile Include="Rename\ConflictEngine\Annotations\RenameActionAnnotation.cs" />
    <Compile Include="Rename\ConflictEngine\Annotations\RenameAnnotation.cs" />
    <Compile Include="Rename\ConflictEngine\Annotations\RenameDeclarationLocationReference.cs" />
    <Compile Include="Rename\ConflictEngine\Annotations\RenameInvalidIdentifierAnnotation.cs" />
    <Compile Include="Rename\ConflictEngine\Annotations\RenameNodeSimplificationAnnotation.cs" />
    <Compile Include="Rename\ConflictEngine\Annotations\RenameTokenSimplificationAnnotation.cs" />
    <Compile Include="Rename\ConflictEngine\ConflictingIdentifierTracker.cs" />
    <Compile Include="Rename\ConflictEngine\ConflictResolution.cs" />
    <Compile Include="Rename\ConflictEngine\ConflictResolver.cs" />
    <Compile Include="Rename\ConflictEngine\ConflictResolver.Session.cs" />
    <Compile Include="Rename\ConflictEngine\DeclarationConflictHelpers.cs" />
    <Compile Include="Rename\ConflictEngine\RelatedLocation.cs" />
    <Compile Include="Rename\ConflictEngine\RelatedLocationType.cs" />
    <Compile Include="Rename\ConflictEngine\RenamedSpansTracker.cs" />
    <Compile Include="Rename\IRenameRewriterLanguageService.cs" />
    <Compile Include="Rename\RenameEntityKind.cs" />
    <Compile Include="Rename\RenameLocation.cs" />
    <Compile Include="Rename\RenameLocation.ReferenceProcessing.cs" />
    <Compile Include="Rename\RenameLocations.cs" />
    <Compile Include="Rename\RenameOptions.cs" />
    <Compile Include="Rename\Renamer.cs" />
    <Compile Include="Rename\RenameRewriterParameters.cs" />
    <Compile Include="Rename\RenameUtilities.cs" />
    <Compile Include="SemanticModelWorkspaceService\ISemanticModelService.cs" />
    <Compile Include="SemanticModelWorkspaceService\SemanticModelWorkspaceServiceFactory.cs" />
    <Compile Include="Shared\Collections\IIntervalIntrospector.cs" />
    <Compile Include="Shared\Collections\IntervalTree.cs" />
    <Compile Include="Shared\Collections\IntervalTree`1.cs" />
    <Compile Include="Shared\Collections\IntervalTree`1.Node.cs" />
    <Compile Include="Shared\Collections\SimpleIntervalTree.cs" />
    <Compile Include="Shared\Collections\SimpleIntervalTree`1.cs" />
    <Compile Include="Shared\Collections\TextSpanIntervalIntrospector.cs" />
    <Compile Include="Shared\Extensions\ArrayExtensions.cs" />
    <Compile Include="Shared\Extensions\ContextQuery\SyntaxContext.cs" />
    <Compile Include="Shared\Extensions\DocumentExtensions.cs" />
    <Compile Include="Shared\Extensions\IAssemblySymbolExtensions.cs" />
    <Compile Include="Shared\Extensions\ICodeDefinitionFactoryExtensions.cs" />
    <Compile Include="Shared\Extensions\ICodeDefinitionFactoryExtensions_CreateEqualsMethod.cs" />
    <Compile Include="Shared\Extensions\ICodeDefinitionFactoryExtensions_CreateGetHashCodeMethod.cs" />
    <Compile Include="Shared\Extensions\ICollectionExtensions.cs" />
    <Compile Include="Shared\Extensions\IComparerExtensions.cs" />
    <Compile Include="Shared\Extensions\ICompilationExtensions.cs" />
    <Compile Include="Shared\Extensions\IEnumerableExtensions.cs" />
    <Compile Include="Shared\Extensions\IFindReferencesResultExtensions.cs" />
    <Compile Include="Shared\Extensions\ILanguageMetadataExtensions.cs" />
    <Compile Include="Shared\Extensions\ILanguageServiceProviderExtensions.cs" />
    <Compile Include="Shared\Extensions\IListExtensions.cs" />
    <Compile Include="Shared\Extensions\IMethodSymbolExtensions.cs" />
    <Compile Include="Shared\Extensions\INamedTypeSymbolExtensions.cs" />
    <Compile Include="Shared\Extensions\INamespaceOrTypeSymbolExtensions.cs" />
    <Compile Include="Shared\Extensions\INamespaceSymbolExtensions.Comparer.cs" />
    <Compile Include="Shared\Extensions\INamespaceSymbolExtensions.cs" />
    <Compile Include="Shared\Extensions\IParameterSymbolExtensions.cs" />
    <Compile Include="Shared\Extensions\IPropertySymbolExtensions.cs" />
    <Compile Include="Shared\Extensions\ISolutionExtensions.cs" />
    <Compile Include="Shared\Extensions\ISymbolExtensions.cs" />
    <Compile Include="Shared\Extensions\ISymbolExtensions.IsUnsafeVisitor.cs" />
    <Compile Include="Shared\Extensions\ISymbolExtensions_2.cs" />
    <Compile Include="Shared\Extensions\ISymbolExtensions_Accessibility.cs" />
    <Compile Include="Shared\Extensions\ISyntaxFactsServiceExtensions.cs" />
    <Compile Include="Shared\Extensions\ITypeGenerator.cs" />
    <Compile Include="Shared\Extensions\ITypeInferenceServiceExtensions.cs" />
    <Compile Include="Shared\Extensions\ITypeParameterSymbolExtensions.cs" />
    <Compile Include="Shared\Extensions\ITypeSymbolExtensions.AnonymousTypeRemover.cs" />
    <Compile Include="Shared\Extensions\ITypeSymbolExtensions.CollectTypeParameterSymbolsVisitor.cs" />
    <Compile Include="Shared\Extensions\ITypeSymbolExtensions.CompilationTypeGenerator.cs" />
    <Compile Include="Shared\Extensions\ITypeSymbolExtensions.cs" />
    <Compile Include="Shared\Extensions\ITypeSymbolExtensions.MinimalAccessibilityVisitor.cs" />
    <Compile Include="Shared\Extensions\ITypeSymbolExtensions.SubstituteTypesVisitor.cs" />
    <Compile Include="Shared\Extensions\ITypeSymbolExtensions.UnavailableTypeParameterRemover.cs" />
    <Compile Include="Shared\Extensions\ITypeSymbolExtensions.UnnamedErrorTypeRemover.cs" />
    <Compile Include="Shared\Extensions\LineSpan.cs" />
    <Compile Include="Shared\Extensions\LinkedListExtensions.cs" />
    <Compile Include="Shared\Extensions\ObjectExtensions.cs" />
    <Compile Include="Shared\Extensions\ObjectExtensions.TypeSwitch.cs" />
    <Compile Include="Shared\Extensions\PredefinedTypeExtensions.cs" />
    <Compile Include="Shared\Extensions\ProjectExtensions.cs" />
    <Compile Include="Shared\Extensions\SemanticEquivalence.cs" />
    <Compile Include="Shared\Extensions\SemanticModelExtensions.cs" />
    <Compile Include="Shared\Extensions\SimpleIntervalTreeExtensions.cs" />
    <Compile Include="Shared\Extensions\SourceTextExtensions.cs" />
    <Compile Include="Shared\Extensions\SpecialTypeExtensions.cs" />
    <Compile Include="Shared\Extensions\StackExtensions.cs" />
    <Compile Include="Shared\Extensions\StringExtensions.cs" />
    <Compile Include="Shared\Extensions\SymbolDisplayFormats.cs" />
    <Compile Include="Shared\Extensions\SymbolDisplayPartExtensions.cs" />
    <Compile Include="Shared\Extensions\TextLineExtensions.cs" />
    <Compile Include="Shared\Extensions\TextSpanExtensions.cs" />
    <Compile Include="Shared\NormalizedTextSpanCollection.cs" />
    <Compile Include="Shared\Utilities\AliasSymbolCache.cs" />
    <Compile Include="Shared\Utilities\BloomFilter.cs" />
    <Compile Include="Shared\Utilities\BloomFilter_Serialization.cs" />
    <Compile Include="Shared\Utilities\CommonFormattingHelpers.cs" />
    <Compile Include="Shared\Utilities\DocumentationComment.cs" />
    <Compile Include="Shared\Utilities\EditorBrowsableHelpers.cs" />
    <Compile Include="Shared\Utilities\EnumValueUtilities.cs" />
    <Compile Include="Shared\Utilities\ExtensionOrderer.cs" />
    <Compile Include="Shared\Utilities\ExtensionOrderer.Graph.cs" />
    <Compile Include="Shared\Utilities\ExtensionOrderer.Node.cs" />
    <Compile Include="Shared\Utilities\IntegerUtilities.cs" />
    <Compile Include="Shared\Utilities\Matcher.ChoiceMatcher.cs" />
    <Compile Include="Shared\Utilities\Matcher.cs" />
    <Compile Include="Shared\Utilities\Matcher.RepeatMatcher.cs" />
    <Compile Include="Shared\Utilities\Matcher.SequenceMatcher.cs" />
    <Compile Include="Shared\Utilities\Matcher.SingleMatcher.cs" />
    <Compile Include="Shared\Utilities\Matcher`1.cs" />
    <Compile Include="Shared\Utilities\NameGenerator.cs" />
    <Compile Include="Shared\Utilities\ProgressTracker.cs" />
    <Compile Include="Shared\Utilities\SemanticMap.cs" />
    <Compile Include="Shared\Utilities\SemanticMap.Walker.cs" />
    <Compile Include="Shared\Utilities\SignatureComparer.cs" />
    <Compile Include="Shared\Utilities\StringBreaker.cs" />
    <Compile Include="Shared\Utilities\SymbolEquivalenceComparer.cs" />
    <Compile Include="Shared\Utilities\SymbolEquivalenceComparer.EquivalenceVisitor.cs" />
    <Compile Include="Shared\Utilities\SymbolEquivalenceComparer.GetHashCodeVisitor.cs" />
    <Compile Include="Shared\Utilities\SymbolEquivalenceComparer.ParameterSymbolEqualityComparer.cs" />
    <Compile Include="Shared\Utilities\SymbolEquivalenceComparer.SignatureTypeSymbolEquivalenceComparer.cs" />
    <Compile Include="Shared\Utilities\SymbolVisibility.cs" />
    <Compile Include="Simplification\AbstractReducer.cs" />
    <Compile Include="Simplification\AbstractReducer.IExpressionRewriter.cs" />
    <Compile Include="Simplification\AbstractSimplificationService.cs" />
    <Compile Include="Simplification\AliasAnnotation.cs" />
    <Compile Include="Simplification\ISimplificationService.cs" />
    <Compile Include="Simplification\SimplificationHelpers.cs" />
    <Compile Include="Simplification\SimplificationOptions.cs" />
    <Compile Include="Simplification\Simplifier.cs" />
    <Compile Include="Simplification\SpecialTypeAnnotation.cs" />
    <Compile Include="Simplification\SymbolAnnotation.cs" />
    <Compile Include="SymbolKey\SymbolKeyExtensions.cs" />
    <Compile Include="SymbolKey\SymbolKeyResolution.cs" />
    <Compile Include="SymbolKey\SymbolKeyResolutionExtensions.cs" />
    <Compile Include="Utilities\AbstractSpeculationAnalyzer.cs" />
    <Compile Include="Utilities\AnnotationTable.cs" />
    <Compile Include="Utilities\AsyncLazy`1.cs" />
    <Compile Include="Utilities\SemaphoreSlimFactory.cs" />
    <Compile Include="Utilities\BidirectionalMap.cs" />
    <Compile Include="Utilities\CancellableLazy.cs" />
    <Compile Include="Utilities\CancellableLazy`1.cs" />
    <Compile Include="Utilities\CompilerUtilities\ImmutableDictionaryExtensions.cs" />
    <Compile Include="Utilities\CompilerUtilities\ImmutableHashMap.cs" />
    <Compile Include="Utilities\CompilerUtilities\ImmutableHashMapExtensions.cs" />
    <Compile Include="Utilities\CompilerUtilities\linkedhashqueue.cs" />
    <Compile Include="Utilities\NonReentrantLock.cs" />
    <Compile Include="Utilities\Contract.cs" />
    <Compile Include="Utilities\EditDistance.cs" />
    <Compile Include="Utilities\EventMap.cs" />
    <Compile Include="Utilities\ExceptionHelpers.cs" />
    <Compile Include="Utilities\IBidirectionalMap.cs" />
    <Compile Include="Utilities\ICollectionExtensions.cs" />
    <Compile Include="Utilities\IDictionaryExtensions.cs" />
    <Compile Include="Utilities\LazyInitialization.cs" />
    <Compile Include="Utilities\ObjectPools\Extensions.cs" />
    <Compile Include="Utilities\ObjectPools\SharedPools.cs" />
    <Compile Include="Utilities\SerializableBytes.cs" />
    <Compile Include="Utilities\SimpleTaskQueue.cs" />
    <Compile Include="Utilities\SpecializedTasks.cs" />
    <Compile Include="Utilities\SyntaxPath.cs" />
    <Compile Include="Utilities\TaskExtensions.cs" />
    <Compile Include="Utilities\TaskFactoryExtensions.cs" />
    <Compile Include="Utilities\TopologicalSorter.cs" />
    <Compile Include="Utilities\ValuesSources\ConstantValueSource.cs" />
    <Compile Include="Utilities\ValuesSources\ValueSource.cs" />
    <Compile Include="Utilities\ValuesSources\WeakConstantValueSource.cs" />
    <Compile Include="Workspace\ApplyChangesKind.cs" />
    <Compile Include="Utilities\Documentation\DeferredDocumentationProvider.cs" />
    <Compile Include="Utilities\Documentation\XmlDocumentationProvider.cs" />
    <Compile Include="Workspace\DocumentEventArgs.cs" />
    <Compile Include="Utilities\ValuesSources\RecoverableWeakValueSource.cs" />
    <Compile Include="Workspace\Host\HostLanguageServices.cs" />
    <Compile Include="Workspace\Host\HostServices.cs" />
    <Compile Include="Workspace\Host\Metadata\MetadataServiceFactory.cs" />
    <Compile Include="Workspace\Host\Metadata\IMetadataService.cs" />
    <Compile Include="Workspace\Host\PersistentStorage\AbstractPersistentStorage.cs" />
    <Compile Include="Workspace\Host\PersistentStorage\IPersistentStorage.cs" />
    <Compile Include="Workspace\Host\PersistentStorage\IPersistentStorageService.cs" />
    <Compile Include="Workspace\Host\PersistentStorage\NoOpPersistentStorage.cs" />
    <Compile Include="Workspace\Host\PersistentStorage\PersistentStorageOptions.cs" />
    <Compile Include="Workspace\Host\PersistentStorage\PersistentStorageServiceFactory.cs" />
    <Compile Include="Workspace\Host\TaskScheduler\IWorkspaceTaskScheduler.cs" />
    <Compile Include="Workspace\Host\TaskScheduler\IWorkspaceTaskSchedulerFactory.cs" />
    <Compile Include="Workspace\Host\TaskScheduler\WorkspaceTaskSchedulerFactory.cs" />
    <Compile Include="Workspace\Host\TaskScheduler\WorkspaceTaskSchedulerFactory.WorkspaceTaskQueue.cs" />
    <Compile Include="Workspace\Host\TaskScheduler\WorkspaceTaskSchedulerFactoryFactory.cs" />
    <Compile Include="Workspace\Host\TemporaryStorage\ISupportDirectMemoryAccess.cs" />
    <Compile Include="Workspace\Host\TemporaryStorage\ITemporaryStorage.cs" />
    <Compile Include="Workspace\Host\TemporaryStorage\ITemporaryStorageWithName.cs" />
    <Compile Include="Workspace\Host\TemporaryStorage\ITemporaryStorageService.cs" />
    <Compile Include="Workspace\Host\TemporaryStorage\ITemporaryStorageService2.cs" />
    <Compile Include="Workspace\Host\TemporaryStorage\TrivialTemporaryStorageService.cs" />
    <Compile Include="Workspace\Host\TextFactory\ITextFactoryService.cs" />
    <Compile Include="Workspace\Host\HostWorkspaceServices.cs" />
    <Compile Include="Workspace\Host\TextFactory\TextFactoryService.cs" />
    <Compile Include="Workspace\Solution\IChecksummedObject.cs" />
    <Compile Include="Workspace\Solution\ITextVersionable.cs" />
    <Compile Include="Workspace\PrimaryWorkspace.cs" />
    <Compile Include="LinkedFileDiffMerging\AbstractLinkedFileMergeConflictCommentAdditionService.cs" />
    <Compile Include="Workspace\Solution\AdditionalTextDocument.cs" />
    <Compile Include="LinkedFileDiffMerging\IMergeConflictHandler.cs" />
    <Compile Include="Workspace\Solution\DocumentState_TreeTextSource.cs" />
    <Compile Include="Workspace\Solution\IDocumentTextDifferencingService.cs" />
    <Compile Include="Workspace\Solution\MetadataReferenceManager.cs" />
    <Compile Include="Workspace\Solution\ProjectState_Checksum.cs" />
    <Compile Include="Workspace\Solution\SerializedInfos.cs" />
    <Compile Include="Workspace\Solution\SolutionState.CompilationTranslationAction.cs" />
    <Compile Include="Workspace\Solution\SolutionState.CompilationTranslationAction.Actions.cs" />
    <Compile Include="Workspace\Solution\SolutionState.CompilationTracker.State.cs" />
    <Compile Include="Workspace\Solution\SolutionState.CompilationTracker.cs" />
    <Compile Include="Workspace\Solution\SolutionState.cs" />
    <Compile Include="Workspace\Solution\SolutionState_Checksum.cs" />
    <Compile Include="Workspace\Solution\StateChecksums.cs" />
    <Compile Include="Workspace\Solution\TextDocumentState.cs" />
    <Compile Include="Workspace\Solution\BranchId.cs" />
    <Compile Include="Workspace\Solution\Document.cs" />
    <Compile Include="Workspace\Solution\DocumentDiagnostic.cs" />
    <Compile Include="Workspace\Solution\DocumentId.cs" />
    <Compile Include="Workspace\Solution\DocumentInfo.cs" />
    <Compile Include="Workspace\Solution\DocumentState.cs" />
    <Compile Include="Workspace\Solution\DocumentState.EquivalenceResult.cs" />
    <Compile Include="Workspace\Solution\DocumentState_SimpleProperties.cs" />
    <Compile Include="LinkedFileDiffMerging\ILinkedFileMergeConflictCommentAdditionService.cs" />
    <Compile Include="Workspace\Solution\MetadataOnlyImage.cs" />
    <Compile Include="Workspace\Solution\MetadataOnlyReference.cs" />
    <Compile Include="Workspace\Solution\PreservationMode.cs" />
    <Compile Include="Workspace\Solution\Project.cs" />
    <Compile Include="Workspace\Solution\Project.EquivalenceResult.cs" />
    <Compile Include="Workspace\Solution\ProjectChanges.cs" />
    <Compile Include="Workspace\Solution\ProjectDependencyGraph.cs" />
    <Compile Include="Workspace\Solution\ProjectDiagnostic.cs" />
    <Compile Include="Workspace\Solution\ProjectId.cs" />
    <Compile Include="Workspace\Solution\ProjectInfo.cs" />
    <Compile Include="Workspace\Solution\ProjectReference.cs" />
    <Compile Include="Workspace\Solution\ProjectState.cs" />
    <Compile Include="Workspace\Solution\TextDocument.cs" />
    <Compile Include="Workspace\Solution\RecoverableTextAndVersion.cs" />
    <Compile Include="Workspace\Solution\SemanticDocument.cs" />
    <Compile Include="Workspace\Solution\Solution.cs" />
    <Compile Include="LinkedFileDiffMerging\LinkedFileDiffMergingSession.cs" />
    <Compile Include="LinkedFileDiffMerging\LinkedFileMergeResult.cs" />
    <Compile Include="Workspace\Solution\SolutionChanges.cs" />
    <Compile Include="Workspace\Solution\SolutionId.cs" />
    <Compile Include="Workspace\Solution\SolutionInfo.cs" />
    <Compile Include="Workspace\Solution\SolutionServices.cs" />
    <Compile Include="Workspace\Solution\SyntacticDocument.cs" />
    <Compile Include="Workspace\Solution\TextAndVersion.cs" />
    <Compile Include="Workspace\Solution\TextDocumentState_Checksum.cs" />
    <Compile Include="Workspace\Solution\TextLoader.cs" />
    <Compile Include="Workspace\Solution\TreeAndVersion.cs" />
    <Compile Include="LinkedFileDiffMerging\UnmergedDocumentChanges.cs" />
    <Compile Include="Workspace\Solution\VersionStamp.cs" />
    <Compile Include="Workspace\TextExtensions.cs" />
    <Compile Include="Workspace\Workspace.cs" />
    <Compile Include="Workspace\Workspace.TextTracker.cs" />
    <Compile Include="Workspace\Workspace_Editor.cs" />
    <Compile Include="Workspace\Workspace_Events.cs" />
    <Compile Include="Workspace\Workspace_Registration.cs" />
    <Compile Include="Workspace\WorkspaceChangeEventArgs.cs" />
    <Compile Include="Workspace\WorkspaceChangeKind.cs" />
    <Compile Include="Workspace\WorkspaceDiagnostic.cs" />
    <Compile Include="Workspace\WorkspaceDiagnosticEventArgs.cs" />
    <Compile Include="Workspace\WorkspaceDiagnosticKind.cs" />
    <Compile Include="Workspace\WorkspaceKind.cs" />
    <Compile Include="Workspace\WorkspaceRegistration.cs" />
    <Compile Include="Workspace\Host\Mef\ExportWorkspaceServiceAttribute.cs" />
    <Compile Include="Workspace\Host\Mef\ExportWorkspaceServiceFactoryAttribute.cs" />
    <Compile Include="Workspace\Host\IWorkspaceService.cs" />
    <Compile Include="Workspace\Host\Mef\IWorkspaceServiceFactory.cs" />
    <Compile Include="Workspace\Host\Mef\WorkspaceServiceMetadata.cs" />
    <Compile Include="CodeActions\CodeAction.cs" />
    <Compile Include="CodeActions\CodeActionWithOptions.cs" />
    <Compile Include="CodeActions\Annotations\ConflictAnnotation.cs" />
    <Compile Include="CodeActions\Annotations\RenameAnnotation.cs" />
    <Compile Include="CodeActions\Annotations\WarningAnnotation.cs" />
    <Compile Include="CodeActions\Operations\CodeActionOperation.cs" />
    <Compile Include="CodeActions\Operations\ApplyChangesOperation.cs" />
    <Compile Include="CodeActions\Operations\OpenDocumentOperation.cs" />
    <Compile Include="CodeFixes\CodeFixProvider.cs" />
    <Compile Include="CodeFixes\ExportCodeFixProviderAttribute.cs" />
    <Compile Include="CodeRefactorings\CodeRefactoringProvider.cs" />
    <Compile Include="CodeRefactorings\ExportCodeRefactoringProviderAttribute.cs" />
    <Compile Include="WorkspacesResources.Designer.cs">
      <AutoGen>True</AutoGen>
      <DesignTime>True</DesignTime>
      <DependentUpon>WorkspacesResources.resx</DependentUpon>
    </Compile>
  </ItemGroup>
  <ItemGroup>
    <EmbeddedResource Include="WorkspacesResources.resx">
      <Generator>ResXFileCodeGenerator</Generator>
      <LastGenOutput>WorkspacesResources.Designer.cs</LastGenOutput>
      <SubType>Designer</SubType>
    </EmbeddedResource>
  </ItemGroup>
  <ItemGroup>
    <None Include="project.json">
      <SubType>
      </SubType>
    </None>
    <Compile Include="Utilities\BKTree.Builder.cs" />
    <Compile Include="SymbolKey\SymbolKey.SymbolKeyReader.cs" />
    <PublicAPI Include="PublicAPI.Shipped.txt" />
    <PublicAPI Include="PublicAPI.Unshipped.txt" />
  </ItemGroup>
  <Import Project="..\..\..\Dependencies\PooledObjects\Microsoft.CodeAnalysis.PooledObjects.projitems" Label="Shared" />
  <Import Project="..\..\..\..\build\Targets\VSL.Imports.targets" />
</Project><|MERGE_RESOLUTION|>--- conflicted
+++ resolved
@@ -362,6 +362,7 @@
     <Compile Include="Execution\CustomAssetBuilder.cs" />
     <Compile Include="Execution\SolutionAsset.cs" />
     <Compile Include="Execution\WellKnownSynchronizationKinds.cs" />
+    <Compile Include="Experiments\IExperimentationService.cs" />
     <Compile Include="Shared\Extensions\SolutionExtensions.cs" />
     <Compile Include="SymbolKey\SymbolKey.AnonymousFunctionOrDelegateSymbolKey.cs" />
     <Compile Include="Workspace\Solution\Checksum.cs" />
@@ -381,16 +382,8 @@
     <Compile Include="Execution\Serializer_Asset.cs" />
     <Compile Include="Execution\Serializer_ChecksumWithChildren.cs" />
     <Compile Include="Execution\Serializer_OptionSet.cs" />
-<<<<<<< HEAD
     <Compile Include="Execution\AssetStorages.cs" />
     <Compile Include="Execution\SolutionSynchronizationService.cs" />
-=======
-    <Compile Include="Execution\SolutionChecksumObjects.cs" />
-    <Compile Include="Execution\SolutionChecksumObjectInfo.cs" />
-    <Compile Include="Execution\ChecksumTreeCollection.cs" />
-    <Compile Include="Execution\SolutionChecksumService.cs" />
-    <Compile Include="Experiments\IExperimentationService.cs" />
->>>>>>> ad26c704
     <Compile Include="FindSymbols\IRemoteSymbolFinder.cs" />
     <Compile Include="FindSymbols\FindReferences\StreamingFindReferencesProgress.cs" />
     <Compile Include="FindSymbols\IStreamingFindReferencesProgress.cs" />
