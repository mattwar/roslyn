--- conflicted
+++ resolved
@@ -1,12 +1,7 @@
 ﻿// Copyright (c) Microsoft.  All Rights Reserved.  Licensed under the Apache License, Version 2.0.  See License.txt in the project root for license information.
 
-<<<<<<< HEAD
 using System.Threading;
-using Microsoft.CodeAnalysis.GeneratedCodeRecognition;
-using Microsoft.CodeAnalysis.Host;
-=======
 using Microsoft.CodeAnalysis.Shared.Extensions;
->>>>>>> 6fb019f2
 using Xunit;
 
 namespace Microsoft.CodeAnalysis.UnitTests
@@ -59,11 +54,11 @@
                 var document = project.AddDocument(fileName, "");
                 if (assertGenerated)
                 {
-                    Assert.True(document.IsGeneratedCode(), string.Format("Expected file '{0}' to be interpreted as generated code", fileName));
+                    Assert.True(document.IsGeneratedCode(CancellationToken.None), string.Format("Expected file '{0}' to be interpreted as generated code", fileName));
                 }
                 else
                 {
-                    Assert.False(document.IsGeneratedCode(), string.Format("Did not expect file '{0}' to be interpreted as generated code", fileName));
+                    Assert.False(document.IsGeneratedCode(CancellationToken.None), string.Format("Did not expect file '{0}' to be interpreted as generated code", fileName));
                 }
             }
         }
@@ -76,14 +71,5 @@
                 .AddProject(projectId, projectName, projectName, LanguageNames.CSharp)
                 .GetProject(projectId);
         }
-<<<<<<< HEAD
-
-        private static bool IsGeneratedCode(Document document)
-        {
-            return document.Project.Solution.Workspace.Services.GetService<IGeneratedCodeRecognitionService>()
-                           .IsGeneratedCode(document, CancellationToken.None);
-        }
-=======
->>>>>>> 6fb019f2
     }
 }