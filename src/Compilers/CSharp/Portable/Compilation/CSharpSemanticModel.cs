﻿// Copyright (c) Microsoft.  All Rights Reserved.  Licensed under the Apache License, Version 2.0.  See License.txt in the project root for license information.

using System;
using System.Collections.Generic;
using System.Collections.Immutable;
using System.Diagnostics;
using System.Linq;
using System.Threading;
using Microsoft.CodeAnalysis.Collections;
using Microsoft.CodeAnalysis.CSharp.Symbols;
using Microsoft.CodeAnalysis.CSharp.Syntax;
using Microsoft.CodeAnalysis.Semantics;
using Microsoft.CodeAnalysis.Text;
using Roslyn.Utilities;

namespace Microsoft.CodeAnalysis.CSharp
{
    /// <summary>
    /// Allows asking semantic questions about a tree of syntax nodes in a Compilation. Typically,
    /// an instance is obtained by a call to <see cref="Compilation"/>.<see
    /// cref="Compilation.GetSemanticModel"/>. 
    /// </summary>
    /// <remarks>
    /// <para>An instance of <see cref="CSharpSemanticModel"/> caches local symbols and semantic
    /// information. Thus, it is much more efficient to use a single instance of <see
    /// cref="CSharpSemanticModel"/> when asking multiple questions about a syntax tree, because
    /// information from the first question may be reused. This also means that holding onto an
    /// instance of SemanticModel for a long time may keep a significant amount of memory from being
    /// garbage collected.
    /// </para>
    /// <para>
    /// When an answer is a named symbol that is reachable by traversing from the root of the symbol
    /// table, (that is, from an <see cref="AssemblySymbol"/> of the <see cref="Compilation"/>),
    /// that symbol will be returned (i.e. the returned value will be reference-equal to one
    /// reachable from the root of the symbol table). Symbols representing entities without names
    /// (e.g. array-of-int) may or may not exhibit reference equality. However, some named symbols
    /// (such as local variables) are not reachable from the root. These symbols are visible as
    /// answers to semantic questions. When the same SemanticModel object is used, the answers
    /// exhibit reference-equality.  
    /// </para>
    /// </remarks>
    internal abstract class CSharpSemanticModel : SemanticModel
    {
        /// <summary>
        /// The compilation this object was obtained from.
        /// </summary>
        public new abstract CSharpCompilation Compilation { get; }

        /// <summary>
        /// The root node of the syntax tree that this binding is based on.
        /// </summary>
        internal abstract CSharpSyntaxNode Root { get; }


        // Is this node one that could be successfully interrogated by GetSymbolInfo/GetTypeInfo/GetMemberGroup/GetConstantValue?
        // WARN: If isSpeculative is true, then don't look at .Parent - there might not be one.
        internal static bool CanGetSemanticInfo(CSharpSyntaxNode node, bool allowNamedArgumentName = false, bool isSpeculative = false)
        {
            Debug.Assert(node != null);

            if (!isSpeculative && IsInStructuredTriviaOtherThanCrefOrNameAttribute(node))
            {
                return false;
            }

            switch (node.Kind())
            {
                case SyntaxKind.CollectionInitializerExpression:
                case SyntaxKind.ObjectInitializerExpression:
                    //  new CollectionClass() { 1, 2, 3 }
                    //                        ~~~~~~~~~~~
                    //  OR
                    //
                    //  new ObjectClass() { field = 1, prop = 2 }
                    //                    ~~~~~~~~~~~~~~~~~~~~~~~
                    // CollectionInitializerExpression and ObjectInitializerExpression are not really expressions in the language sense.
                    // We do not allow getting the semantic info for these syntax nodes. However, we do allow getting semantic info
                    // for each of the individual initializer elements or member assignments.
                    return false;

                case SyntaxKind.ComplexElementInitializerExpression:
                    //  new Collection { 1, {2, 3} }
                    //                      ~~~~~~
                    // ComplexElementInitializerExpression are also not true expressions in the language sense, so we disallow getting the
                    // semantic info for it. However, we may be interested in getting the semantic info for the compiler generated Add
                    // method invoked with initializer expressions as arguments. Roslyn bug 11987 tracks this work item.
                    return false;

                case SyntaxKind.IdentifierName:
                    // The alias of a using directive is a declaration, so there is no semantic info - use GetDeclaredSymbol instead.
                    if (!isSpeculative && node.Parent != null && node.Parent.Kind() == SyntaxKind.NameEquals && node.Parent.Parent.Kind() == SyntaxKind.UsingDirective)
                    {
                        return false;
                    }

                    goto default;

                case SyntaxKind.OmittedTypeArgument:
                    // There are just placeholders and are not separately meaningful.
                    return false;

                default:
                    // If we are being asked for binding info on a "missing" syntax node
                    // then there's no point in doing any work at all. For example, the user might
                    // have something like "class C { [] void M() {} }". The caller might obtain 
                    // the attribute declaration syntax and then attempt to ask for type information
                    // about the contents of the attribute. But the parser has recovered from the 
                    // missing attribute type and filled in a "missing" node in its place. There's
                    // nothing we can do with that, so let's not allow it.
                    if (node.IsMissing)
                    {
                        return false;
                    }

                    return
                        (node is ExpressionSyntax && (isSpeculative || allowNamedArgumentName || !SyntaxFacts.IsNamedArgumentName(node))) ||
                        (node is ConstructorInitializerSyntax) ||
                        (node is AttributeSyntax) ||
                        (node is CrefSyntax);
            }
        }

        #region Abstract worker methods

        /// <summary>
        /// Gets symbol information about a syntax node. This is overridden by various specializations of SemanticModel.
        /// It can assume that CheckSyntaxNode and CanGetSemanticInfo have already been called, as well as that named
        /// argument nodes have been handled.
        /// </summary>
        /// <param name="node">The syntax node to get semantic information for.</param>
        /// <param name="options">Options to control behavior.</param>
        /// <param name="cancellationToken">The cancellation token.</param>
        internal abstract SymbolInfo GetSymbolInfoWorker(CSharpSyntaxNode node, SymbolInfoOptions options, CancellationToken cancellationToken = default(CancellationToken));

        /// <summary>
        /// Gets symbol information about the 'Add' method corresponding to an expression syntax <paramref name="node"/> within collection initializer.
        /// This is the worker function that is overridden in various derived kinds of Semantic Models. It can assume that 
        /// CheckSyntaxNode has already been called and the <paramref name="node"/> is in the right place in the syntax tree.
        /// </summary>
        internal abstract SymbolInfo GetCollectionInitializerSymbolInfoWorker(InitializerExpressionSyntax collectionInitializer, ExpressionSyntax node, CancellationToken cancellationToken = default(CancellationToken));

        /// <summary>
        /// Gets type information about a syntax node. This is overridden by various specializations of SemanticModel.
        /// It can assume that CheckSyntaxNode and CanGetSemanticInfo have already been called, as well as that named
        /// argument nodes have been handled.
        /// </summary>
        /// <param name="node">The syntax node to get semantic information for.</param>
        /// <param name="cancellationToken">The cancellation token.</param>
        internal abstract CSharpTypeInfo GetTypeInfoWorker(CSharpSyntaxNode node, CancellationToken cancellationToken = default(CancellationToken));

        /// <summary>
        /// Gets a list of method or indexed property symbols for a syntax node. This is overridden by various specializations of SemanticModel.
        /// It can assume that CheckSyntaxNode and CanGetSemanticInfo have already been called, as well as that named
        /// argument nodes have been handled.
        /// </summary>
        /// <param name="node">The syntax node to get semantic information for.</param>
        /// <param name="options"></param>
        /// <param name="cancellationToken">The cancellation token.</param>
        internal abstract ImmutableArray<Symbol> GetMemberGroupWorker(CSharpSyntaxNode node, SymbolInfoOptions options, CancellationToken cancellationToken = default(CancellationToken));

        /// <summary>
        /// Gets a list of indexer symbols for a syntax node. This is overridden by various specializations of SemanticModel.
        /// It can assume that CheckSyntaxNode and CanGetSemanticInfo have already been called, as well as that named
        /// argument nodes have been handled.
        /// </summary>
        /// <param name="node">The syntax node to get semantic information for.</param>
        /// <param name="options"></param>
        /// <param name="cancellationToken">The cancellation token.</param>
        internal abstract ImmutableArray<PropertySymbol> GetIndexerGroupWorker(CSharpSyntaxNode node, SymbolInfoOptions options, CancellationToken cancellationToken = default(CancellationToken));

        /// <summary>
        /// Gets the constant value for a syntax node. This is overridden by various specializations of SemanticModel.
        /// It can assume that CheckSyntaxNode and CanGetSemanticInfo have already been called, as well as that named
        /// argument nodes have been handled.
        /// </summary>
        /// <param name="node">The syntax node to get semantic information for.</param>
        /// <param name="cancellationToken">The cancellation token.</param>
        internal abstract Optional<object> GetConstantValueWorker(CSharpSyntaxNode node, CancellationToken cancellationToken = default(CancellationToken));

        #endregion Abstract worker methods

        #region Helpers for speculative binding

        internal Binder GetSpeculativeBinder(int position, ExpressionSyntax expression, SpeculativeBindingOption bindingOption)
        {
            Debug.Assert(expression != null);

            position = CheckAndAdjustPosition(position);

            if (bindingOption == SpeculativeBindingOption.BindAsTypeOrNamespace)
            {
                if (!(expression is TypeSyntax))
                {
                    return null;
                }
            }

            Binder binder = this.GetEnclosingBinder(position);
            if (binder == null)
            {
                return null;
            }

            if (bindingOption == SpeculativeBindingOption.BindAsTypeOrNamespace && IsInTypeofExpression(position))
            {
                // If position is within a typeof expression, GetEnclosingBinder may return a
                // TypeofBinder.  However, this TypeofBinder will have been constructed with the
                // actual syntax of the typeof argument and we want to use the given syntax.
                // Wrap the binder in another TypeofBinder to overrule its description of where
                // unbound generic types are allowed.
                //Debug.Assert(binder is TypeofBinder); // Expectation, not requirement.
                binder = new TypeofBinder(expression, binder);
            }

            // May be binding an expression in a context that doesn't have a LocalScopeBinder in the chain.
            return new LocalScopeBinder(binder);
        }

        private Binder GetSpeculativeBinderForAttribute(int position)
        {
            position = CheckAndAdjustPositionForSpeculativeAttribute(position);

            var binder = this.GetEnclosingBinder(position);
            if (binder == null)
            {
                return null;
            }

            // May be binding an expression in a context that doesn't have a LocalScopeBinder in the chain.
            return new LocalScopeBinder(binder);
        }

        private static BoundExpression GetSpeculativelyBoundExpressionHelper(Binder binder, ExpressionSyntax expression, SpeculativeBindingOption bindingOption, DiagnosticBag diagnostics)
        {
            Debug.Assert(binder != null);
            Debug.Assert(binder.IsSemanticModelBinder);
            Debug.Assert(expression != null);
            Debug.Assert(bindingOption != SpeculativeBindingOption.BindAsTypeOrNamespace || expression is TypeSyntax);

            BoundExpression boundNode;
            if (bindingOption == SpeculativeBindingOption.BindAsTypeOrNamespace || binder.Flags.Includes(BinderFlags.CrefParameterOrReturnType))
            {
                boundNode = binder.BindNamespaceOrType(expression, diagnostics);
            }
            else
            {
                Debug.Assert(bindingOption == SpeculativeBindingOption.BindAsExpression);
                boundNode = binder.BindExpression(expression, diagnostics);
            }

            return boundNode;
        }

        /// <summary>
        /// Bind the given expression speculatively at the given position, and return back
        /// the resulting bound node. May return null in some error cases.
        /// </summary>
        /// <remarks>
        /// Keep in sync with Binder.BindCrefParameterOrReturnType.
        /// </remarks>
        private BoundExpression GetSpeculativelyBoundExpression(int position, ExpressionSyntax expression, SpeculativeBindingOption bindingOption, out Binder binder, out ImmutableArray<Symbol> crefSymbols)
        {
            if (expression == null)
            {
                throw new ArgumentNullException(nameof(expression));
            }

            crefSymbols = default(ImmutableArray<Symbol>);

            expression = SyntaxFactory.GetStandaloneExpression(expression);

            binder = this.GetSpeculativeBinder(position, expression, bindingOption);
            if (binder == null)
            {
                return null;
            }

            if (binder.Flags.Includes(BinderFlags.CrefParameterOrReturnType))
            {
                var unusedDiagnostics = DiagnosticBag.GetInstance();
                crefSymbols = ImmutableArray.Create<Symbol>(binder.BindType(expression, unusedDiagnostics));
                unusedDiagnostics.Free();
                return null;
            }
            else if (binder.InCref)
            {
                if (expression.IsKind(SyntaxKind.QualifiedName))
                {
                    var qualified = (QualifiedNameSyntax)expression;
                    var crefWrapper = SyntaxFactory.QualifiedCref(qualified.Left, SyntaxFactory.NameMemberCref(qualified.Right));
                    crefSymbols = BindCref(crefWrapper, binder);
                }
                else
                {
                    var typeSyntax = expression as TypeSyntax;
                    if (typeSyntax != null)
                    {
                        var crefWrapper = typeSyntax is PredefinedTypeSyntax ?
                            (CrefSyntax)SyntaxFactory.TypeCref(typeSyntax) :
                            SyntaxFactory.NameMemberCref(typeSyntax);
                        crefSymbols = BindCref(crefWrapper, binder);
                    }
                }
                return null;
            }

            var diagnostics = DiagnosticBag.GetInstance();
            var boundNode = GetSpeculativelyBoundExpressionHelper(binder, expression, bindingOption, diagnostics);
            diagnostics.Free();
            return boundNode;
        }

        internal static ImmutableArray<Symbol> BindCref(CrefSyntax crefSyntax, Binder binder)
        {
            var unusedDiagnostics = DiagnosticBag.GetInstance();
            Symbol unusedAmbiguityWinner;
            var symbols = binder.BindCref(crefSyntax, out unusedAmbiguityWinner, unusedDiagnostics);
            unusedDiagnostics.Free();
            return symbols;
        }

        internal SymbolInfo GetCrefSymbolInfo(int position, CrefSyntax crefSyntax, SymbolInfoOptions options, bool hasParameterList)
        {
            var binder = this.GetEnclosingBinder(position);
            if (binder?.InCref == true)
            {
                ImmutableArray<Symbol> symbols = BindCref(crefSyntax, binder);
                return GetCrefSymbolInfo(symbols, options, hasParameterList);
            }

            return SymbolInfo.None;
        }

        internal static bool HasParameterList(CrefSyntax crefSyntax)
        {
            while (crefSyntax.Kind() == SyntaxKind.QualifiedCref)
            {
                crefSyntax = ((QualifiedCrefSyntax)crefSyntax).Member;
            }

            switch (crefSyntax.Kind())
            {
                case SyntaxKind.NameMemberCref:
                    return ((NameMemberCrefSyntax)crefSyntax).Parameters != null;
                case SyntaxKind.IndexerMemberCref:
                    return ((IndexerMemberCrefSyntax)crefSyntax).Parameters != null;
                case SyntaxKind.OperatorMemberCref:
                    return ((OperatorMemberCrefSyntax)crefSyntax).Parameters != null;
                case SyntaxKind.ConversionOperatorMemberCref:
                    return ((ConversionOperatorMemberCrefSyntax)crefSyntax).Parameters != null;
            }

            return false;
        }

        private static SymbolInfo GetCrefSymbolInfo(ImmutableArray<Symbol> symbols, SymbolInfoOptions options, bool hasParameterList)
        {
            switch (symbols.Length)
            {
                case 0:
                    return SymbolInfo.None;
                case 1:
                    // Might have to expand an ExtendedErrorTypeSymbol into multiple candidates.
                    return GetSymbolInfoForSymbol(symbols[0], options);
                default:
                    if ((options & SymbolInfoOptions.ResolveAliases) == SymbolInfoOptions.ResolveAliases)
                    {
                        symbols = UnwrapAliases(symbols);
                    }

                    LookupResultKind resultKind = LookupResultKind.Ambiguous;

                    // The boundary between Ambiguous and OverloadResolutionFailure is let clear-cut for crefs.
                    // We'll say that overload resolution failed if the syntax has a parameter list and if
                    // all of the candidates have the same kind.
                    SymbolKind firstCandidateKind = symbols[0].Kind;
                    if (hasParameterList && symbols.All(s => s.Kind == firstCandidateKind))
                    {
                        resultKind = LookupResultKind.OverloadResolutionFailure;
                    }

                    return SymbolInfoFactory.Create(symbols, resultKind, isDynamic: false);
            }
        }

        /// <summary>
        /// Bind the given attribute speculatively at the given position, and return back
        /// the resulting bound node. May return null in some error cases.
        /// </summary>
        private BoundAttribute GetSpeculativelyBoundAttribute(int position, AttributeSyntax attribute, out Binder binder)
        {
            if (attribute == null)
            {
                throw new ArgumentNullException(nameof(attribute));
            }

            binder = this.GetSpeculativeBinderForAttribute(position);
            if (binder == null)
            {
                return null;
            }

            var diagnostics = DiagnosticBag.GetInstance();
            AliasSymbol aliasOpt; // not needed.
            NamedTypeSymbol attributeType = (NamedTypeSymbol)binder.BindType(attribute.Name, diagnostics, out aliasOpt);
            var boundNode = binder.BindAttribute(attribute, attributeType, diagnostics);
            diagnostics.Free();

            return boundNode;
        }

        // When speculatively binding an attribute, we have to use the name lookup rules for an attribute,
        // even if the position isn't within an attribute. For example:
        //   class C {
        //      class DAttribute: Attribute {}
        //   }
        //
        // If we speculatively bind the attribute "D" with position at the beginning of "class C", it should
        // bind to DAttribute. 
        //
        // But GetBinderForPosition won't do that; it only handles the case where position is inside an attribute.
        // This function adds a special case: if the position (after first adjustment) is at the exact beginning
        // of a type or method, the position is adjusted so the right binder is chosen to get the right things
        // in scope.
        private int CheckAndAdjustPositionForSpeculativeAttribute(int position)
        {
            position = CheckAndAdjustPosition(position);

            SyntaxToken token = Root.FindToken(position);
            if (position == 0 && position != token.SpanStart)
                return position;

            CSharpSyntaxNode node = (CSharpSyntaxNode)token.Parent;
            if (position == node.SpanStart)
            {
                // There are two cases where the binder chosen for a position at the beginning of a symbol
                // is incorrect for binding an attribute:
                //
                //   For a type, the binder should be the one that is used for the interior of the type, where
                //   the types members (and type parameters) are in scope. We adjust the position to the "{" to get
                //   that binder.
                //
                //   For a generic method, the binder should not include the type parameters. We adjust the position to
                //   the method name to get that binder.

                var typeDecl = node as BaseTypeDeclarationSyntax;
                if (typeDecl != null)
                {
                    // We're at the beginning of a type declaration. We want the members to be in scope for attributes,
                    // so use the open brace token.
                    position = typeDecl.OpenBraceToken.SpanStart;
                }

                var methodDecl = node.FirstAncestorOrSelf<MethodDeclarationSyntax>();
                if (methodDecl != null && position == methodDecl.SpanStart)
                {
                    // We're at the beginning of a method declaration. We want the type parameters to NOT be in scope.
                    position = methodDecl.Identifier.SpanStart;
                }
            }

            return position;
        }

        #endregion Helpers for speculative binding

        protected override IOperation GetOperationCore(SyntaxNode node, CancellationToken cancellationToken)
        {
            var csnode = (CSharpSyntaxNode)node;
            CheckSyntaxNode(csnode);
            return this.GetOperationWorker(csnode, GetOperationOptions.Lowest, cancellationToken);
        }

        internal enum GetOperationOptions
        {
            Highest,
            Lowest,
            Parent
        }

        internal virtual IOperation GetOperationWorker(CSharpSyntaxNode node, GetOperationOptions options, CancellationToken cancellationToken)
        {
            return null;
        }

        #region GetSymbolInfo

        /// <summary>
        /// Gets the semantic information for an ordering clause in an orderby query clause.
        /// </summary>
        public abstract SymbolInfo GetSymbolInfo(OrderingSyntax node, CancellationToken cancellationToken = default(CancellationToken));

        /// <summary>
        /// Gets the semantic information associated with a select or group clause.
        /// </summary>
        public abstract SymbolInfo GetSymbolInfo(SelectOrGroupClauseSyntax node, CancellationToken cancellationToken = default(CancellationToken));

        /// <summary>
        /// Returns what symbol(s), if any, the given expression syntax bound to in the program.
        /// 
        /// An AliasSymbol will never be returned by this method. What the alias refers to will be
        /// returned instead. To get information about aliases, call GetAliasInfo.
        /// 
        /// If binding the type name C in the expression "new C(...)" the actual constructor bound to
        /// will be returned (or all constructor if overload resolution failed). This occurs as long as C
        /// unambiguously binds to a single type that has a constructor. If C ambiguously binds to multiple
        /// types, or C binds to a static class, then type(s) are returned.
        /// </summary>
        public SymbolInfo GetSymbolInfo(ExpressionSyntax expression, CancellationToken cancellationToken = default(CancellationToken))
        {
            CheckSyntaxNode(expression);

            if (!CanGetSemanticInfo(expression, allowNamedArgumentName: true))
            {
                return SymbolInfo.None;
            }
            else if (SyntaxFacts.IsNamedArgumentName(expression))
            {
                // Named arguments handled in special way.
                return this.GetNamedArgumentSymbolInfo((IdentifierNameSyntax)expression, cancellationToken);
            }
            else
            {
                return this.GetSymbolInfoWorker(expression, SymbolInfoOptions.DefaultOptions, cancellationToken);
            }
        }

        /// <summary>
        /// Returns what 'Add' method symbol(s), if any, corresponds to the given expression syntax 
        /// within <see cref="ObjectCreationExpressionSyntax.Initializer"/>.
        /// </summary>
        public SymbolInfo GetCollectionInitializerSymbolInfo(ExpressionSyntax expression, CancellationToken cancellationToken = default(CancellationToken))
        {
            CheckSyntaxNode(expression);

            if (expression.Parent != null && expression.Parent.Kind() == SyntaxKind.CollectionInitializerExpression)
            {
                // Find containing object creation expression

                InitializerExpressionSyntax initializer = (InitializerExpressionSyntax)expression.Parent;

                // Skip containing object initializers
                while (initializer.Parent != null &&
                       initializer.Parent.Kind() == SyntaxKind.SimpleAssignmentExpression &&
                       ((AssignmentExpressionSyntax)initializer.Parent).Right == initializer &&
                       initializer.Parent.Parent != null &&
                       initializer.Parent.Parent.Kind() == SyntaxKind.ObjectInitializerExpression)
                {
                    initializer = (InitializerExpressionSyntax)initializer.Parent.Parent;
                }


                if (initializer.Parent != null && initializer.Parent.Kind() == SyntaxKind.ObjectCreationExpression &&
                    ((ObjectCreationExpressionSyntax)initializer.Parent).Initializer == initializer &&
                    CanGetSemanticInfo(initializer.Parent, allowNamedArgumentName: false))
                {
                    return GetCollectionInitializerSymbolInfoWorker((InitializerExpressionSyntax)expression.Parent, expression, cancellationToken);
                }
            }

            return SymbolInfo.None;
        }


        /// <summary>
        /// Returns what symbol(s), if any, the given constructor initializer syntax bound to in the program.
        /// </summary>
        /// <param name="constructorInitializer">The syntax node to get semantic information for.</param>
        /// <param name="cancellationToken">The cancellation token.</param>
        public SymbolInfo GetSymbolInfo(ConstructorInitializerSyntax constructorInitializer, CancellationToken cancellationToken = default(CancellationToken))
        {
            CheckSyntaxNode(constructorInitializer);

            return CanGetSemanticInfo(constructorInitializer)
                ? GetSymbolInfoWorker(constructorInitializer, SymbolInfoOptions.DefaultOptions, cancellationToken)
                : SymbolInfo.None;
        }

        /// <summary>
        /// Returns what symbol(s), if any, the given attribute syntax bound to in the program.
        /// </summary>
        /// <param name="attributeSyntax">The syntax node to get semantic information for.</param>
        /// <param name="cancellationToken">The cancellation token.</param>
        public SymbolInfo GetSymbolInfo(AttributeSyntax attributeSyntax, CancellationToken cancellationToken = default(CancellationToken))
        {
            CheckSyntaxNode(attributeSyntax);

            return CanGetSemanticInfo(attributeSyntax)
                ? GetSymbolInfoWorker(attributeSyntax, SymbolInfoOptions.DefaultOptions, cancellationToken)
                : SymbolInfo.None;
        }

        /// <summary>
        /// Gets the semantic information associated with a documentation comment cref.
        /// </summary>
        public SymbolInfo GetSymbolInfo(CrefSyntax crefSyntax, CancellationToken cancellationToken = default(CancellationToken))
        {
            CheckSyntaxNode(crefSyntax);

            return CanGetSemanticInfo(crefSyntax)
                ? GetSymbolInfoWorker(crefSyntax, SymbolInfoOptions.DefaultOptions, cancellationToken)
                : SymbolInfo.None;
        }

        /// <summary>
        /// Binds the expression in the context of the specified location and gets symbol information.
        /// This method is used to get symbol information about an expression that did not actually
        /// appear in the source code.
        /// </summary>
        /// <param name="position">A character position used to identify a declaration scope and
        /// accessibility. This character position must be within the FullSpan of the Root syntax
        /// node in this SemanticModel.
        /// </param>
        /// <param name="expression">A syntax node that represents a parsed expression. This syntax
        /// node need not and typically does not appear in the source code referred to by the
        /// SemanticModel instance.</param>
        /// <param name="bindingOption">Indicates whether to binding the expression as a full expressions,
        /// or as a type or namespace. If SpeculativeBindingOption.BindAsTypeOrNamespace is supplied, then
        /// expression should derive from TypeSyntax.</param>
        /// <returns>The symbol information for the topmost node of the expression.</returns>
        /// <remarks>
        /// The passed in expression is interpreted as a stand-alone expression, as if it
        /// appeared by itself somewhere within the scope that encloses "position".
        /// 
        /// <paramref name="bindingOption"/> is ignored if <paramref name="position"/> is within a documentation
        /// comment cref attribute value.
        /// </remarks>
        public SymbolInfo GetSpeculativeSymbolInfo(int position, ExpressionSyntax expression, SpeculativeBindingOption bindingOption)
        {
            if (!CanGetSemanticInfo(expression, isSpeculative: true)) return SymbolInfo.None;

            Binder binder;
            ImmutableArray<Symbol> crefSymbols;
            BoundNode boundNode = GetSpeculativelyBoundExpression(position, expression, bindingOption, out binder, out crefSymbols); //calls CheckAndAdjustPosition
            Debug.Assert(boundNode == null || crefSymbols.IsDefault);
            if (boundNode == null)
            {
                return crefSymbols.IsDefault ? SymbolInfo.None : GetCrefSymbolInfo(crefSymbols, SymbolInfoOptions.DefaultOptions, hasParameterList: false);
            }

            var symbolInfo = this.GetSymbolInfoForNode(SymbolInfoOptions.DefaultOptions, boundNode, boundNode, boundNodeForSyntacticParent: null, binderOpt: binder);

            return symbolInfo;
        }

        /// <summary>
        /// Bind the attribute in the context of the specified location and get semantic information
        /// such as type, symbols and diagnostics. This method is used to get semantic information about an attribute
        /// that did not actually appear in the source code.
        /// </summary>
        /// <param name="position">A character position used to identify a declaration scope and accessibility. This
        /// character position must be within the FullSpan of the Root syntax node in this SemanticModel. In order to obtain
        /// the correct scoping rules for the attribute, position should be the Start position of the Span of the symbol that
        /// the attribute is being applied to.
        /// </param>
        /// <param name="attribute">A syntax node that represents a parsed attribute. This syntax node
        /// need not and typically does not appear in the source code referred to SemanticModel instance.</param>
        /// <returns>The semantic information for the topmost node of the attribute.</returns>
        public SymbolInfo GetSpeculativeSymbolInfo(int position, AttributeSyntax attribute)
        {
            Debug.Assert(CanGetSemanticInfo(attribute, isSpeculative: true));

            Binder binder;
            BoundNode boundNode = GetSpeculativelyBoundAttribute(position, attribute, out binder); //calls CheckAndAdjustPosition
            if (boundNode == null)
                return SymbolInfo.None;

            var symbolInfo = this.GetSymbolInfoForNode(SymbolInfoOptions.DefaultOptions, boundNode, boundNode, boundNodeForSyntacticParent: null, binderOpt: binder);

            return symbolInfo;
        }

        /// <summary>
        /// Bind the constructor initializer in the context of the specified location and get semantic information
        /// such as type, symbols and diagnostics. This method is used to get semantic information about a constructor
        /// initializer that did not actually appear in the source code.
        /// 
        /// NOTE: This will only work in locations where there is already a constructor initializer.
        /// </summary>
        /// <param name="position">A character position used to identify a declaration scope and accessibility. This
        /// character position must be within the FullSpan of the Root syntax node in this SemanticModel.
        /// Furthermore, it must be within the span of an existing constructor initializer.
        /// </param>
        /// <param name="constructorInitializer">A syntax node that represents a parsed constructor initializer. This syntax node
        /// need not and typically does not appear in the source code referred to SemanticModel instance.</param>
        /// <returns>The semantic information for the topmost node of the constructor initializer.</returns>
        public SymbolInfo GetSpeculativeSymbolInfo(int position, ConstructorInitializerSyntax constructorInitializer)
        {
            Debug.Assert(CanGetSemanticInfo(constructorInitializer, isSpeculative: true));

            position = CheckAndAdjustPosition(position);

            if (constructorInitializer == null)
            {
                throw new ArgumentNullException(nameof(constructorInitializer));
            }

            // NOTE: since we're going to be depending on a MemberModel to do the binding for us,
            // we need to find a constructor initializer in the tree of this semantic model.
            // NOTE: This approach will not allow speculative binding of a constructor initializer
            // on a constructor that didn't formerly have one.
            // TODO: Should we support positions that are not in existing constructor initializers?
            // If so, we will need to build up the context that would otherwise be built up by
            // InitializerMemberModel.
            var existingConstructorInitializer = this.Root.FindToken(position).Parent.AncestorsAndSelf().OfType<ConstructorInitializerSyntax>().FirstOrDefault();

            if (existingConstructorInitializer == null)
            {
                return SymbolInfo.None;
            }

            MemberSemanticModel memberModel = GetMemberModel(existingConstructorInitializer);

            if (memberModel == null)
            {
                return SymbolInfo.None;
            }

            var binder = this.GetEnclosingBinder(position);
            if (binder != null)
            {
                var diagnostics = DiagnosticBag.GetInstance();
                var bnode = memberModel.Bind(binder, constructorInitializer, diagnostics);
                var binfo = memberModel.GetSymbolInfoForNode(SymbolInfoOptions.DefaultOptions, bnode, bnode, boundNodeForSyntacticParent: null, binderOpt: binder);
                diagnostics.Free();
                return binfo;
            }
            else
            {
                return SymbolInfo.None;
            }
        }

        /// <summary>
        /// Bind the cref in the context of the specified location and get semantic information
        /// such as type, symbols and diagnostics. This method is used to get semantic information about a cref
        /// that did not actually appear in the source code.
        /// </summary>
        /// <param name="position">A character position used to identify a declaration scope and accessibility. This
        /// character position must be within the FullSpan of the Root syntax node in this SemanticModel. In order to obtain
        /// the correct scoping rules for the cref, position should be the Start position of the Span of the original cref.
        /// </param>
        /// <param name="cref">A syntax node that represents a parsed cref. This syntax node
        /// need not and typically does not appear in the source code referred to SemanticModel instance.</param>
        /// <param name="options">SymbolInfo options.</param>
        /// <returns>The semantic information for the topmost node of the cref.</returns>
        public SymbolInfo GetSpeculativeSymbolInfo(int position, CrefSyntax cref, SymbolInfoOptions options = SymbolInfoOptions.DefaultOptions)
        {
            Debug.Assert(CanGetSemanticInfo(cref, isSpeculative: true));

            position = CheckAndAdjustPosition(position);
            return this.GetCrefSymbolInfo(position, cref, options, HasParameterList(cref));
        }

        #endregion GetSymbolInfo

        #region GetTypeInfo

        /// <summary>
        /// Gets type information about a constructor initializer.
        /// </summary>
        /// <param name="constructorInitializer">The syntax node to get semantic information for.</param>
        /// <param name="cancellationToken">The cancellation token.</param>
        public TypeInfo GetTypeInfo(ConstructorInitializerSyntax constructorInitializer, CancellationToken cancellationToken = default(CancellationToken))
        {
            CheckSyntaxNode(constructorInitializer);

            return CanGetSemanticInfo(constructorInitializer)
                ? GetTypeInfoWorker(constructorInitializer, cancellationToken)
                : CSharpTypeInfo.None;
        }

        public abstract TypeInfo GetTypeInfo(SelectOrGroupClauseSyntax node, CancellationToken cancellationToken = default(CancellationToken));

        /// <summary>
        /// Gets type information about an expression.
        /// </summary>
        /// <param name="expression">The syntax node to get semantic information for.</param>
        /// <param name="cancellationToken">The cancellation token.</param>
        public TypeInfo GetTypeInfo(ExpressionSyntax expression, CancellationToken cancellationToken = default(CancellationToken))
        {
            CheckSyntaxNode(expression);

            return CanGetSemanticInfo(expression)
                ? GetTypeInfoWorker(expression, cancellationToken)
                : CSharpTypeInfo.None;
        }

        /// <summary>
        /// Gets type information about an attribute.
        /// </summary>
        /// <param name="attributeSyntax">The syntax node to get semantic information for.</param>
        /// <param name="cancellationToken">The cancellation token.</param>
        public TypeInfo GetTypeInfo(AttributeSyntax attributeSyntax, CancellationToken cancellationToken = default(CancellationToken))
        {
            CheckSyntaxNode(attributeSyntax);

            return CanGetSemanticInfo(attributeSyntax)
                ? GetTypeInfoWorker(attributeSyntax, cancellationToken)
                : CSharpTypeInfo.None;
        }

        /// <summary>
        /// Gets the conversion that occurred between the expression's type and type implied by the expression's context.
        /// </summary>
        public Conversion GetConversion(SyntaxNode expression, CancellationToken cancellationToken = default(CancellationToken))
        {
            var csnode = (CSharpSyntaxNode)expression;

            CheckSyntaxNode(csnode);

            var info = CanGetSemanticInfo(csnode)
                ? GetTypeInfoWorker(csnode, cancellationToken)
                : CSharpTypeInfo.None;

            return info.ImplicitConversion;
        }

        /// <summary>
        /// Binds the expression in the context of the specified location and gets type information.
        /// This method is used to get type information about an expression that did not actually
        /// appear in the source code.
        /// </summary>
        /// <param name="position">A character position used to identify a declaration scope and
        /// accessibility. This character position must be within the FullSpan of the Root syntax
        /// node in this SemanticModel.
        /// </param>
        /// <param name="expression">A syntax node that represents a parsed expression. This syntax
        /// node need not and typically does not appear in the source code referred to by the
        /// SemanticModel instance.</param>
        /// <param name="bindingOption">Indicates whether to binding the expression as a full expressions,
        /// or as a type or namespace. If SpeculativeBindingOption.BindAsTypeOrNamespace is supplied, then
        /// expression should derive from TypeSyntax.</param>
        /// <returns>The type information for the topmost node of the expression.</returns>
        /// <remarks>The passed in expression is interpreted as a stand-alone expression, as if it
        /// appeared by itself somewhere within the scope that encloses "position".</remarks>
        public TypeInfo GetSpeculativeTypeInfo(int position, ExpressionSyntax expression, SpeculativeBindingOption bindingOption)
        {
            return GetSpeculativeTypeInfoWorker(position, expression, bindingOption);
        }

        internal CSharpTypeInfo GetSpeculativeTypeInfoWorker(int position, ExpressionSyntax expression, SpeculativeBindingOption bindingOption)
        {
            if (!CanGetSemanticInfo(expression, isSpeculative: true))
            {
                return CSharpTypeInfo.None;
            }

            Binder binder;
            ImmutableArray<Symbol> crefSymbols;
            BoundNode boundNode = GetSpeculativelyBoundExpression(position, expression, bindingOption, out binder, out crefSymbols); //calls CheckAndAdjustPosition
            Debug.Assert(boundNode == null || crefSymbols.IsDefault);
            if (boundNode == null)
            {
                return !crefSymbols.IsDefault && crefSymbols.Length == 1
                    ? GetTypeInfoForSymbol(crefSymbols[0])
                    : CSharpTypeInfo.None;
            }

            var typeInfo = GetTypeInfoForNode(boundNode, boundNode, boundNodeForSyntacticParent: null);

            return typeInfo;
        }

        /// <summary>
        /// Gets the conversion that occurred between the expression's type and type implied by the expression's context.
        /// </summary>
        public Conversion GetSpeculativeConversion(int position, ExpressionSyntax expression, SpeculativeBindingOption bindingOption)
        {
            var csnode = (CSharpSyntaxNode)expression;
            var info = this.GetSpeculativeTypeInfoWorker(position, expression, bindingOption);
            return info.ImplicitConversion;
        }

        #endregion GetTypeInfo

        #region GetMemberGroup

        /// <summary>
        /// Gets a list of method or indexed property symbols for a syntax node.
        /// </summary>
        /// <param name="expression">The syntax node to get semantic information for.</param>
        /// <param name="cancellationToken">The cancellation token.</param>
        public ImmutableArray<ISymbol> GetMemberGroup(ExpressionSyntax expression, CancellationToken cancellationToken = default(CancellationToken))
        {
            CheckSyntaxNode(expression);

            return CanGetSemanticInfo(expression)
                ? StaticCast<ISymbol>.From(this.GetMemberGroupWorker(expression, SymbolInfoOptions.DefaultOptions, cancellationToken))
                : ImmutableArray<ISymbol>.Empty;
        }

        /// <summary>
        /// Gets a list of method or indexed property symbols for a syntax node.
        /// </summary>
        /// <param name="attribute">The syntax node to get semantic information for.</param>
        /// <param name="cancellationToken">The cancellation token.</param>
        public ImmutableArray<ISymbol> GetMemberGroup(AttributeSyntax attribute, CancellationToken cancellationToken = default(CancellationToken))
        {
            CheckSyntaxNode(attribute);

            return CanGetSemanticInfo(attribute)
                ? StaticCast<ISymbol>.From(this.GetMemberGroupWorker(attribute, SymbolInfoOptions.DefaultOptions, cancellationToken))
                : ImmutableArray<ISymbol>.Empty;
        }

        /// <summary>
        /// Gets a list of method or indexed property symbols for a syntax node.
        /// </summary>
        /// <param name="initializer">The syntax node to get semantic information for.</param>
        /// <param name="cancellationToken">The cancellation token.</param>
        public ImmutableArray<ISymbol> GetMemberGroup(ConstructorInitializerSyntax initializer, CancellationToken cancellationToken = default(CancellationToken))
        {
            CheckSyntaxNode(initializer);

            return CanGetSemanticInfo(initializer)
                ? StaticCast<ISymbol>.From(this.GetMemberGroupWorker(initializer, SymbolInfoOptions.DefaultOptions, cancellationToken))
                : ImmutableArray<ISymbol>.Empty;
        }

        #endregion GetMemberGroup

        #region GetIndexerGroup

        /// <summary>
        /// Returns the list of accessible, non-hidden indexers that could be invoked with the given expression as receiver.
        /// </summary>
        /// <param name="expression">Potential indexer receiver.</param>
        /// <param name="cancellationToken">To cancel the computation.</param>
        /// <returns>Accessible, non-hidden indexers.</returns>
        /// <remarks>
        /// If the receiver is an indexer expression, the list will contain the indexers that could be applied to the result
        /// of accessing the indexer, not the set of candidates that were considered during construction of the indexer expression.
        /// </remarks>
        public ImmutableArray<IPropertySymbol> GetIndexerGroup(ExpressionSyntax expression, CancellationToken cancellationToken = default(CancellationToken))
        {
            CheckSyntaxNode(expression);

            return CanGetSemanticInfo(expression)
                ? StaticCast<IPropertySymbol>.From(this.GetIndexerGroupWorker(expression, SymbolInfoOptions.DefaultOptions, cancellationToken))
                : ImmutableArray<IPropertySymbol>.Empty;
        }

        #endregion GetIndexerGroup

        #region GetConstantValue

        public Optional<object> GetConstantValue(ExpressionSyntax expression, CancellationToken cancellationToken = default(CancellationToken))
        {
            CheckSyntaxNode(expression);

            return CanGetSemanticInfo(expression)
                ? this.GetConstantValueWorker(expression, cancellationToken)
                : default(Optional<object>);
        }

        #endregion GetConstantValue

        /// <summary>
        /// Gets the semantic information associated with a query clause.
        /// </summary>
        public abstract QueryClauseInfo GetQueryClauseInfo(QueryClauseSyntax node, CancellationToken cancellationToken = default(CancellationToken));

        /// <summary>
        /// If <paramref name="nameSyntax"/> resolves to an alias name, return the AliasSymbol corresponding
        /// to A. Otherwise return null.
        /// </summary>
        public IAliasSymbol GetAliasInfo(IdentifierNameSyntax nameSyntax, CancellationToken cancellationToken = default(CancellationToken))
        {
            CheckSyntaxNode(nameSyntax);

            if (!CanGetSemanticInfo(nameSyntax))
                return null;

            SymbolInfo info = GetSymbolInfoWorker(nameSyntax, SymbolInfoOptions.PreferTypeToConstructors | SymbolInfoOptions.PreserveAliases, cancellationToken);
            return info.Symbol as AliasSymbol;
        }

        /// <summary>
        /// Binds the name in the context of the specified location and sees if it resolves to an
        /// alias name. If it does, return the AliasSymbol corresponding to it. Otherwise, return null.
        /// </summary>
        /// <param name="position">A character position used to identify a declaration scope and
        /// accessibility. This character position must be within the FullSpan of the Root syntax
        /// node in this SemanticModel.
        /// </param>
        /// <param name="nameSyntax">A syntax node that represents a name. This syntax
        /// node need not and typically does not appear in the source code referred to by the
        /// SemanticModel instance.</param>
        /// <param name="bindingOption">Indicates whether to binding the name as a full expression,
        /// or as a type or namespace. If SpeculativeBindingOption.BindAsTypeOrNamespace is supplied, then
        /// expression should derive from TypeSyntax.</param>
        /// <remarks>The passed in name is interpreted as a stand-alone name, as if it
        /// appeared by itself somewhere within the scope that encloses "position".</remarks>
        public IAliasSymbol GetSpeculativeAliasInfo(int position, IdentifierNameSyntax nameSyntax, SpeculativeBindingOption bindingOption)
        {
            Binder binder;
            ImmutableArray<Symbol> crefSymbols;
            BoundNode boundNode = GetSpeculativelyBoundExpression(position, nameSyntax, bindingOption, out binder, out crefSymbols); //calls CheckAndAdjustPosition
            Debug.Assert(boundNode == null || crefSymbols.IsDefault);
            if (boundNode == null)
            {
                return !crefSymbols.IsDefault && crefSymbols.Length == 1
                    ? crefSymbols[0] as AliasSymbol
                    : null;
            }

            var symbolInfo = this.GetSymbolInfoForNode(SymbolInfoOptions.PreferTypeToConstructors | SymbolInfoOptions.PreserveAliases,
                boundNode, boundNode, boundNodeForSyntacticParent: null, binderOpt: binder);

            return symbolInfo.Symbol as AliasSymbol;
        }

        /// <summary>
        /// Gets the binder that encloses the position.
        /// </summary>
        internal Binder GetEnclosingBinder(int position)
        {
            Binder result = GetEnclosingBinderInternal(position);
            Debug.Assert(result == null || result.IsSemanticModelBinder);
            return result;
        }

        internal abstract Binder GetEnclosingBinderInternal(int position);

        /// <summary>
        /// Gets the MemberSemanticModel that contains the node.
        /// </summary>
        internal abstract MemberSemanticModel GetMemberModel(CSharpSyntaxNode node);

        internal bool IsInTree(CSharpSyntaxNode node)
        {
            return node.SyntaxTree == this.SyntaxTree;
        }

        private static bool IsInStructuredTriviaOtherThanCrefOrNameAttribute(CSharpSyntaxNode node)
        {
            while (node != null)
            {
                if (node.Kind() == SyntaxKind.XmlCrefAttribute || node.Kind() == SyntaxKind.XmlNameAttribute)
                {
                    return false;
                }
                else if (node.IsStructuredTrivia)
                {
                    return true;
                }
                else
                {
                    node = node.ParentOrStructuredTriviaParent;
                }
            }
            return false;
        }

        /// <summary>
        /// Given a position, locates the containing token.  If the position is actually within the
        /// leading trivia of the containing token or if that token is EOF, moves one token to the
        /// left.  Returns the start position of the resulting token.
        /// 
        /// This has the effect of moving the position left until it hits the beginning of a non-EOF
        /// token.
        /// 
        /// Throws an ArgumentOutOfRangeException if position is not within the root of this model.
        /// </summary>
        protected int CheckAndAdjustPosition(int position)
        {
            SyntaxToken unused;
            return CheckAndAdjustPosition(position, out unused);
        }

        protected int CheckAndAdjustPosition(int position, out SyntaxToken token)
        {
            int fullStart = this.Root.Position;
            int fullEnd = this.Root.FullSpan.End;
            bool atEOF = position == fullEnd && position == this.SyntaxTree.GetRoot().FullSpan.End;

            if ((fullStart <= position && position < fullEnd) || atEOF) // allow for EOF
            {
                token = (atEOF ? (CSharpSyntaxNode)this.SyntaxTree.GetRoot() : Root).FindTokenIncludingCrefAndNameAttributes(position);

                if (position < token.SpanStart) // NB: Span, not FullSpan
                {
                    // If this is already the first token, then the result will be default(SyntaxToken)
                    token = token.GetPreviousToken();
                }

                // If the first token in the root is missing, it's possible to step backwards
                // past the start of the root.  All sorts of bad things will happen in that case,
                // so just use the start of the root span.
                // CONSIDER: this should only happen when we step past the first token found, so
                // the start of that token would be another possible return value.
                return Math.Max(token.SpanStart, fullStart);
            }
            else if (fullStart == fullEnd && position == fullEnd)
            {
                // The root is an empty span and isn't the full compilation unit. No other choice here.
                token = default(SyntaxToken);
                return fullStart;
            }

            throw new ArgumentOutOfRangeException(nameof(position), position,
                string.Format(CSharpResources.PositionIsNotWithinSyntax, Root.FullSpan));
        }

        /// <summary>
        /// A convenience method that determines a position from a node.  If the node is missing,
        /// then its position will be adjusted using CheckAndAdjustPosition.
        /// </summary>
        protected int GetAdjustedNodePosition(CSharpSyntaxNode node)
        {
            Debug.Assert(IsInTree(node));

            var fullSpan = this.Root.FullSpan;
            var position = node.SpanStart;

            if (fullSpan.IsEmpty)
            {
                Debug.Assert(position == fullSpan.Start);
                // At end of zero-width full span. No need to call
                // CheckAndAdjustPosition since that will simply 
                // return the original position.
                return position;
            }
            else if (position == fullSpan.End)
            {
                Debug.Assert(node.Width == 0);
                // For zero-width node at the end of the full span,
                // check and adjust the preceding position.
                return CheckAndAdjustPosition(position - 1);
            }
            else if (node.IsMissing || node.HasErrors || node.Width == 0 || node.IsPartOfStructuredTrivia())
            {
                return CheckAndAdjustPosition(position);
            }
            else
            {
                // No need to adjust position.
                return position;
            }
        }

        [Conditional("DEBUG")]
        protected void AssertPositionAdjusted(int position)
        {
            Debug.Assert(position == CheckAndAdjustPosition(position), "Expected adjusted position");
        }

        protected void CheckSyntaxNode(CSharpSyntaxNode syntax)
        {
            if (syntax == null)
            {
                throw new ArgumentNullException(nameof(syntax));
            }

            if (!IsInTree(syntax))
            {
                throw new ArgumentException(CSharpResources.SyntaxNodeIsNotWithinSynt);
            }
        }

        // This method ensures that the given syntax node to speculate is non-null and doesn't belong to a SyntaxTree of any model in the chain.
        private void CheckModelAndSyntaxNodeToSpeculate(CSharpSyntaxNode syntax)
        {
            if (syntax == null)
            {
                throw new ArgumentNullException(nameof(syntax));
            }

            if (this.IsSpeculativeSemanticModel)
            {
                throw new InvalidOperationException(CSharpResources.ChainingSpeculativeModelIsNotSupported);
            }

            if (this.Compilation.ContainsSyntaxTree(syntax.SyntaxTree))
            {
                throw new ArgumentException(CSharpResources.SpeculatedSyntaxNodeCannotBelongToCurrentCompilation);
            }
        }

        /// <summary>
        /// Gets the available named symbols in the context of the specified location and optional container. Only
        /// symbols that are accessible and visible from the given location are returned.
        /// </summary>
        /// <param name="position">The character position for determining the enclosing declaration scope and
        /// accessibility.</param>
        /// <param name="container">The container to search for symbols within. If null then the enclosing declaration
        /// scope around position is used.</param>
        /// <param name="name">The name of the symbol to find. If null is specified then symbols
        /// with any names are returned.</param>
        /// <param name="includeReducedExtensionMethods">Consider (reduced) extension methods.</param>
        /// <returns>A list of symbols that were found. If no symbols were found, an empty list is returned.</returns>
        /// <remarks>
        /// The "position" is used to determine what variables are visible and accessible. Even if "container" is
        /// specified, the "position" location is significant for determining which members of "containing" are
        /// accessible. 
        /// 
        /// Labels are not considered (see <see cref="LookupLabels"/>).
        /// 
        /// Non-reduced extension methods are considered regardless of the value of <paramref name="includeReducedExtensionMethods"/>.
        /// </remarks>
        public new ImmutableArray<ISymbol> LookupSymbols(
            int position,
            INamespaceOrTypeSymbol container = null,
            string name = null,
            bool includeReducedExtensionMethods = false)
        {
            var options = includeReducedExtensionMethods ? LookupOptions.IncludeExtensionMethods : LookupOptions.Default;
            return StaticCast<ISymbol>.From(LookupSymbolsInternal(position, ToLanguageSpecific(container), name, options, useBaseReferenceAccessibility: false));
        }

        /// <summary>
        /// Gets the available base type members in the context of the specified location.  Akin to
        /// calling <see cref="LookupSymbols"/> with the container set to the immediate base type of
        /// the type in which <paramref name="position"/> occurs.  However, the accessibility rules
        /// are different: protected members of the base type will be visible.
        /// 
        /// Consider the following example:
        /// 
        ///   public class Base
        ///   {
        ///       protected void M() { }
        ///   }
        ///   
        ///   public class Derived : Base
        ///   {
        ///       void Test(Base b)
        ///       {
        ///           b.M(); // Error - cannot access protected member.
        ///           base.M();
        ///       }
        ///   }
        /// 
        /// Protected members of an instance of another type are only accessible if the instance is known
        /// to be "this" instance (as indicated by the "base" keyword).
        /// </summary>
        /// <param name="position">The character position for determining the enclosing declaration scope and
        /// accessibility.</param>
        /// <param name="name">The name of the symbol to find. If null is specified then symbols
        /// with any names are returned.</param>
        /// <returns>A list of symbols that were found. If no symbols were found, an empty list is returned.</returns>
        /// <remarks>
        /// The "position" is used to determine what variables are visible and accessible.
        /// 
        /// Non-reduced extension methods are considered, but reduced extension methods are not.
        /// </remarks>
        public new ImmutableArray<ISymbol> LookupBaseMembers(
            int position,
            string name = null)
        {
            return StaticCast<ISymbol>.From(LookupSymbolsInternal(position, container: null, name: name, options: LookupOptions.Default, useBaseReferenceAccessibility: true));
        }

        /// <summary>
        /// Gets the available named static member symbols in the context of the specified location and optional container.
        /// Only members that are accessible and visible from the given location are returned.
        /// 
        /// Non-reduced extension methods are considered, since they are static methods.
        /// </summary>
        /// <param name="position">The character position for determining the enclosing declaration scope and
        /// accessibility.</param>
        /// <param name="container">The container to search for symbols within. If null then the enclosing declaration
        /// scope around position is used.</param>
        /// <param name="name">The name of the symbol to find. If null is specified then symbols
        /// with any names are returned.</param>
        /// <returns>A list of symbols that were found. If no symbols were found, an empty list is returned.</returns>
        /// <remarks>
        /// The "position" is used to determine what variables are visible and accessible. Even if "container" is
        /// specified, the "position" location is significant for determining which members of "containing" are
        /// accessible. 
        /// </remarks>
        public new ImmutableArray<ISymbol> LookupStaticMembers(
            int position,
            INamespaceOrTypeSymbol container = null,
            string name = null)
        {
            return StaticCast<ISymbol>.From(LookupSymbolsInternal(position, ToLanguageSpecific(container), name, LookupOptions.MustNotBeInstance, useBaseReferenceAccessibility: false));
        }

        /// <summary>
        /// Gets the available named namespace and type symbols in the context of the specified location and optional container.
        /// Only members that are accessible and visible from the given location are returned.
        /// </summary>
        /// <param name="position">The character position for determining the enclosing declaration scope and
        /// accessibility.</param>
        /// <param name="container">The container to search for symbols within. If null then the enclosing declaration
        /// scope around position is used.</param>
        /// <param name="name">The name of the symbol to find. If null is specified then symbols
        /// with any names are returned.</param>
        /// <returns>A list of symbols that were found. If no symbols were found, an empty list is returned.</returns>
        /// <remarks>
        /// The "position" is used to determine what variables are visible and accessible. Even if "container" is
        /// specified, the "position" location is significant for determining which members of "containing" are
        /// accessible. 
        /// 
        /// Does not return INamespaceOrTypeSymbol, because there could be aliases.
        /// </remarks>
        public new ImmutableArray<ISymbol> LookupNamespacesAndTypes(
            int position,
            INamespaceOrTypeSymbol container = null,
            string name = null)
        {
            return StaticCast<ISymbol>.From(LookupSymbolsInternal(position, ToLanguageSpecific(container), name, LookupOptions.NamespacesOrTypesOnly, useBaseReferenceAccessibility: false));
        }

        /// <summary>
        /// Gets the available named label symbols in the context of the specified location and optional container.
        /// Only members that are accessible and visible from the given location are returned.
        /// </summary>
        /// <param name="position">The character position for determining the enclosing declaration scope and
        /// accessibility.</param>
        /// <param name="name">The name of the symbol to find. If null is specified then symbols
        /// with any names are returned.</param>
        /// <returns>A list of symbols that were found. If no symbols were found, an empty list is returned.</returns>
        /// <remarks>
        /// The "position" is used to determine what variables are visible and accessible. Even if "container" is
        /// specified, the "position" location is significant for determining which members of "containing" are
        /// accessible. 
        /// </remarks>
        public new ImmutableArray<ISymbol> LookupLabels(
            int position,
            string name = null)
        {
            return StaticCast<ISymbol>.From(LookupSymbolsInternal(position, container: null, name: name, options: LookupOptions.LabelsOnly, useBaseReferenceAccessibility: false));
        }

        /// <summary>
        /// Gets the available named symbols in the context of the specified location and optional
        /// container. Only symbols that are accessible and visible from the given location are
        /// returned.
        /// </summary>
        /// <param name="position">The character position for determining the enclosing declaration
        /// scope and accessibility.</param>
        /// <param name="container">The container to search for symbols within. If null then the
        /// enclosing declaration scope around position is used.</param>
        /// <param name="name">The name of the symbol to find. If null is specified then symbols
        /// with any names are returned.</param>
        /// <param name="options">Additional options that affect the lookup process.</param>
        /// <param name="useBaseReferenceAccessibility">Ignore 'throughType' in accessibility checking. 
        /// Used in checking accessibility of symbols accessed via 'MyBase' or 'base'.</param>
        /// <remarks>
        /// The "position" is used to determine what variables are visible and accessible. Even if
        /// "container" is specified, the "position" location is significant for determining which
        /// members of "containing" are accessible. 
        /// </remarks>
        /// <exception cref="ArgumentException">Throws an argument exception if the passed lookup options are invalid.</exception>
        private ImmutableArray<Symbol> LookupSymbolsInternal(
            int position,
            NamespaceOrTypeSymbol container,
            string name,
            LookupOptions options,
            bool useBaseReferenceAccessibility)
        {
            Debug.Assert((options & LookupOptions.UseBaseReferenceAccessibility) == 0, "Use the useBaseReferenceAccessibility parameter.");
            if (useBaseReferenceAccessibility)
            {
                options |= LookupOptions.UseBaseReferenceAccessibility;
            }
            Debug.Assert(!options.IsAttributeTypeLookup()); // Not exposed publicly.

            options.ThrowIfInvalid();

            SyntaxToken token;
            position = CheckAndAdjustPosition(position, out token);

            if ((object)container == null || container.Kind == SymbolKind.Namespace)
            {
                options &= ~LookupOptions.IncludeExtensionMethods;
            }

            var binder = GetEnclosingBinder(position);
            if (binder == null)
            {
                return ImmutableArray<Symbol>.Empty;
            }

            if (useBaseReferenceAccessibility)
            {
                Debug.Assert((object)container == null);
                TypeSymbol containingType = binder.ContainingType;
                TypeSymbol baseType;
                if ((object)containingType == null || (object)(baseType = containingType.BaseTypeNoUseSiteDiagnostics) == null)
                {
                    throw new ArgumentException(
                        "Not a valid position for a call to LookupBaseMembers (must be in a type with a base type)",
                        "position");
                }
                container = baseType;
            }

<<<<<<< HEAD
            if (!binder.IsInMethodBody && (options & (LookupOptions.NamespacesOrTypesOnly | LookupOptions.LabelsOnly)) == 0)
=======
            if (!binder.IsInMethodBody &&
                (options & (LookupOptions.NamespaceAliasesOnly | LookupOptions.NamespacesOrTypesOnly | LookupOptions.LabelsOnly)) == 0)
>>>>>>> ccaf2695
            {
                // Method type parameters are not in scope outside a method
                // body unless the position is either:
                // a) in a type-only context inside an expression, or
                // b) inside of an XML name attribute in an XML doc comment.
                var parentExpr = token.Parent as ExpressionSyntax;
                if (parentExpr != null && !(parentExpr.Parent is XmlNameAttributeSyntax) && !SyntaxFacts.IsInTypeOnlyContext(parentExpr))
                {
                    options |= LookupOptions.MustNotBeMethodTypeParameter;
                }
            }

            var info = LookupSymbolsInfo.GetInstance();

            if ((object)container == null)
            {
                binder.AddLookupSymbolsInfo(info, options);
            }
            else
            {
                binder.AddMemberLookupSymbolsInfo(info, container, options, binder);
            }

            var results = ArrayBuilder<Symbol>.GetInstance(info.Count);

            if (name == null)
            {
                // If they didn't provide a name, then look up all names and associated arities 
                // and find all the corresponding symbols.
                foreach (string foundName in info.Names)
                {
                    AppendSymbolsWithName(results, foundName, binder, container, options, info);
                }
            }
            else
            {
                // They provided a name.  Find all the arities for that name, and then look all of those up.
                AppendSymbolsWithName(results, name, binder, container, options, info);
            }

            info.Free();


            if ((options & LookupOptions.IncludeExtensionMethods) != 0)
            {
                var lookupResult = LookupResult.GetInstance();

                options |= LookupOptions.AllMethodsOnArityZero;
                options &= ~LookupOptions.MustBeInstance;

                HashSet<DiagnosticInfo> useSiteDiagnostics = null;
                binder.LookupExtensionMethods(lookupResult, name, 0, options, ref useSiteDiagnostics);

                if (lookupResult.IsMultiViable)
                {
                    TypeSymbol containingType = (TypeSymbol)container;
                    foreach (MethodSymbol extensionMethod in lookupResult.Symbols)
                    {
                        var reduced = extensionMethod.ReduceExtensionMethod(containingType);
                        if ((object)reduced != null)
                        {
                            results.Add(reduced);
                        }
                    }
                }

                lookupResult.Free();
            }

            ImmutableArray<Symbol> sealedResults = results.ToImmutableAndFree();
            return name == null
                ? FilterNotReferencable(sealedResults)
                : sealedResults;
        }

        private void AppendSymbolsWithName(ArrayBuilder<Symbol> results, string name, Binder binder, NamespaceOrTypeSymbol container, LookupOptions options, LookupSymbolsInfo info)
        {
            LookupSymbolsInfo.IArityEnumerable arities;
            Symbol uniqueSymbol;

            if (info.TryGetAritiesAndUniqueSymbol(name, out arities, out uniqueSymbol))
            {
                if ((object)uniqueSymbol != null)
                {
                    // This name mapped to something unique.  We don't need to proceed
                    // with a costly lookup.  Just add it straight to the results.
                    results.Add(uniqueSymbol);
                }
                else
                {
                    // The name maps to multiple symbols. Actually do a real lookup so 
                    // that we will properly figure out hiding and whatnot.
                    if (arities != null)
                    {
                        foreach (var arity in arities)
                        {
                            this.AppendSymbolsWithNameAndArity(results, name, arity, binder, container, options);
                        }
                    }
                    else
                    {
                        //non-unique symbol with non-zero arity doesn't seem possible.
                        this.AppendSymbolsWithNameAndArity(results, name, 0, binder, container, options);
                    }
                }
            }
        }

        private void AppendSymbolsWithNameAndArity(
            ArrayBuilder<Symbol> results,
            string name,
            int arity,
            Binder binder,
            NamespaceOrTypeSymbol container,
            LookupOptions options)
        {
            Debug.Assert(results != null);

            // Don't need to de-dup since AllMethodsOnArityZero can't be set at this point (not exposed in CommonLookupOptions).
            Debug.Assert((options & LookupOptions.AllMethodsOnArityZero) == 0);

            var lookupResult = LookupResult.GetInstance();

            HashSet<DiagnosticInfo> useSiteDiagnostics = null;
            binder.LookupSymbolsSimpleName(
                lookupResult,
                container,
                name,
                arity,
                basesBeingResolved: null,
                options: options & ~LookupOptions.IncludeExtensionMethods,
                diagnose: false,
                useSiteDiagnostics: ref useSiteDiagnostics);

            if (lookupResult.IsMultiViable)
            {
                if (lookupResult.Symbols.Any(t => t.Kind == SymbolKind.NamedType || t.Kind == SymbolKind.Namespace || t.Kind == SymbolKind.ErrorType))
                {
                    // binder.ResultSymbol is defined only for type/namespace lookups
                    bool wasError;
                    var diagnostics = DiagnosticBag.GetInstance();  // client code never expects a null diagnostic bag.
                    Symbol singleSymbol = binder.ResultSymbol(lookupResult, name, arity, this.Root, diagnostics, true, out wasError, container, options);
                    diagnostics.Free();

                    if (!wasError)
                    {
                        results.Add(singleSymbol);
                    }
                    else
                    {
                        results.AddRange(lookupResult.Symbols);
                    }
                }
                else
                {
                    results.AddRange(lookupResult.Symbols);
                }
            }

            lookupResult.Free();
        }

        private static ImmutableArray<Symbol> FilterNotReferencable(ImmutableArray<Symbol> sealedResults)
        {
            ArrayBuilder<Symbol> builder = null;
            int pos = 0;
            foreach (var result in sealedResults)
            {
                if (result.CanBeReferencedByName)
                {
                    if (builder != null)
                    {
                        builder.Add(result);
                    }
                }
                else if (builder == null)
                {
                    builder = ArrayBuilder<Symbol>.GetInstance();
                    builder.AddRange(sealedResults, pos);
                }
                pos++;
            }
            return builder == null
                ? sealedResults
                : builder.ToImmutableAndFree();
        }

        /// <summary>
        /// Determines if the symbol is accessible from the specified location. 
        /// </summary>
        /// <param name="position">A character position used to identify a declaration scope and
        /// accessibility. This character position must be within the FullSpan of the Root syntax
        /// node in this SemanticModel.
        /// </param>
        /// <param name="symbol">The symbol that we are checking to see if it accessible.</param>
        /// <returns>
        /// True if "symbol is accessible, false otherwise.</returns>
        /// <remarks>
        /// This method only checks accessibility from the point of view of the accessibility
        /// modifiers on symbol and its containing types. Even if true is returned, the given symbol
        /// may not be able to be referenced for other reasons, such as name hiding.
        /// </remarks>
        public new bool IsAccessible(int position, ISymbol symbol)
        {
            position = CheckAndAdjustPosition(position);

            if ((object)symbol == null)
            {
                throw new ArgumentNullException(nameof(symbol));
            }

            var cssymbol = symbol.EnsureCSharpSymbolOrNull<ISymbol, Symbol>("symbol");

            var binder = this.GetEnclosingBinder(position);
            if (binder != null)
            {
                HashSet<DiagnosticInfo> useSiteDiagnostics = null;
                return binder.IsAccessible(cssymbol, ref useSiteDiagnostics, null);
            }

            return false;
        }

        /// <summary>
        /// Field-like events can be used as fields in types that can access private
        /// members of the declaring type of the event.
        /// </summary>
        public new bool IsEventUsableAsField(int position, IEventSymbol eventSymbol)
        {
            var csymbol = (EventSymbol)eventSymbol;
            return !ReferenceEquals(eventSymbol, null) && csymbol.HasAssociatedField && this.IsAccessible(position, csymbol.AssociatedField); //calls CheckAndAdjustPosition
        }

        private bool IsInTypeofExpression(int position)
        {
            var token = this.Root.FindToken(position);
            var curr = token.Parent;
            while (curr != this.Root)
            {
                if (curr.IsKind(SyntaxKind.TypeOfExpression))
                {
                    return true;
                }

                curr = curr.ParentOrStructuredTriviaParent;
            }

            return false;
        }

        // Gets the semantic info from a specific bound node and a set of diagnostics
        // lowestBoundNode: The lowest node in the bound tree associated with node
        // highestBoundNode: The highest node in the bound tree associated with node
        // boundNodeForSyntacticParent: The lowest node in the bound tree associated with node.Parent.
        // binderOpt: If this is null, then the one enclosing the bound node's syntax will be used (unsafe during speculative binding).
        internal SymbolInfo GetSymbolInfoForNode(
            SymbolInfoOptions options,
            BoundNode lowestBoundNode,
            BoundNode highestBoundNode,
            BoundNode boundNodeForSyntacticParent,
            Binder binderOpt)
        {
            var boundExpr = lowestBoundNode as BoundExpression;
            var highestBoundExpr = highestBoundNode as BoundExpression;
            if (boundExpr != null)
            {
                // TODO: Should parenthesized expression really not have symbols? At least for C#, I'm not sure that 
                // is right. For example, C# allows the assignment statement:
                //    (i) = 9;  
                // So we don't think this code should special case parenthesized expressions.

                // Get symbols and result kind from the lowest and highest nodes associated with the
                // syntax node.
                LookupResultKind resultKind;
                bool isDynamic;
                ImmutableArray<Symbol> unusedMemberGroup;
                var symbols = GetSemanticSymbols(boundExpr, boundNodeForSyntacticParent, binderOpt, options, out isDynamic, out resultKind, out unusedMemberGroup);

                if (highestBoundExpr != null)
                {
                    LookupResultKind highestResultKind;
                    bool highestIsDynamic;
                    ImmutableArray<Symbol> unusedHighestMemberGroup;
                    ImmutableArray<Symbol> highestSymbols = GetSemanticSymbols(highestBoundExpr, boundNodeForSyntacticParent, binderOpt, options, out highestIsDynamic, out highestResultKind, out unusedHighestMemberGroup);

                    if ((symbols.Length != 1 || resultKind == LookupResultKind.OverloadResolutionFailure) && highestSymbols.Length > 0)
                    {
                        symbols = highestSymbols;
                        resultKind = highestResultKind;
                        isDynamic = highestIsDynamic;
                    }
                    else if (highestResultKind != LookupResultKind.Empty && highestResultKind < resultKind)
                    {
                        resultKind = highestResultKind;
                        isDynamic = highestIsDynamic;
                    }
                    else if (highestBoundExpr.Kind == BoundKind.TypeOrValueExpression)
                    {
                        symbols = highestSymbols;
                        resultKind = highestResultKind;
                        isDynamic = highestIsDynamic;
                    }
                    else if (highestBoundExpr.Kind == BoundKind.UnaryOperator)
                    {
                        if (IsUserDefinedTrueOrFalse((BoundUnaryOperator)highestBoundExpr))
                        {
                            symbols = highestSymbols;
                            resultKind = highestResultKind;
                            isDynamic = highestIsDynamic;
                        }
                        else
                        {
                            Debug.Assert(ReferenceEquals(lowestBoundNode, highestBoundNode), "How is it that this operator has the same syntax node as its operand?");
                        }
                    }
                }

                if (resultKind == LookupResultKind.Empty)
                {
                    // Empty typically indicates an error symbol that was created because no real
                    // symbol actually existed.
                    return SymbolInfoFactory.Create(ImmutableArray<Symbol>.Empty, LookupResultKind.Empty, isDynamic);
                }
                else
                {
                    // Caas clients don't want ErrorTypeSymbol in the symbols, but the best guess
                    // instead. If no best guess, then nothing is returned.
                    var builder = ArrayBuilder<Symbol>.GetInstance();
                    foreach (var s in symbols)
                    {
                        AddUnwrappingErrorTypes(builder, s);
                        }

                    symbols = builder.ToImmutableAndFree();
                }

                if ((options & SymbolInfoOptions.ResolveAliases) != 0)
                {
                    symbols = UnwrapAliases(symbols);
                }

                if (resultKind == LookupResultKind.Viable && symbols.Length > 1)
                {
                    resultKind = LookupResultKind.OverloadResolutionFailure;
                }

                return SymbolInfoFactory.Create(symbols, resultKind, isDynamic);
            }

            return SymbolInfo.None;
        }

        private static void AddUnwrappingErrorTypes(ArrayBuilder<Symbol> builder, Symbol s)
        {
            var originalErrorSymbol = s.OriginalDefinition as ErrorTypeSymbol;
            if ((object)originalErrorSymbol != null)
            {
                builder.AddRange(originalErrorSymbol.CandidateSymbols);
            }
            else
            {
                builder.Add(s);
            }
        }

        private static bool IsUserDefinedTrueOrFalse(BoundUnaryOperator @operator)
        {
            UnaryOperatorKind operatorKind = @operator.OperatorKind;
            return operatorKind == UnaryOperatorKind.UserDefinedTrue || operatorKind == UnaryOperatorKind.UserDefinedFalse;
        }

        // Gets the semantic info from a specific bound node and a set of diagnostics
        // lowestBoundNode: The lowest node in the bound tree associated with node
        // highestBoundNode: The highest node in the bound tree associated with node
        // boundNodeForSyntacticParent: The lowest node in the bound tree associated with node.Parent.
        internal CSharpTypeInfo GetTypeInfoForNode(
            BoundNode lowestBoundNode,
            BoundNode highestBoundNode,
            BoundNode boundNodeForSyntacticParent)
        {
            var boundExpr = lowestBoundNode as BoundExpression;
            var highestBoundExpr = highestBoundNode as BoundExpression;

            if (boundExpr != null &&
                !(boundNodeForSyntacticParent != null &&
                  boundNodeForSyntacticParent.Syntax.Kind() == SyntaxKind.ObjectCreationExpression &&
                  ((ObjectCreationExpressionSyntax)boundNodeForSyntacticParent.Syntax).Type == boundExpr.Syntax)) // Do not return any type information for a ObjectCreationExpressionSyntax.Type node.
            {
                // TODO: Should parenthesized expression really not have symbols? At least for C#, I'm not sure that 
                // is right. For example, C# allows the assignment statement:
                //    (i) = 9;  
                // So I don't assume this code should special case parenthesized expressions.
                TypeSymbol type = null, convertedType = null;
                Conversion conversion;

                if (boundExpr.HasExpressionType())
                {
                    type = boundExpr.Type;

                    // Use of local before declaration requires some additional fixup.
                    // Due to complications around implicit locals and type inference, we do not
                    // try to obtain a type of a local when it is used before declaration, we use
                    // a special error type symbol. However, semantic model should return the same
                    // type information for usage of a local before and after its declaration.
                    // We will detect the use before declaration cases and replace the error type
                    // symbol with the one obtained from the local. It should be safe to get the type
                    // from the local at this point.
                    if (type.IsErrorType() && boundExpr.Kind == BoundKind.Local)
                    {
                        var extended = type as ExtendedErrorTypeSymbol;
                        if ((object)extended != null && extended.VariableUsedBeforeDeclaration)
                        {
                            type = ((BoundLocal)boundExpr).LocalSymbol.Type;
                        }
                    }
                }

                if (highestBoundExpr != null && highestBoundExpr.Kind == BoundKind.Lambda) // the enclosing conversion is explicit
                {
                    var lambda = (BoundLambda)highestBoundExpr;
                    convertedType = lambda.Type;
                    // The bound tree always fully binds lambda and anonymous functions. From the language point of
                    // view, however, anonymous functions converted to a real delegate type should only have a 
                    // ConvertedType, not a Type. So set Type to null here. Otherwise you get the edge case where both
                    // Type and ConvertedType are the same, but the conversion isn't Identity.
                    type = null;
                    conversion = new Conversion(ConversionKind.AnonymousFunction, lambda.Symbol, false);
                }
                else if (highestBoundExpr != null && highestBoundExpr != boundExpr && highestBoundExpr.HasExpressionType())
                {
                    convertedType = highestBoundExpr.Type;
                    if (highestBoundExpr.Kind != BoundKind.Conversion)
                    {
                        conversion = Conversion.Identity;
                    }
                    else if (((BoundConversion)highestBoundExpr).Operand.Kind != BoundKind.Conversion)
                    {
                        conversion = highestBoundExpr.GetConversion();
                        if (conversion.Kind == ConversionKind.AnonymousFunction)
                        {
                            // See comment above: anonymous functions do not have a type
                            type = null;
                        }
                    }
                    else
                    {
                        // There is a sequence of conversions; we use ClassifyConversionFromExpression to report the most pertinent.
                        var binder = this.GetEnclosingBinder(boundExpr.Syntax.Span.Start);
                        HashSet<DiagnosticInfo> useSiteDiagnostics = null;
                        conversion = binder.Conversions.ClassifyConversionFromExpression(boundExpr, convertedType, ref useSiteDiagnostics);
                    }
                }
                else if ((boundNodeForSyntacticParent != null) && (boundNodeForSyntacticParent.Kind == BoundKind.DelegateCreationExpression))
                {
                    // A delegate creation expression takes the place of a method group or anonymous function conversion.
                    var delegateCreation = (BoundDelegateCreationExpression)boundNodeForSyntacticParent;
                    convertedType = delegateCreation.Type;
                    switch (boundExpr.Kind)
                    {
                        case BoundKind.MethodGroup:
                            {
                                conversion = new Conversion(ConversionKind.MethodGroup, delegateCreation.MethodOpt, delegateCreation.IsExtensionMethod);
                                break;
                            }
                        case BoundKind.Lambda:
                            {
                                var lambda = (BoundLambda)boundExpr;
                                conversion = new Conversion(ConversionKind.AnonymousFunction, lambda.Symbol, delegateCreation.IsExtensionMethod);
                                break;
                            }
                        case BoundKind.UnboundLambda:
                            {
                                var lambda = ((UnboundLambda)boundExpr).BindForErrorRecovery();
                                conversion = new Conversion(ConversionKind.AnonymousFunction, lambda.Symbol, delegateCreation.IsExtensionMethod);
                                break;
                            }
                        default:
                            conversion = Conversion.Identity;
                            break;
                    }
                }
                else
                {
                    convertedType = type;
                    conversion = Conversion.Identity;
                }

                return new CSharpTypeInfo(type, convertedType, conversion);
            }

            return CSharpTypeInfo.None;
        }

        // Gets the method or property group from a specific bound node.
        // lowestBoundNode: The lowest node in the bound tree associated with node
        // highestBoundNode: The highest node in the bound tree associated with node
        // boundNodeForSyntacticParent: The lowest node in the bound tree associated with node.Parent.
        internal ImmutableArray<Symbol> GetMemberGroupForNode(
            SymbolInfoOptions options,
            BoundNode lowestBoundNode,
            BoundNode boundNodeForSyntacticParent,
            Binder binderOpt)
        {
            var boundExpr = lowestBoundNode as BoundExpression;
            if (boundExpr != null)
            {
                LookupResultKind resultKind;
                ImmutableArray<Symbol> memberGroup;
                bool isDynamic;
                GetSemanticSymbols(boundExpr, boundNodeForSyntacticParent, binderOpt, options, out isDynamic, out resultKind, out memberGroup);

                return memberGroup;
            }

            return ImmutableArray<Symbol>.Empty;
        }

        // Gets the indexer group from a specific bound node.
        // lowestBoundNode: The lowest node in the bound tree associated with node
        // highestBoundNode: The highest node in the bound tree associated with node
        // boundNodeForSyntacticParent: The lowest node in the bound tree associated with node.Parent.
        internal ImmutableArray<PropertySymbol> GetIndexerGroupForNode(
            BoundNode lowestBoundNode,
            Binder binderOpt)
        {
            var boundExpr = lowestBoundNode as BoundExpression;
            if (boundExpr != null && boundExpr.Kind != BoundKind.TypeExpression)
            {
                return GetIndexerGroupSemanticSymbols(boundExpr, binderOpt);
            }

            return ImmutableArray<PropertySymbol>.Empty;
        }

        // Gets symbol info for a type or namespace or alias reference. It is assumed that any error cases will come in
        // as a type whose OriginalDefinition is an error symbol from which the ResultKind can be retrieved.
        internal static SymbolInfo GetSymbolInfoForSymbol(Symbol symbol, SymbolInfoOptions options)
        {
            Debug.Assert((object)symbol != null);

            // Determine type. Dig through aliases if necessary.
            Symbol unwrapped = UnwrapAlias(symbol);
            TypeSymbol type = unwrapped as TypeSymbol;

            // Determine symbols and resultKind.
            var originalErrorSymbol = (object)type != null ? type.OriginalDefinition as ErrorTypeSymbol : null;

            if ((object)originalErrorSymbol != null)
            {
                // Error case.
                var symbols = ImmutableArray<Symbol>.Empty;

                LookupResultKind resultKind = originalErrorSymbol.ResultKind;
                if (resultKind != LookupResultKind.Empty)
                {
                    symbols = originalErrorSymbol.CandidateSymbols;
                }

                if ((options & SymbolInfoOptions.ResolveAliases) != 0)
                {
                    symbols = UnwrapAliases(symbols);
                }

                return SymbolInfoFactory.Create(symbols, resultKind, isDynamic: false);
            }
            else
            {
                // Non-error case. Use constructor that doesn't require creation of a Symbol array.
                var symbolToReturn = ((options & SymbolInfoOptions.ResolveAliases) != 0) ? unwrapped : symbol;
                return new SymbolInfo(symbolToReturn, ImmutableArray<ISymbol>.Empty, CandidateReason.None);
            }
        }

        // Gets TypeInfo for a type or namespace or alias reference.
        internal static CSharpTypeInfo GetTypeInfoForSymbol(Symbol symbol)
        {
            Debug.Assert((object)symbol != null);

            // Determine type. Dig through aliases if necessary.
            TypeSymbol type = UnwrapAlias(symbol) as TypeSymbol;
            return new CSharpTypeInfo(type, type, Conversion.Identity);
        }

        protected static Symbol UnwrapAlias(Symbol symbol)
        {
            var aliasSym = symbol as AliasSymbol;
            var type = (object)aliasSym == null
                ? symbol
                : aliasSym.Target;
            return type;
        }

        protected static ImmutableArray<Symbol> UnwrapAliases(ImmutableArray<Symbol> symbols)
        {
            bool anyAliases = false;

            foreach (Symbol sym in symbols)
            {
                if (sym.Kind == SymbolKind.Alias)
                    anyAliases = true;
            }

            if (!anyAliases)
                return symbols;

            ArrayBuilder<Symbol> builder = ArrayBuilder<Symbol>.GetInstance();
            foreach (Symbol sym in symbols)
            {
                // Caas clients don't want ErrorTypeSymbol in the symbols, but the best guess
                // instead. If no best guess, then nothing is returned.
                AddUnwrappingErrorTypes(builder, UnwrapAlias(sym));
            }

            return builder.ToImmutableAndFree();
        }

        // This is used by other binding APIs to invoke the right binder API
        virtual internal BoundNode Bind(Binder binder, CSharpSyntaxNode node, DiagnosticBag diagnostics)
        {
            var expression = node as ExpressionSyntax;
            if (expression != null)
            {
                var parent = expression.Parent;
                return (parent != null && parent.Kind() == SyntaxKind.GotoStatement)
                    ? binder.BindLabel(expression, diagnostics)
                    : binder.BindNamespaceOrTypeOrExpression(expression, diagnostics);
            }

            var statement = node as StatementSyntax;
            if (statement != null)
            {
                return binder.BindStatement(statement, diagnostics);
            }

            var globalStatement = node as GlobalStatementSyntax;
            if (globalStatement != null)
            {
                BoundStatement bound = binder.BindStatement(globalStatement.Statement, diagnostics);
                return new BoundGlobalStatementInitializer(node, bound);
            }

            return null;
        }

        /// <summary>
        /// Analyze control-flow within a part of a method body. 
        /// </summary>
        /// <param name="firstStatement">The first statement to be included in the analysis.</param>
        /// <param name="lastStatement">The last statement to be included in the analysis.</param>
        /// <returns>An object that can be used to obtain the result of the control flow analysis.</returns>
        /// <exception cref="ArgumentException">The two statements are not contained within the same statement list.</exception>
        public virtual ControlFlowAnalysis AnalyzeControlFlow(StatementSyntax firstStatement, StatementSyntax lastStatement)
        {
            // Only supported on a SyntaxTreeSemanticModel.
            throw new NotSupportedException();
        }

        /// <summary>
        /// Analyze control-flow within a part of a method body. 
        /// </summary>
        /// <param name="statement">The statement to be included in the analysis.</param>
        /// <returns>An object that can be used to obtain the result of the control flow analysis.</returns>
        public virtual ControlFlowAnalysis AnalyzeControlFlow(StatementSyntax statement)
        {
            return AnalyzeControlFlow(statement, statement);
        }

        /// <summary>
        /// Analyze data-flow within an expression. 
        /// </summary>
        /// <param name="expression">The expression within the associated SyntaxTree to analyze.</param>
        /// <returns>An object that can be used to obtain the result of the data flow analysis.</returns>
        public virtual DataFlowAnalysis AnalyzeDataFlow(ExpressionSyntax expression)
        {
            // Only supported on a SyntaxTreeSemanticModel.
            throw new NotSupportedException();
        }

        /// <summary>
        /// Analyze data-flow within a part of a method body. 
        /// </summary>
        /// <param name="firstStatement">The first statement to be included in the analysis.</param>
        /// <param name="lastStatement">The last statement to be included in the analysis.</param>
        /// <returns>An object that can be used to obtain the result of the data flow analysis.</returns>
        /// <exception cref="ArgumentException">The two statements are not contained within the same statement list.</exception>
        public virtual DataFlowAnalysis AnalyzeDataFlow(StatementSyntax firstStatement, StatementSyntax lastStatement)
        {
            // Only supported on a SyntaxTreeSemanticModel.
            throw new NotSupportedException();
        }

        /// <summary>
        /// Analyze data-flow within a part of a method body. 
        /// </summary>
        /// <param name="statement">The statement to be included in the analysis.</param>
        /// <returns>An object that can be used to obtain the result of the data flow analysis.</returns>
        public virtual DataFlowAnalysis AnalyzeDataFlow(StatementSyntax statement)
        {
            return AnalyzeDataFlow(statement, statement);
        }

        /// <summary>
        /// Get a SemanticModel object that is associated with a method body that did not appear in this source code.
        /// Given <paramref name="position"/> must lie within an existing method body of the Root syntax node for this SemanticModel.
        /// Locals and labels declared within this existing method body are not considered to be in scope of the speculated method body.
        /// </summary>
        /// <param name="position">A character position used to identify a declaration scope and accessibility. This
        /// character position must be within the FullSpan of the Root syntax node in this SemanticModel and must be
        /// within the FullSpan of a Method body within the Root syntax node.</param>
        /// <param name="method">A syntax node that represents a parsed method declaration. This method should not be
        /// present in the syntax tree associated with this object, but must have identical signature to the method containing
        /// the given <paramref name="position"/> in this SemanticModel.</param>
        /// <param name="speculativeModel">A SemanticModel object that can be used to inquire about the semantic
        /// information associated with syntax nodes within <paramref name="method"/>.</param>
        /// <returns>Flag indicating whether a speculative semantic model was created.</returns>
        /// <exception cref="ArgumentException">Throws this exception if the <paramref name="method"/> node is contained any SyntaxTree in the current Compilation</exception>
        /// <exception cref="ArgumentNullException">Throws this exception if <paramref name="method"/> is null.</exception>
        /// <exception cref="InvalidOperationException">Throws this exception if this model is a speculative semantic model, i.e. <see cref="SemanticModel.IsSpeculativeSemanticModel"/> is true.
        /// Chaining of speculative semantic model is not supported.</exception>
        public bool TryGetSpeculativeSemanticModelForMethodBody(int position, BaseMethodDeclarationSyntax method, out SemanticModel speculativeModel)
        {
            CheckModelAndSyntaxNodeToSpeculate(method);
            return TryGetSpeculativeSemanticModelForMethodBodyCore((SyntaxTreeSemanticModel)this, position, method, out speculativeModel);
        }

        internal abstract bool TryGetSpeculativeSemanticModelForMethodBodyCore(SyntaxTreeSemanticModel parentModel, int position, BaseMethodDeclarationSyntax method, out SemanticModel speculativeModel);

        /// <summary>
        /// Get a SemanticModel object that is associated with a method body that did not appear in this source code.
        /// Given <paramref name="position"/> must lie within an existing method body of the Root syntax node for this SemanticModel.
        /// Locals and labels declared within this existing method body are not considered to be in scope of the speculated method body.
        /// </summary>
        /// <param name="position">A character position used to identify a declaration scope and accessibility. This
        /// character position must be within the FullSpan of the Root syntax node in this SemanticModel and must be
        /// within the FullSpan of a Method body within the Root syntax node.</param>
        /// <param name="accessor">A syntax node that represents a parsed accessor declaration. This accessor should not be
        /// present in the syntax tree associated with this object.</param>
        /// <param name="speculativeModel">A SemanticModel object that can be used to inquire about the semantic
        /// information associated with syntax nodes within <paramref name="accessor"/>.</param>
        /// <returns>Flag indicating whether a speculative semantic model was created.</returns>
        /// <exception cref="ArgumentException">Throws this exception if the <paramref name="accessor"/> node is contained any SyntaxTree in the current Compilation</exception>
        /// <exception cref="ArgumentNullException">Throws this exception if <paramref name="accessor"/> is null.</exception>
        /// <exception cref="InvalidOperationException">Throws this exception if this model is a speculative semantic model, i.e. <see cref="SemanticModel.IsSpeculativeSemanticModel"/> is true.
        /// Chaining of speculative semantic model is not supported.</exception>
        public bool TryGetSpeculativeSemanticModelForMethodBody(int position, AccessorDeclarationSyntax accessor, out SemanticModel speculativeModel)
        {
            CheckModelAndSyntaxNodeToSpeculate(accessor);
            return TryGetSpeculativeSemanticModelForMethodBodyCore((SyntaxTreeSemanticModel)this, position, accessor, out speculativeModel);
        }

        internal abstract bool TryGetSpeculativeSemanticModelForMethodBodyCore(SyntaxTreeSemanticModel parentModel, int position, AccessorDeclarationSyntax accessor, out SemanticModel speculativeModel);

        /// <summary>
        /// Get a SemanticModel object that is associated with a type syntax node that did not appear in
        /// this source code. This can be used to get detailed semantic information about sub-parts
        /// of a type syntax that did not appear in source code. 
        /// </summary>
        /// <param name="position">A character position used to identify a declaration scope and accessibility. This
        /// character position must be within the FullSpan of the Root syntax node in this SemanticModel.
        /// </param>
        /// <param name="type">A syntax node that represents a parsed expression. This expression should not be
        /// present in the syntax tree associated with this object.</param>
        /// <param name="bindingOption">Indicates whether to bind the expression as a full expression,
        /// or as a type or namespace.</param>
        /// <param name="speculativeModel">A SemanticModel object that can be used to inquire about the semantic
        /// information associated with syntax nodes within <paramref name="type"/>.</param>
        /// <returns>Flag indicating whether a speculative semantic model was created.</returns>
        /// <exception cref="ArgumentException">Throws this exception if the <paramref name="type"/> node is contained any SyntaxTree in the current Compilation</exception>
        /// <exception cref="ArgumentNullException">Throws this exception if <paramref name="type"/> is null.</exception>
        /// <exception cref="InvalidOperationException">Throws this exception if this model is a speculative semantic model, i.e. <see cref="SemanticModel.IsSpeculativeSemanticModel"/> is true.
        /// Chaining of speculative semantic model is not supported.</exception>
        public bool TryGetSpeculativeSemanticModel(int position, TypeSyntax type, out SemanticModel speculativeModel, SpeculativeBindingOption bindingOption = SpeculativeBindingOption.BindAsExpression)
        {
            CheckModelAndSyntaxNodeToSpeculate(type);
            return TryGetSpeculativeSemanticModelCore((SyntaxTreeSemanticModel)this, position, type, bindingOption, out speculativeModel);
        }

        internal abstract bool TryGetSpeculativeSemanticModelCore(SyntaxTreeSemanticModel parentModel, int position, TypeSyntax type, SpeculativeBindingOption bindingOption, out SemanticModel speculativeModel);

        /// <summary>
        /// Get a SemanticModel object that is associated with a statement that did not appear in
        /// this source code. This can be used to get detailed semantic information about sub-parts
        /// of a statement that did not appear in source code. 
        /// </summary>
        /// <param name="position">A character position used to identify a declaration scope and accessibility. This
        /// character position must be within the FullSpan of the Root syntax node in this SemanticModel.</param>
        /// <param name="statement">A syntax node that represents a parsed statement. This statement should not be
        /// present in the syntax tree associated with this object.</param>
        /// <param name="speculativeModel">A SemanticModel object that can be used to inquire about the semantic
        /// information associated with syntax nodes within <paramref name="statement"/>.</param>
        /// <returns>Flag indicating whether a speculative semantic model was created.</returns>
        /// <exception cref="ArgumentException">Throws this exception if the <paramref name="statement"/> node is contained any SyntaxTree in the current Compilation</exception>
        /// <exception cref="ArgumentNullException">Throws this exception if <paramref name="statement"/> is null.</exception>
        /// <exception cref="InvalidOperationException">Throws this exception if this model is a speculative semantic model, i.e. <see cref="SemanticModel.IsSpeculativeSemanticModel"/> is true.
        /// Chaining of speculative semantic model is not supported.</exception>
        public bool TryGetSpeculativeSemanticModel(int position, StatementSyntax statement, out SemanticModel speculativeModel)
        {
            CheckModelAndSyntaxNodeToSpeculate(statement);
            return TryGetSpeculativeSemanticModelCore((SyntaxTreeSemanticModel)this, position, statement, out speculativeModel);
        }

        internal abstract bool TryGetSpeculativeSemanticModelCore(SyntaxTreeSemanticModel parentModel, int position, StatementSyntax statement, out SemanticModel speculativeModel);

        /// <summary>
        /// Get a SemanticModel object that is associated with an initializer that did not appear in
        /// this source code. This can be used to get detailed semantic information about sub-parts
        /// of a field initializer or default parameter value that did not appear in source code.
        /// </summary>
        /// <param name="position">A character position used to identify a declaration scope and accessibility. This
        /// character position must be within the FullSpan of the Root syntax node in this SemanticModel.
        /// </param>
        /// <param name="initializer">A syntax node that represents a parsed initializer. This initializer should not be
        /// present in the syntax tree associated with this object.</param>
        /// <param name="speculativeModel">A SemanticModel object that can be used to inquire about the semantic
        /// information associated with syntax nodes within <paramref name="initializer"/>.</param>
        /// <returns>Flag indicating whether a speculative semantic model was created.</returns>
        /// <exception cref="ArgumentException">Throws this exception if the <paramref name="initializer"/> node is contained any SyntaxTree in the current Compilation.</exception>
        /// <exception cref="ArgumentNullException">Throws this exception if <paramref name="initializer"/> is null.</exception>
        /// <exception cref="InvalidOperationException">Throws this exception if this model is a speculative semantic model, i.e. <see cref="SemanticModel.IsSpeculativeSemanticModel"/> is true.
        /// Chaining of speculative semantic model is not supported.</exception>
        public bool TryGetSpeculativeSemanticModel(int position, EqualsValueClauseSyntax initializer, out SemanticModel speculativeModel)
        {
            CheckModelAndSyntaxNodeToSpeculate(initializer);
            return TryGetSpeculativeSemanticModelCore((SyntaxTreeSemanticModel)this, position, initializer, out speculativeModel);
        }

        internal abstract bool TryGetSpeculativeSemanticModelCore(SyntaxTreeSemanticModel parentModel, int position, EqualsValueClauseSyntax initializer, out SemanticModel speculativeModel);

        /// <summary>
        /// Get a SemanticModel object that is associated with an expression body that did not appear in
        /// this source code. This can be used to get detailed semantic information about sub-parts
        /// of an expression body that did not appear in source code.
        /// </summary>
        /// <param name="position">A character position used to identify a declaration scope and accessibility. This
        /// character position must be within the FullSpan of the Root syntax node in this SemanticModel.
        /// </param>
        /// <param name="expressionBody">A syntax node that represents a parsed expression body. This node should not be
        /// present in the syntax tree associated with this object.</param>
        /// <param name="speculativeModel">A SemanticModel object that can be used to inquire about the semantic
        /// information associated with syntax nodes within <paramref name="expressionBody"/>.</param>
        /// <returns>Flag indicating whether a speculative semantic model was created.</returns>
        /// <exception cref="ArgumentException">Throws this exception if the <paramref name="expressionBody"/> node is contained any SyntaxTree in the current Compilation.</exception>
        /// <exception cref="ArgumentNullException">Throws this exception if <paramref name="expressionBody"/> is null.</exception>
        /// <exception cref="InvalidOperationException">Throws this exception if this model is a speculative semantic model, i.e. <see cref="SemanticModel.IsSpeculativeSemanticModel"/> is true.
        /// Chaining of speculative semantic model is not supported.</exception>
        public bool TryGetSpeculativeSemanticModel(int position, ArrowExpressionClauseSyntax expressionBody, out SemanticModel speculativeModel)
        {
            CheckModelAndSyntaxNodeToSpeculate(expressionBody);
            return TryGetSpeculativeSemanticModelCore((SyntaxTreeSemanticModel)this, position, expressionBody, out speculativeModel);
        }

        internal abstract bool TryGetSpeculativeSemanticModelCore(SyntaxTreeSemanticModel parentModel, int position, ArrowExpressionClauseSyntax expressionBody, out SemanticModel speculativeModel);

        /// <summary>
        /// Get a SemanticModel object that is associated with a constructor initializer that did not appear in
        /// this source code. This can be used to get detailed semantic information about sub-parts
        /// of a constructor initializer that did not appear in source code. 
        /// 
        /// NOTE: This will only work in locations where there is already a constructor initializer.
        /// </summary>
        /// <param name="position">A character position used to identify a declaration scope and accessibility. This
        /// character position must be within the FullSpan of the Root syntax node in this SemanticModel.
        /// Furthermore, it must be within the span of an existing constructor initializer.
        /// </param>
        /// <param name="constructorInitializer">A syntax node that represents a parsed constructor initializer.
        /// This node should not be present in the syntax tree associated with this object.</param>
        /// <param name="speculativeModel">A SemanticModel object that can be used to inquire about the semantic
        /// information associated with syntax nodes within <paramref name="constructorInitializer"/>.</param>
        /// <returns>Flag indicating whether a speculative semantic model was created.</returns>
        /// <exception cref="ArgumentException">Throws this exception if the <paramref name="constructorInitializer"/> node is contained any SyntaxTree in the current Compilation.</exception>
        /// <exception cref="ArgumentNullException">Throws this exception if <paramref name="constructorInitializer"/> is null.</exception>
        /// <exception cref="InvalidOperationException">Throws this exception if this model is a speculative semantic model, i.e. <see cref="SemanticModel.IsSpeculativeSemanticModel"/> is true.
        /// Chaining of speculative semantic model is not supported.</exception>
        public bool TryGetSpeculativeSemanticModel(int position, ConstructorInitializerSyntax constructorInitializer, out SemanticModel speculativeModel)
        {
            CheckModelAndSyntaxNodeToSpeculate(constructorInitializer);
            return TryGetSpeculativeSemanticModelCore((SyntaxTreeSemanticModel)this, position, constructorInitializer, out speculativeModel);
        }

        internal abstract bool TryGetSpeculativeSemanticModelCore(SyntaxTreeSemanticModel parentModel, int position, ConstructorInitializerSyntax constructorInitializer, out SemanticModel speculativeModel);

        /// <summary>
        /// Get a SemanticModel object that is associated with a cref that did not appear in
        /// this source code. This can be used to get detailed semantic information about sub-parts
        /// of a cref that did not appear in source code. 
        /// 
        /// NOTE: This will only work in locations where there is already a cref.
        /// </summary>
        /// <param name="position">A character position used to identify a declaration scope and accessibility. This
        /// character position must be within the FullSpan of the Root syntax node in this SemanticModel.
        /// Furthermore, it must be within the span of an existing cref.
        /// </param>
        /// <param name="crefSyntax">A syntax node that represents a parsed cref syntax.
        /// This node should not be present in the syntax tree associated with this object.</param>
        /// <param name="speculativeModel">A SemanticModel object that can be used to inquire about the semantic
        /// information associated with syntax nodes within <paramref name="crefSyntax"/>.</param>
        /// <returns>Flag indicating whether a speculative semantic model was created.</returns>
        /// <exception cref="ArgumentException">Throws this exception if the <paramref name="crefSyntax"/> node is contained any SyntaxTree in the current Compilation.</exception>
        /// <exception cref="ArgumentNullException">Throws this exception if <paramref name="crefSyntax"/> is null.</exception>
        /// <exception cref="InvalidOperationException">Throws this exception if this model is a speculative semantic model, i.e. <see cref="SemanticModel.IsSpeculativeSemanticModel"/> is true.
        /// Chaining of speculative semantic model is not supported.</exception>
        public bool TryGetSpeculativeSemanticModel(int position, CrefSyntax crefSyntax, out SemanticModel speculativeModel)
        {
            CheckModelAndSyntaxNodeToSpeculate(crefSyntax);
            return TryGetSpeculativeSemanticModelCore((SyntaxTreeSemanticModel)this, position, crefSyntax, out speculativeModel);
        }

        internal abstract bool TryGetSpeculativeSemanticModelCore(SyntaxTreeSemanticModel parentModel, int position, CrefSyntax crefSyntax, out SemanticModel speculativeModel);

        /// <summary>
        /// Get a SemanticModel object that is associated with an attribute that did not appear in
        /// this source code. This can be used to get detailed semantic information about sub-parts
        /// of an attribute that did not appear in source code. 
        /// </summary>
        /// <param name="position">A character position used to identify a declaration scope and accessibility. This
        /// character position must be within the FullSpan of the Root syntax node in this SemanticModel.</param>
        /// <param name="attribute">A syntax node that represents a parsed attribute. This attribute should not be
        /// present in the syntax tree associated with this object.</param>
        /// <param name="speculativeModel">A SemanticModel object that can be used to inquire about the semantic
        /// information associated with syntax nodes within <paramref name="attribute"/>.</param>
        /// <returns>Flag indicating whether a speculative semantic model was created.</returns>
        /// <exception cref="ArgumentException">Throws this exception if the <paramref name="attribute"/> node is contained any SyntaxTree in the current Compilation.</exception>
        /// <exception cref="ArgumentNullException">Throws this exception if <paramref name="attribute"/> is null.</exception>
        /// <exception cref="InvalidOperationException">Throws this exception if this model is a speculative semantic model, i.e. <see cref="SemanticModel.IsSpeculativeSemanticModel"/> is true.
        /// Chaining of speculative semantic model is not supported.</exception>
        public bool TryGetSpeculativeSemanticModel(int position, AttributeSyntax attribute, out SemanticModel speculativeModel)
        {
            CheckModelAndSyntaxNodeToSpeculate(attribute);

            var binder = GetSpeculativeBinderForAttribute(position);
            if (binder == null)
            {
                speculativeModel = null;
                return false;
            }

            var diagnostics = DiagnosticBag.GetInstance();
            AliasSymbol aliasOpt;
            var attributeType = (NamedTypeSymbol)binder.BindType(attribute.Name, diagnostics, out aliasOpt);
            diagnostics.Free();
            speculativeModel = AttributeSemanticModel.CreateSpeculative((SyntaxTreeSemanticModel)this, attribute, attributeType, aliasOpt, binder, position);
            return true;
        }

        /// <summary>
        /// If this is a speculative semantic model, then returns its parent semantic model.
        /// Otherwise, returns null.
        /// </summary>
        public new abstract CSharpSemanticModel ParentModel
        {
            get;
        }

        /// <summary>
        /// The SyntaxTree that this object is associated with.
        /// </summary>
        public new abstract SyntaxTree SyntaxTree
        {
            get;
        }

        /// <summary>
        /// Determines what type of conversion, if any, would be used if a given expression was
        /// converted to a given type.  If isExplicitInSource is true, the conversion produced is
        /// that which would be used if the conversion were done for a cast expression.
        /// </summary>
        /// <param name="expression">An expression which much occur within the syntax tree
        /// associated with this object.</param>
        /// <param name="destination">The type to attempt conversion to.</param>
        /// <param name="isExplicitInSource">True if the conversion should be determined as for a cast expression.</param>
        /// <returns>Returns a Conversion object that summarizes whether the conversion was
        /// possible, and if so, what kind of conversion it was. If no conversion was possible, a
        /// Conversion object with a false "Exists" property is returned.</returns>
        /// <remarks>To determine the conversion between two types (instead of an expression and a
        /// type), use Compilation.ClassifyConversion.</remarks>
        public abstract Conversion ClassifyConversion(ExpressionSyntax expression, ITypeSymbol destination, bool isExplicitInSource = false);

        /// <summary>
        /// Determines what type of conversion, if any, would be used if a given expression was
        /// converted to a given type.  If isExplicitInSource is true, the conversion produced is
        /// that which would be used if the conversion were done for a cast expression.
        /// </summary>
        /// <param name="position">The character position for determining the enclosing declaration
        /// scope and accessibility.</param>
        /// <param name="expression">The expression to classify. This expression does not need to be
        /// present in the syntax tree associated with this object.</param>
        /// <param name="destination">The type to attempt conversion to.</param>
        /// <param name="isExplicitInSource">True if the conversion should be determined as for a cast expression.</param>
        /// <returns>Returns a Conversion object that summarizes whether the conversion was
        /// possible, and if so, what kind of conversion it was. If no conversion was possible, a
        /// Conversion object with a false "Exists" property is returned.</returns>
        /// <remarks>To determine the conversion between two types (instead of an expression and a
        /// type), use Compilation.ClassifyConversion.</remarks>
        public Conversion ClassifyConversion(int position, ExpressionSyntax expression, ITypeSymbol destination, bool isExplicitInSource = false)
        {
            if ((object)destination == null)
            {
                throw new ArgumentNullException(nameof(destination));
            }

            var cdestination = destination.EnsureCSharpSymbolOrNull<ITypeSymbol, TypeSymbol>("destination");

            if (isExplicitInSource)
            {
                return ClassifyConversionForCast(position, expression, cdestination);
            }

            // Note that it is possible for an expression to be convertible to a type
            // via both an implicit user-defined conversion and an explicit built-in conversion.
            // In that case, this method chooses the implicit conversion.

            position = CheckAndAdjustPosition(position);
            var binder = this.GetEnclosingBinder(position);
            if (binder != null)
            {
                var diagnostics = DiagnosticBag.GetInstance();
                var bnode = binder.BindExpression(expression, diagnostics);
                diagnostics.Free();

                if (bnode != null && !cdestination.IsErrorType())
                {
                    HashSet<DiagnosticInfo> useSiteDiagnostics = null;
                    return binder.Conversions.ClassifyConversionFromExpression(bnode, cdestination, ref useSiteDiagnostics);
                }
            }

            return Conversion.NoConversion;
        }

        /// <summary>
        /// Determines what type of conversion, if any, would be used if a given expression was
        /// converted to a given type using an explicit cast.
        /// </summary>
        /// <param name="expression">An expression which much occur within the syntax tree
        /// associated with this object.</param>
        /// <param name="destination">The type to attempt conversion to.</param>
        /// <returns>Returns a Conversion object that summarizes whether the conversion was
        /// possible, and if so, what kind of conversion it was. If no conversion was possible, a
        /// Conversion object with a false "Exists" property is returned.</returns>
        /// <remarks>To determine the conversion between two types (instead of an expression and a
        /// type), use Compilation.ClassifyConversion.</remarks>
        internal abstract Conversion ClassifyConversionForCast(ExpressionSyntax expression, TypeSymbol destination);

        /// <summary>
        /// Determines what type of conversion, if any, would be used if a given expression was
        /// converted to a given type using an explicit cast.
        /// </summary>
        /// <param name="position">The character position for determining the enclosing declaration
        /// scope and accessibility.</param>
        /// <param name="expression">The expression to classify. This expression does not need to be
        /// present in the syntax tree associated with this object.</param>
        /// <param name="destination">The type to attempt conversion to.</param>
        /// <returns>Returns a Conversion object that summarizes whether the conversion was
        /// possible, and if so, what kind of conversion it was. If no conversion was possible, a
        /// Conversion object with a false "Exists" property is returned.</returns>
        /// <remarks>To determine the conversion between two types (instead of an expression and a
        /// type), use Compilation.ClassifyConversion.</remarks>
        internal Conversion ClassifyConversionForCast(int position, ExpressionSyntax expression, TypeSymbol destination)
        {
            if ((object)destination == null)
            {
                throw new ArgumentNullException(nameof(destination));
            }

            position = CheckAndAdjustPosition(position);
            var binder = this.GetEnclosingBinder(position);
            if (binder != null)
            {
                var diagnostics = DiagnosticBag.GetInstance();
                var bnode = binder.BindExpression(expression, diagnostics);
                diagnostics.Free();

                if (bnode != null && !destination.IsErrorType())
                {
                    HashSet<DiagnosticInfo> useSiteDiagnostics = null;
                    return binder.Conversions.ClassifyConversionForCast(bnode, destination, ref useSiteDiagnostics);
                }
            }

            return Conversion.NoConversion;
        }

        #region "GetDeclaredSymbol overloads for MemberDeclarationSyntax and its subtypes"

        /// <summary>
        /// Given a member declaration syntax, get the corresponding symbol.
        /// </summary>
        /// <param name="declarationSyntax">The syntax node that declares a member.</param>
        /// <param name="cancellationToken">The cancellation token.</param>
        /// <returns>The symbol that was declared.</returns>
        /// <remarks>
        /// NOTE:   We have no GetDeclaredSymbol overloads for following subtypes of MemberDeclarationSyntax:
        /// NOTE:   (1) GlobalStatementSyntax as they don't declare any symbols.
        /// NOTE:   (2) IncompleteMemberSyntax as there are no symbols for incomplete members.
        /// NOTE:   (3) BaseFieldDeclarationSyntax or its subtypes as these declarations can contain multiple variable declarators.
        /// NOTE:       GetDeclaredSymbol should be called on the variable declarators directly.
        /// </remarks>
        public abstract ISymbol GetDeclaredSymbol(MemberDeclarationSyntax declarationSyntax, CancellationToken cancellationToken = default(CancellationToken));

        /// <summary>
        /// Given a local function declaration syntax, get the corresponding symbol.
        /// </summary>
        /// <param name="declarationSyntax">The syntax node that declares a member.</param>
        /// <param name="cancellationToken">The cancellation token.</param>
        /// <returns>The symbol that was declared.</returns>
        public abstract ISymbol GetDeclaredSymbol(LocalFunctionStatementSyntax declarationSyntax, CancellationToken cancellationToken = default(CancellationToken));

        /// <summary>
        /// Given a namespace declaration syntax node, get the corresponding namespace symbol for
        /// the declaration assembly.
        /// </summary>
        /// <param name="declarationSyntax">The syntax node that declares a namespace.</param>
        /// <param name="cancellationToken">The cancellation token.</param>
        /// <returns>The namespace symbol that was declared by the namespace declaration.</returns>
        public abstract INamespaceSymbol GetDeclaredSymbol(NamespaceDeclarationSyntax declarationSyntax, CancellationToken cancellationToken = default(CancellationToken));

        /// <summary>
        /// Given a type declaration, get the corresponding type symbol.
        /// </summary>
        /// <param name="declarationSyntax">The syntax node that declares a type.</param>
        /// <param name="cancellationToken">The cancellation token.</param>
        /// <returns>The type symbol that was declared.</returns>
        /// <remarks>
        /// NOTE:   We have no GetDeclaredSymbol overloads for subtypes of BaseTypeDeclarationSyntax as all of them return a NamedTypeSymbol.
        /// </remarks>
        public abstract INamedTypeSymbol GetDeclaredSymbol(BaseTypeDeclarationSyntax declarationSyntax, CancellationToken cancellationToken = default(CancellationToken));

        /// <summary>
        /// Given a delegate declaration, get the corresponding type symbol.
        /// </summary>
        /// <param name="declarationSyntax">The syntax node that declares a delegate.</param>
        /// <param name="cancellationToken">The cancellation token.</param>
        /// <returns>The type symbol that was declared.</returns>
        public abstract INamedTypeSymbol GetDeclaredSymbol(DelegateDeclarationSyntax declarationSyntax, CancellationToken cancellationToken = default(CancellationToken));

        /// <summary>
        /// Given a enum member declaration, get the corresponding field symbol.
        /// </summary>
        /// <param name="declarationSyntax">The syntax node that declares an enum member.</param>
        /// <param name="cancellationToken">The cancellation token.</param>
        /// <returns>The symbol that was declared.</returns>
        public abstract IFieldSymbol GetDeclaredSymbol(EnumMemberDeclarationSyntax declarationSyntax, CancellationToken cancellationToken = default(CancellationToken));

        /// <summary>
        /// Given a base method declaration syntax, get the corresponding method symbol.
        /// </summary>
        /// <param name="declarationSyntax">The syntax node that declares a method.</param>
        /// <param name="cancellationToken">The cancellation token.</param>
        /// <returns>The symbol that was declared.</returns>
        /// <remarks>
        /// NOTE:   We have no GetDeclaredSymbol overloads for subtypes of BaseMethodDeclarationSyntax as all of them return a MethodSymbol.
        /// </remarks>
        public abstract IMethodSymbol GetDeclaredSymbol(BaseMethodDeclarationSyntax declarationSyntax, CancellationToken cancellationToken = default(CancellationToken));

        #region GetDeclaredSymbol overloads for BasePropertyDeclarationSyntax and its subtypes

        /// <summary>
        /// Given a syntax node that declares a property, indexer or an event, get the corresponding declared symbol.
        /// </summary>
        /// <param name="declarationSyntax">The syntax node that declares a property, indexer or an event.</param>
        /// <param name="cancellationToken">The cancellation token.</param>
        /// <returns>The symbol that was declared.</returns>
        public abstract ISymbol GetDeclaredSymbol(BasePropertyDeclarationSyntax declarationSyntax, CancellationToken cancellationToken = default(CancellationToken));

        /// <summary>
        /// Given a syntax node that declares a property, get the corresponding declared symbol.
        /// </summary>
        /// <param name="declarationSyntax">The syntax node that declares a property.</param>
        /// <param name="cancellationToken">The cancellation token.</param>
        /// <returns>The symbol that was declared.</returns>
        public abstract IPropertySymbol GetDeclaredSymbol(PropertyDeclarationSyntax declarationSyntax, CancellationToken cancellationToken = default(CancellationToken));

        /// <summary>
        /// Given a syntax node that declares an indexer, get the corresponding declared symbol.
        /// </summary>
        /// <param name="declarationSyntax">The syntax node that declares an indexer.</param>
        /// <param name="cancellationToken">The cancellation token.</param>
        /// <returns>The symbol that was declared.</returns>
        public abstract IPropertySymbol GetDeclaredSymbol(IndexerDeclarationSyntax declarationSyntax, CancellationToken cancellationToken = default(CancellationToken));

        /// <summary>
        /// Given a syntax node that declares a (custom) event, get the corresponding event symbol.
        /// </summary>
        /// <param name="declarationSyntax">The syntax node that declares a event.</param>
        /// <param name="cancellationToken">The cancellation token.</param>
        /// <returns>The symbol that was declared.</returns>
        public abstract IEventSymbol GetDeclaredSymbol(EventDeclarationSyntax declarationSyntax, CancellationToken cancellationToken = default(CancellationToken));

        #endregion

        #endregion

        /// <summary>
        /// Given a syntax node of anonymous object creation initializer, get the anonymous object property symbol.
        /// </summary>
        /// <param name="declaratorSyntax">The syntax node that declares a property.</param>
        /// <param name="cancellationToken">The cancellation token.</param>
        /// <returns>The symbol that was declared.</returns>
        public abstract IPropertySymbol GetDeclaredSymbol(AnonymousObjectMemberDeclaratorSyntax declaratorSyntax, CancellationToken cancellationToken = default(CancellationToken));

        /// <summary>
        /// Given a syntax node of anonymous object creation expression, get the anonymous object type symbol.
        /// </summary>
        /// <param name="declaratorSyntax">The syntax node that declares an anonymous object.</param>
        /// <param name="cancellationToken">The cancellation token.</param>
        /// <returns>The symbol that was declared.</returns>
        public abstract INamedTypeSymbol GetDeclaredSymbol(AnonymousObjectCreationExpressionSyntax declaratorSyntax, CancellationToken cancellationToken = default(CancellationToken));

        /// <summary>
        /// Given a syntax node that declares a property or member accessor, get the corresponding
        /// symbol.
        /// </summary>
        /// <param name="declarationSyntax">The syntax node that declares an accessor.</param>
        /// <param name="cancellationToken">The cancellation token.</param>
        /// <returns>The symbol that was declared.</returns>
        public abstract IMethodSymbol GetDeclaredSymbol(AccessorDeclarationSyntax declarationSyntax, CancellationToken cancellationToken = default(CancellationToken));

        /// <summary>
        /// Given a syntax node that declares an expression body, get the corresponding symbol.
        /// </summary>
        /// <param name="declarationSyntax">The syntax node that declares an expression body.</param>
        /// <param name="cancellationToken">The cancellation token.</param>
        /// <returns>The symbol that was declared.</returns>
        public abstract IMethodSymbol GetDeclaredSymbol(ArrowExpressionClauseSyntax declarationSyntax, CancellationToken cancellationToken = default(CancellationToken));

        /// <summary>
        /// Given a variable declarator syntax, get the corresponding symbol.
        /// </summary>
        /// <param name="declarationSyntax">The syntax node that declares a variable.</param>
        /// <param name="cancellationToken">The cancellation token.</param>
        /// <returns>The symbol that was declared.</returns>
        public abstract ISymbol GetDeclaredSymbol(VariableDeclaratorSyntax declarationSyntax, CancellationToken cancellationToken = default(CancellationToken));

        /// <summary>
        /// Given a labeled statement syntax, get the corresponding label symbol.
        /// </summary>
        /// <param name="declarationSyntax">The syntax node of the labeled statement.</param>
        /// <param name="cancellationToken">The cancellation token.</param>
        /// <returns>The label symbol for that label.</returns>
        public abstract ILabelSymbol GetDeclaredSymbol(LabeledStatementSyntax declarationSyntax, CancellationToken cancellationToken = default(CancellationToken));

        /// <summary>
        /// Given a switch label syntax, get the corresponding label symbol.
        /// </summary>
        /// <param name="declarationSyntax">The syntax node of the switch label.</param>
        /// <param name="cancellationToken">The cancellation token.</param>
        /// <returns>The label symbol for that label.</returns>
        public abstract ILabelSymbol GetDeclaredSymbol(SwitchLabelSyntax declarationSyntax, CancellationToken cancellationToken = default(CancellationToken));

        /// <summary>
        /// Given a using declaration get the corresponding symbol for the using alias that was
        /// introduced.
        /// </summary>
        /// <param name="declarationSyntax"></param>
        /// <param name="cancellationToken">The cancellation token.</param>
        /// <returns>The alias symbol that was declared.</returns>
        /// <remarks>
        /// If the using directive is an error because it attempts to introduce an alias for which an existing alias was
        /// previously declared in the same scope, the result is a newly-constructed AliasSymbol (i.e. not one from the
        /// symbol table).
        /// </remarks>
        public abstract IAliasSymbol GetDeclaredSymbol(UsingDirectiveSyntax declarationSyntax, CancellationToken cancellationToken = default(CancellationToken));

        /// <summary>
        /// Given an extern alias declaration get the corresponding symbol for the alias that was introduced.
        /// </summary>
        /// <param name="declarationSyntax"></param>
        /// <param name="cancellationToken">The cancellation token.</param>
        /// <returns>The alias symbol that was declared, or null if a duplicate alias symbol was declared.</returns>
        public abstract IAliasSymbol GetDeclaredSymbol(ExternAliasDirectiveSyntax declarationSyntax, CancellationToken cancellationToken = default(CancellationToken));

        /// <summary>
        /// Given a parameter declaration syntax node, get the corresponding symbol.
        /// </summary>
        /// <param name="declarationSyntax">The syntax node that declares a parameter.</param>
        /// <param name="cancellationToken">The cancellation token.</param>
        /// <returns>The parameter that was declared.</returns>
        public abstract IParameterSymbol GetDeclaredSymbol(ParameterSyntax declarationSyntax, CancellationToken cancellationToken = default(CancellationToken));

        /// <summary>
        /// Given a base field declaration syntax, get the corresponding symbols.
        /// </summary>
        /// <param name="declarationSyntax">The syntax node that declares one or more fields or events.</param>
        /// <param name="cancellationToken">The cancellation token.</param>
        /// <returns>The symbols that were declared.</returns>
        internal abstract ImmutableArray<ISymbol> GetDeclaredSymbols(BaseFieldDeclarationSyntax declarationSyntax, CancellationToken cancellationToken = default(CancellationToken));

        protected ParameterSymbol GetParameterSymbol(
            ImmutableArray<ParameterSymbol> parameters,
            ParameterSyntax parameter,
            CancellationToken cancellationToken = default(CancellationToken))
        {
            foreach (var symbol in parameters)
            {
                cancellationToken.ThrowIfCancellationRequested();

                foreach (var location in symbol.Locations)
                {
                    cancellationToken.ThrowIfCancellationRequested();

                    if (location.SourceTree == this.SyntaxTree && parameter.Span.Contains(location.SourceSpan))
                    {
                        return symbol;
                    }
                }
            }

            return null;
        }

        /// <summary>
        /// Given a type parameter declaration (field or method), get the corresponding symbol
        /// </summary>
        /// <param name="cancellationToken">The cancellation token.</param>
        /// <param name="typeParameter"></param>
        public abstract ITypeParameterSymbol GetDeclaredSymbol(TypeParameterSyntax typeParameter, CancellationToken cancellationToken = default(CancellationToken));

        internal BinderFlags GetSemanticModelBinderFlags()
        {
            return this.IgnoresAccessibility
                ? BinderFlags.SemanticModel | BinderFlags.IgnoreAccessibility
                : BinderFlags.SemanticModel;
        }

        /// <summary>
        /// Given a foreach statement, get the symbol for the iteration variable
        /// </summary>
        /// <param name="cancellationToken">The cancellation token.</param>
        /// <param name="forEachStatement"></param>
        public ILocalSymbol GetDeclaredSymbol(ForEachStatementSyntax forEachStatement, CancellationToken cancellationToken = default(CancellationToken))
        {
            Binder enclosingBinder = this.GetEnclosingBinder(GetAdjustedNodePosition(forEachStatement));

            if (enclosingBinder == null)
            {
                return null;
            }

            Binder foreachBinder = enclosingBinder.GetBinder(forEachStatement);

            // Binder.GetBinder can fail in presence of syntax errors. 
            if (foreachBinder == null)
            {
                return null;
            }

            foreachBinder = foreachBinder.WithAdditionalFlags(GetSemanticModelBinderFlags());
            LocalSymbol local = foreachBinder.Locals.FirstOrDefault();
            return ((object)local != null && local.DeclarationKind == LocalDeclarationKind.ForEachIterationVariable)
                ? local
                : null;
        }

        /// <summary>
        /// Given a catch declaration, get the symbol for the exception variable
        /// </summary>
        /// <param name="cancellationToken">The cancellation token.</param>
        /// <param name="catchDeclaration"></param>
        public ILocalSymbol GetDeclaredSymbol(CatchDeclarationSyntax catchDeclaration, CancellationToken cancellationToken = default(CancellationToken))
        {
            CSharpSyntaxNode catchClause = catchDeclaration.Parent; //Syntax->Binder map is keyed on clause, not decl
            Debug.Assert(catchClause.Kind() == SyntaxKind.CatchClause);
            Binder enclosingBinder = this.GetEnclosingBinder(GetAdjustedNodePosition(catchClause));

            if (enclosingBinder == null)
            {
                return null;
            }

            Binder catchBinder = enclosingBinder.GetBinder(catchClause);

            // Binder.GetBinder can fail in presence of syntax errors. 
            if (catchBinder == null)
            {
                return null;
            }

            catchBinder = enclosingBinder.GetBinder(catchClause).WithAdditionalFlags(GetSemanticModelBinderFlags());
            LocalSymbol local = catchBinder.Locals.FirstOrDefault();
            return ((object)local != null && local.DeclarationKind == LocalDeclarationKind.CatchVariable)
                ? local
                : null;
        }

        public abstract IRangeVariableSymbol GetDeclaredSymbol(QueryClauseSyntax queryClause, CancellationToken cancellationToken = default(CancellationToken));

        /// <summary>
        /// Get the query range variable declared in a join into clause.
        /// </summary>
        public abstract IRangeVariableSymbol GetDeclaredSymbol(JoinIntoClauseSyntax node, CancellationToken cancellationToken = default(CancellationToken));

        /// <summary>
        /// Get the query range variable declared in a query continuation clause.
        /// </summary>
        public abstract IRangeVariableSymbol GetDeclaredSymbol(QueryContinuationSyntax node, CancellationToken cancellationToken = default(CancellationToken));

        // Get the symbols and possible method or property group associated with a bound node, as
        // they should be exposed through GetSemanticInfo.
        // NB: It is not safe to pass a null binderOpt during speculative binding.
        private ImmutableArray<Symbol> GetSemanticSymbols(BoundExpression boundNode,
            BoundNode boundNodeForSyntacticParent,
            Binder binderOpt,
            SymbolInfoOptions options,
            out bool isDynamic,
            out LookupResultKind resultKind,
            out ImmutableArray<Symbol> memberGroup)
        {
            memberGroup = ImmutableArray<Symbol>.Empty;
            ImmutableArray<Symbol> symbols = ImmutableArray<Symbol>.Empty;
            resultKind = LookupResultKind.Viable;
            isDynamic = false;

            switch (boundNode.Kind)
            {
                case BoundKind.MethodGroup:
                    symbols = GetMethodGroupSemanticSymbols(boundNode, boundNodeForSyntacticParent, binderOpt, out resultKind, out isDynamic, out memberGroup);
                    break;

                case BoundKind.PropertyGroup:
                    symbols = GetPropertyGroupSemanticSymbols(boundNode, boundNodeForSyntacticParent, binderOpt, out resultKind, out memberGroup);
                    break;

                case BoundKind.BadExpression:
                    {
                        var expr = (BoundBadExpression)boundNode;
                        resultKind = expr.ResultKind;

                        if (expr.Syntax.Kind() == SyntaxKind.ObjectCreationExpression)
                        {
                            if (resultKind == LookupResultKind.NotCreatable)
                            {
                                return expr.Symbols;
                            }
                            else if (expr.Type.IsDelegateType())
                            {
                                resultKind = LookupResultKind.Empty;
                                return symbols;
                            }

                            memberGroup = expr.Symbols;
                        }

                        return expr.Symbols;
                    }

                case BoundKind.DelegateCreationExpression:
                    break;

                case BoundKind.TypeExpression:
                    {
                        var boundType = (BoundTypeExpression)boundNode;

                        // Watch out for not creatable types within object creation syntax
                        if (boundNodeForSyntacticParent != null &&
                           boundNodeForSyntacticParent.Syntax.Kind() == SyntaxKind.ObjectCreationExpression &&
                           ((ObjectCreationExpressionSyntax)boundNodeForSyntacticParent.Syntax).Type == boundType.Syntax &&
                           boundNodeForSyntacticParent.Kind == BoundKind.BadExpression &&
                           ((BoundBadExpression)boundNodeForSyntacticParent).ResultKind == LookupResultKind.NotCreatable)
                        {
                            resultKind = LookupResultKind.NotCreatable;
                        }

                        // could be a type or alias.
                        var typeSymbol = boundType.AliasOpt ?? (Symbol)boundType.Type;

                        var originalErrorType = typeSymbol.OriginalDefinition as ErrorTypeSymbol;
                        if ((object)originalErrorType != null)
                        {
                            resultKind = originalErrorType.ResultKind;
                            symbols = originalErrorType.CandidateSymbols;
                        }
                        else
                        {
                            symbols = ImmutableArray.Create<Symbol>(typeSymbol);
                        }
                    }
                    break;

                case BoundKind.TypeOrValueExpression:
                    {
                        // If we're seeing a node of this kind, then we failed to resolve the member access
                        // as either a type or a property/field/event/local/parameter.  In such cases,
                        // the second interpretation applies so just visit the node for that.
                        BoundExpression valueExpression = ((BoundTypeOrValueExpression)boundNode).Data.ValueExpression;
                        return GetSemanticSymbols(valueExpression, boundNodeForSyntacticParent, binderOpt, options, out isDynamic, out resultKind, out memberGroup);
                    }

                case BoundKind.Call:
                    {
                        // Either overload resolution succeeded for this call or it did not. If it
                        // did not succeed then we've stashed the original method symbols from the
                        // method group, and we should use those as the symbols displayed for the
                        // call. If it did succeed then we did not stash any symbols; just fall
                        // through to the default case.

                        var call = (BoundCall)boundNode;
                        if (call.OriginalMethodsOpt.IsDefault)
                        {
                            if ((object)call.Method != null)
                            {
                                symbols = CreateReducedExtensionMethodIfPossible(call);
                                resultKind = call.ResultKind;
                            }
                        }
                        else
                        {
                            symbols = StaticCast<Symbol>.From(CreateReducedExtensionMethodsFromOriginalsIfNecessary(call));
                            resultKind = call.ResultKind;
                        }
                    }
                    break;

                case BoundKind.IndexerAccess:
                    {
                        // As for BoundCall, pull out stashed candidates if overload resolution failed.

                        BoundIndexerAccess indexerAccess = (BoundIndexerAccess)boundNode;
                        Debug.Assert((object)indexerAccess.Indexer != null);

                        resultKind = indexerAccess.ResultKind;

                        ImmutableArray<PropertySymbol> originalIndexersOpt = indexerAccess.OriginalIndexersOpt;
                        symbols = originalIndexersOpt.IsDefault ? ImmutableArray.Create<Symbol>(indexerAccess.Indexer) : StaticCast<Symbol>.From(originalIndexersOpt);
                    }
                    break;

                case BoundKind.EventAssignmentOperator:
                    var eventAssignment = (BoundEventAssignmentOperator)boundNode;
                    isDynamic = eventAssignment.IsDynamic;
                    var eventSymbol = eventAssignment.Event;
                    var methodSymbol = eventAssignment.IsAddition ? eventSymbol.AddMethod : eventSymbol.RemoveMethod;
                    if ((object)methodSymbol == null)
                    {
                        symbols = ImmutableArray<Symbol>.Empty;
                        resultKind = LookupResultKind.Empty;
                    }
                    else
                    {
                        symbols = ImmutableArray.Create<Symbol>(methodSymbol);
                        resultKind = eventAssignment.ResultKind;
                    }
                    break;

                case BoundKind.Conversion:
                    var conversion = (BoundConversion)boundNode;
                    isDynamic = conversion.ConversionKind.IsDynamic();
                    if (!isDynamic)
                    {
                        if ((conversion.ConversionKind == ConversionKind.MethodGroup) && conversion.IsExtensionMethod)
                        {
                            var symbol = conversion.SymbolOpt;
                            Debug.Assert((object)symbol != null);
                            symbols = ImmutableArray.Create<Symbol>(ReducedExtensionMethodSymbol.Create(symbol));
                            resultKind = conversion.ResultKind;
                        }
                        else if (conversion.ConversionKind.IsUserDefinedConversion())
                        {
                            GetSymbolsAndResultKind(conversion, conversion.SymbolOpt, conversion.OriginalUserDefinedConversionsOpt, out symbols, out resultKind);
                        }
                        else
                        {
                            goto default;
                        }
                    }
                    break;

                case BoundKind.BinaryOperator:
                    GetSymbolsAndResultKind((BoundBinaryOperator)boundNode, out isDynamic, ref resultKind, ref symbols);
                    break;

                case BoundKind.UnaryOperator:
                    GetSymbolsAndResultKind((BoundUnaryOperator)boundNode, out isDynamic, ref resultKind, ref symbols);
                    break;

                case BoundKind.UserDefinedConditionalLogicalOperator:
                    var @operator = (BoundUserDefinedConditionalLogicalOperator)boundNode;
                    isDynamic = false;
                    GetSymbolsAndResultKind(@operator, @operator.LogicalOperator, @operator.OriginalUserDefinedOperatorsOpt, out symbols, out resultKind);
                    break;

                case BoundKind.CompoundAssignmentOperator:
                    GetSymbolsAndResultKind((BoundCompoundAssignmentOperator)boundNode, out isDynamic, ref resultKind, ref symbols);
                    break;

                case BoundKind.IncrementOperator:
                    GetSymbolsAndResultKind((BoundIncrementOperator)boundNode, out isDynamic, ref resultKind, ref symbols);
                    break;

                case BoundKind.AwaitExpression:
                    var await = (BoundAwaitExpression)boundNode;
                    isDynamic = await.IsDynamic;
                    // TODO:
                    goto default;

                case BoundKind.ConditionalOperator:
                    Debug.Assert((object)boundNode.ExpressionSymbol == null);
                    var conditional = (BoundConditionalOperator)boundNode;
                    isDynamic = conditional.IsDynamic;
                    goto default;

                case BoundKind.Attribute:
                    {
                        Debug.Assert(boundNodeForSyntacticParent == null);
                        var attribute = (BoundAttribute)boundNode;
                        resultKind = attribute.ResultKind;

                        // If attribute name bound to a single named type or an error type
                        // with a single named type candidate symbol, we will return constructors
                        // of the named type in the semantic info.
                        // Otherwise, we will return the error type candidate symbols.

                        var namedType = (NamedTypeSymbol)attribute.Type;
                        if (namedType.IsErrorType())
                        {
                            Debug.Assert(resultKind != LookupResultKind.Viable);
                            var errorType = (ErrorTypeSymbol)namedType;
                            var candidateSymbols = errorType.CandidateSymbols;

                            // If error type has a single named type candidate symbol, we want to 
                            // use that type for symbol info. 
                            if (candidateSymbols.Length == 1 && candidateSymbols[0] is NamedTypeSymbol)
                            {
                                namedType = (NamedTypeSymbol)candidateSymbols[0];
                            }
                            else
                            {
                                symbols = candidateSymbols;
                                break;
                            }
                        }

                        AdjustSymbolsForObjectCreation(attribute, namedType, attribute.Constructor, binderOpt, ref resultKind, ref symbols, ref memberGroup);
                    }
                    break;

                case BoundKind.QueryClause:
                    {
                        var query = (BoundQueryClause)boundNode;
                        var builder = ArrayBuilder<Symbol>.GetInstance();
                        if (query.Operation != null && (object)query.Operation.ExpressionSymbol != null) builder.Add(query.Operation.ExpressionSymbol);
                        if ((object)query.DefinedSymbol != null) builder.Add(query.DefinedSymbol);
                        if (query.Cast != null && (object)query.Cast.ExpressionSymbol != null) builder.Add(query.Cast.ExpressionSymbol);
                        symbols = builder.ToImmutableAndFree();
                    }
                    break;

                case BoundKind.DynamicInvocation:
                    Debug.Assert((object)boundNode.ExpressionSymbol == null);
                    var dynamicInvocation = (BoundDynamicInvocation)boundNode;
                    symbols = memberGroup = dynamicInvocation.ApplicableMethods.Cast<MethodSymbol, Symbol>();
                    isDynamic = true;
                    break;

                case BoundKind.DynamicCollectionElementInitializer:
                    Debug.Assert((object)boundNode.ExpressionSymbol == null);
                    var collectionInit = (BoundDynamicCollectionElementInitializer)boundNode;
                    symbols = memberGroup = collectionInit.ApplicableMethods.Cast<MethodSymbol, Symbol>();
                    isDynamic = true;
                    break;

                case BoundKind.DynamicIndexerAccess:
                    Debug.Assert((object)boundNode.ExpressionSymbol == null);
                    var dynamicIndexer = (BoundDynamicIndexerAccess)boundNode;
                    symbols = memberGroup = dynamicIndexer.ApplicableIndexers.Cast<PropertySymbol, Symbol>();
                    isDynamic = true;
                    break;

                case BoundKind.DynamicMemberAccess:
                    Debug.Assert((object)boundNode.ExpressionSymbol == null);
                    isDynamic = true;
                    break;

                case BoundKind.DynamicObjectCreationExpression:
                    var objectCreation = (BoundDynamicObjectCreationExpression)boundNode;
                    symbols = memberGroup = objectCreation.ApplicableMethods.Cast<MethodSymbol, Symbol>();
                    isDynamic = true;
                    break;

                case BoundKind.ObjectCreationExpression:
                    var boundObjectCreation = (BoundObjectCreationExpression)boundNode;

                    if ((object)boundObjectCreation.Constructor != null)
                    {
                        Debug.Assert(boundObjectCreation.ConstructorsGroup.Contains(boundObjectCreation.Constructor));
                        symbols = ImmutableArray.Create<Symbol>(boundObjectCreation.Constructor);
                    }
                    else if (boundObjectCreation.ConstructorsGroup.Length > 0)
                    {
                        symbols = StaticCast<Symbol>.From(boundObjectCreation.ConstructorsGroup);
                        resultKind = resultKind.WorseResultKind(LookupResultKind.OverloadResolutionFailure);
                    }

                    memberGroup = boundObjectCreation.ConstructorsGroup.Cast<MethodSymbol, Symbol>();
                    break;

                case BoundKind.ThisReference:
                case BoundKind.BaseReference:
                    {
                        Binder binder = binderOpt ?? GetEnclosingBinder(GetAdjustedNodePosition(boundNode.Syntax));
                        NamedTypeSymbol containingType = binder.ContainingType;
                        var containingMember = binder.ContainingMember();

                        var thisParam = GetThisParameter(boundNode.Type, containingType, containingMember, out resultKind);
                        symbols = ImmutableArray.Create<Symbol>(thisParam);
                    }
                    break;

                default:
                    {
                        var symbol = boundNode.ExpressionSymbol;
                        if ((object)symbol != null)
                        {
                            symbols = ImmutableArray.Create(symbol);
                            resultKind = boundNode.ResultKind;
                        }
                    }
                    break;
            }

            if (boundNodeForSyntacticParent != null && (options & SymbolInfoOptions.PreferConstructorsToType) != 0)
            {
                // Adjust symbols to get the constructors if we're T in a "new T(...)".
                AdjustSymbolsForObjectCreation(boundNode, boundNodeForSyntacticParent, binderOpt, ref resultKind, ref symbols, ref memberGroup);
            }

            return symbols;
        }

        private static ParameterSymbol GetThisParameter(TypeSymbol typeOfThis, NamedTypeSymbol containingType, Symbol containingMember, out LookupResultKind resultKind)
        {
            if ((object)containingMember == null || (object)containingType == null)
            {
                // not in a member of a type (can happen when speculating)
                resultKind = LookupResultKind.NotReferencable;
                return new ThisParameterSymbol(containingMember as MethodSymbol, typeOfThis);
            }

            ParameterSymbol thisParam;

            switch (containingMember.Kind)
            {
                case SymbolKind.Method:
                case SymbolKind.Field:
                case SymbolKind.Property:
                    if (containingMember.IsStatic)
                    {
                        // in a static member
                        resultKind = LookupResultKind.StaticInstanceMismatch;
                        thisParam = new ThisParameterSymbol(containingMember as MethodSymbol, containingType);
                    }
                    else
                    {
                        if ((object)typeOfThis == ErrorTypeSymbol.UnknownResultType)
                        {
                            // in an instance member, but binder considered this/base unreferenceable
                            thisParam = new ThisParameterSymbol(containingMember as MethodSymbol, containingType);
                            resultKind = LookupResultKind.NotReferencable;
                        }
                        else
                        {
                            switch (containingMember.Kind)
                            {
                                case SymbolKind.Method:
                                    resultKind = LookupResultKind.Viable;
                                    thisParam = containingMember.EnclosingThisSymbol();
                                    break;

                                // Fields and properties can't access 'this' since
                                // initializers are run in the constructor    
                                case SymbolKind.Field:
                                case SymbolKind.Property:
                                    resultKind = LookupResultKind.NotReferencable;
                                    thisParam = containingMember.EnclosingThisSymbol() ?? new ThisParameterSymbol(null, containingType);
                                    break;

                                default:
                                    throw ExceptionUtilities.UnexpectedValue(containingMember.Kind);
                            }
                        }
                    }
                    break;

                default:
                    thisParam = new ThisParameterSymbol(containingMember as MethodSymbol, typeOfThis);
                    resultKind = LookupResultKind.NotReferencable;
                    break;
            }

            return thisParam;
        }

        private static void GetSymbolsAndResultKind(BoundUnaryOperator unaryOperator, out bool isDynamic, ref LookupResultKind resultKind, ref ImmutableArray<Symbol> symbols)
        {
            UnaryOperatorKind operandType = unaryOperator.OperatorKind.OperandTypes();
            isDynamic = unaryOperator.OperatorKind.IsDynamic();

            if (operandType == 0 || operandType == UnaryOperatorKind.UserDefined || unaryOperator.ResultKind != LookupResultKind.Viable)
            {
                if (!isDynamic)
                {
                    GetSymbolsAndResultKind(unaryOperator, unaryOperator.MethodOpt, unaryOperator.OriginalUserDefinedOperatorsOpt, out symbols, out resultKind);
                }
            }
            else
            {
                Debug.Assert((object)unaryOperator.MethodOpt == null && unaryOperator.OriginalUserDefinedOperatorsOpt.IsDefaultOrEmpty);
                UnaryOperatorKind op = unaryOperator.OperatorKind.Operator();
                symbols = ImmutableArray.Create<Symbol>(new SynthesizedIntrinsicOperatorSymbol(unaryOperator.Operand.Type.StrippedType(),
                                                                                                 OperatorFacts.UnaryOperatorNameFromOperatorKind(op),
                                                                                                 unaryOperator.Type.StrippedType(),
                                                                                                 unaryOperator.OperatorKind.IsChecked()));
                resultKind = unaryOperator.ResultKind;
            }
        }

        private static void GetSymbolsAndResultKind(BoundIncrementOperator increment, out bool isDynamic, ref LookupResultKind resultKind, ref ImmutableArray<Symbol> symbols)
        {
            UnaryOperatorKind operandType = increment.OperatorKind.OperandTypes();
            isDynamic = increment.OperatorKind.IsDynamic();

            if (operandType == 0 || operandType == UnaryOperatorKind.UserDefined || increment.ResultKind != LookupResultKind.Viable)
            {
                if (!isDynamic)
                {
                    GetSymbolsAndResultKind(increment, increment.MethodOpt, increment.OriginalUserDefinedOperatorsOpt, out symbols, out resultKind);
                }
            }
            else
            {
                Debug.Assert((object)increment.MethodOpt == null && increment.OriginalUserDefinedOperatorsOpt.IsDefaultOrEmpty);
                UnaryOperatorKind op = increment.OperatorKind.Operator();
                symbols = ImmutableArray.Create<Symbol>(new SynthesizedIntrinsicOperatorSymbol(increment.Operand.Type.StrippedType(),
                                                                                                 OperatorFacts.UnaryOperatorNameFromOperatorKind(op),
                                                                                                 increment.Type.StrippedType(),
                                                                                                 increment.OperatorKind.IsChecked()));
                resultKind = increment.ResultKind;
            }
        }

        private static void GetSymbolsAndResultKind(BoundBinaryOperator binaryOperator, out bool isDynamic, ref LookupResultKind resultKind, ref ImmutableArray<Symbol> symbols)
        {
            BinaryOperatorKind operandType = binaryOperator.OperatorKind.OperandTypes();
            BinaryOperatorKind op = binaryOperator.OperatorKind.Operator();
            isDynamic = binaryOperator.OperatorKind.IsDynamic();

            if (operandType == 0 || operandType == BinaryOperatorKind.UserDefined || binaryOperator.ResultKind != LookupResultKind.Viable || binaryOperator.OperatorKind.IsLogical())
            {
                if (!isDynamic)
                {
                    GetSymbolsAndResultKind(binaryOperator, binaryOperator.MethodOpt, binaryOperator.OriginalUserDefinedOperatorsOpt, out symbols, out resultKind);
                }
            }
            else
            {
                Debug.Assert((object)binaryOperator.MethodOpt == null && binaryOperator.OriginalUserDefinedOperatorsOpt.IsDefaultOrEmpty);

                if (!isDynamic &&
                    (op == BinaryOperatorKind.Equal || op == BinaryOperatorKind.NotEqual) &&
                    ((binaryOperator.Left.IsLiteralNull() && binaryOperator.Right.Type.IsNullableType()) ||
                     (binaryOperator.Right.IsLiteralNull() && binaryOperator.Left.Type.IsNullableType())) &&
                    binaryOperator.Type.SpecialType == SpecialType.System_Boolean)
                {
                    // Comparison of a nullable type with null, return corresponding operator for Object.
                    var objectType = binaryOperator.Type.ContainingAssembly.GetSpecialType(SpecialType.System_Object);

                    symbols = ImmutableArray.Create<Symbol>(new SynthesizedIntrinsicOperatorSymbol(objectType,
                                                                                             OperatorFacts.BinaryOperatorNameFromOperatorKind(op),
                                                                                             objectType,
                                                                                             binaryOperator.Type,
                                                                                             binaryOperator.OperatorKind.IsChecked()));
                }
                else
                {
                    symbols = ImmutableArray.Create(GetIntrinsicOperatorSymbol(op, isDynamic,
                                                                             binaryOperator.Left.Type,
                                                                             binaryOperator.Right.Type,
                                                                             binaryOperator.Type,
                                                                             binaryOperator.OperatorKind.IsChecked()));
                }

                resultKind = binaryOperator.ResultKind;
            }
        }

        private static Symbol GetIntrinsicOperatorSymbol(BinaryOperatorKind op, bool isDynamic, TypeSymbol leftType, TypeSymbol rightType, TypeSymbol returnType, bool isChecked)
        {
            if (!isDynamic)
            {
                leftType = leftType.StrippedType();
                rightType = rightType.StrippedType();
                returnType = returnType.StrippedType();
            }
            else
            {
                Debug.Assert(returnType.IsDynamic());

                if ((object)leftType == null)
                {
                    Debug.Assert(rightType.IsDynamic());
                    leftType = rightType;
                }
                else if ((object)rightType == null)
                {
                    Debug.Assert(leftType.IsDynamic());
                    rightType = leftType;
                }
            }
            return new SynthesizedIntrinsicOperatorSymbol(leftType,
                                                          OperatorFacts.BinaryOperatorNameFromOperatorKind(op),
                                                          rightType,
                                                          returnType,
                                                          isChecked);
        }

        private static void GetSymbolsAndResultKind(BoundCompoundAssignmentOperator compoundAssignment, out bool isDynamic, ref LookupResultKind resultKind, ref ImmutableArray<Symbol> symbols)
        {
            BinaryOperatorKind operandType = compoundAssignment.Operator.Kind.OperandTypes();
            BinaryOperatorKind op = compoundAssignment.Operator.Kind.Operator();
            isDynamic = compoundAssignment.Operator.Kind.IsDynamic();

            if (operandType == 0 || operandType == BinaryOperatorKind.UserDefined || compoundAssignment.ResultKind != LookupResultKind.Viable)
            {
                if (!isDynamic)
                {
                    GetSymbolsAndResultKind(compoundAssignment, compoundAssignment.Operator.Method, compoundAssignment.OriginalUserDefinedOperatorsOpt, out symbols, out resultKind);
                }
            }
            else
            {
                Debug.Assert((object)compoundAssignment.Operator.Method == null && compoundAssignment.OriginalUserDefinedOperatorsOpt.IsDefaultOrEmpty);

                symbols = ImmutableArray.Create(GetIntrinsicOperatorSymbol(op, isDynamic,
                                                                             compoundAssignment.Operator.LeftType,
                                                                             compoundAssignment.Operator.RightType,
                                                                             compoundAssignment.Operator.ReturnType,
                                                                             compoundAssignment.Operator.Kind.IsChecked()));
                resultKind = compoundAssignment.ResultKind;
            }
        }

        private static void GetSymbolsAndResultKind(BoundExpression node, Symbol symbolOpt, ImmutableArray<MethodSymbol> originalCandidates, out ImmutableArray<Symbol> symbols, out LookupResultKind resultKind)
        {
            if (!ReferenceEquals(symbolOpt, null))
            {
                symbols = ImmutableArray.Create(symbolOpt);
                resultKind = node.ResultKind;
            }
            else if (!originalCandidates.IsDefault)
            {
                symbols = StaticCast<Symbol>.From(originalCandidates);
                resultKind = node.ResultKind;
            }
            else
            {
                symbols = ImmutableArray<Symbol>.Empty;
                resultKind = LookupResultKind.Empty;
            }
        }

        // In cases where we are binding C in "[C(...)]", the bound nodes return the symbol for the type. However, we've
        // decided that we want this case to return the constructor of the type instead. This affects attributes. 
        // This method checks for this situation and adjusts the syntax and method or property group.
        private void AdjustSymbolsForObjectCreation(BoundExpression boundNode,
                                                    BoundNode boundNodeForSyntacticParent,
                                                    Binder binderOpt,
                                                    ref LookupResultKind resultKind,
                                                    ref ImmutableArray<Symbol> symbols,
                                                    ref ImmutableArray<Symbol> memberGroup)
        {
            NamedTypeSymbol typeSymbol = null;
            MethodSymbol constructor = null;

            // Check if boundNode.Syntax is the type-name child of an Attribute.
            CSharpSyntaxNode parentSyntax = boundNodeForSyntacticParent.Syntax;
            if (parentSyntax != null &&
                parentSyntax == boundNode.Syntax.Parent &&
                parentSyntax.Kind() == SyntaxKind.Attribute && ((AttributeSyntax)parentSyntax).Name == boundNode.Syntax)
            {
                var unwrappedSymbols = UnwrapAliases(symbols);

                switch (boundNodeForSyntacticParent.Kind)
                {
                    case BoundKind.Attribute:
                        BoundAttribute boundAttribute = (BoundAttribute)boundNodeForSyntacticParent;

                        if (unwrappedSymbols.Length == 1 && unwrappedSymbols[0].Kind == SymbolKind.NamedType)
                        {
                            Debug.Assert(resultKind != LookupResultKind.Viable || unwrappedSymbols[0] == boundAttribute.Type.GetNonErrorGuess());

                            typeSymbol = (NamedTypeSymbol)unwrappedSymbols[0];
                            constructor = boundAttribute.Constructor;
                            resultKind = resultKind.WorseResultKind(boundAttribute.ResultKind);
                        }
                        break;

                    case BoundKind.BadExpression:
                        BoundBadExpression boundBadExpression = (BoundBadExpression)boundNodeForSyntacticParent;
                        if (unwrappedSymbols.Length == 1)
                        {
                            resultKind = resultKind.WorseResultKind(boundBadExpression.ResultKind);
                            typeSymbol = unwrappedSymbols[0] as NamedTypeSymbol;
                        }
                        break;

                    default:
                        throw ExceptionUtilities.UnexpectedValue(boundNodeForSyntacticParent.Kind);
                }

                AdjustSymbolsForObjectCreation(boundNode, typeSymbol, constructor, binderOpt, ref resultKind, ref symbols, ref memberGroup);
            }
        }

        private void AdjustSymbolsForObjectCreation(
            BoundNode lowestBoundNode,
            NamedTypeSymbol typeSymbolOpt,
            MethodSymbol constructorOpt,
            Binder binderOpt,
            ref LookupResultKind resultKind,
            ref ImmutableArray<Symbol> symbols,
            ref ImmutableArray<Symbol> memberGroup)
        {
            Debug.Assert(lowestBoundNode != null);
            Debug.Assert(binderOpt != null || IsInTree(lowestBoundNode.Syntax));

            if ((object)typeSymbolOpt != null)
            {
                Debug.Assert(lowestBoundNode.Syntax != null);

                // Filter typeSymbol's instance constructors by accessibility.
                // If all the instance constructors are inaccessible, we retain
                // all of them for correct semantic info.
                Binder binder = binderOpt ?? GetEnclosingBinder(GetAdjustedNodePosition(lowestBoundNode.Syntax));
                ImmutableArray<MethodSymbol> candidateConstructors;

                if (binder != null)
                {
                    var instanceConstructors = typeSymbolOpt.IsInterfaceType() && (object)typeSymbolOpt.ComImportCoClass != null ?
                        typeSymbolOpt.ComImportCoClass.InstanceConstructors :
                        typeSymbolOpt.InstanceConstructors;

                    HashSet<DiagnosticInfo> useSiteDiagnostics = null;
                    candidateConstructors = binder.FilterInaccessibleConstructors(instanceConstructors, allowProtectedConstructorsOfBaseType: false, useSiteDiagnostics: ref useSiteDiagnostics);

                    if ((object)constructorOpt == null ? !candidateConstructors.Any() : !candidateConstructors.Contains(constructorOpt))
                    {
                        // All instance constructors are inaccessible or if the specified constructor
                        // isn't a candidate, then we retain all of them for correct semantic info.
                        Debug.Assert(resultKind != LookupResultKind.Viable);
                        candidateConstructors = instanceConstructors;
                    }
                }
                else
                {
                    candidateConstructors = ImmutableArray<MethodSymbol>.Empty;
                }

                if ((object)constructorOpt != null)
                {
                    Debug.Assert(candidateConstructors.Contains(constructorOpt));
                    symbols = ImmutableArray.Create<Symbol>(constructorOpt);
                }
                else if (candidateConstructors.Length > 0)
                {
                    symbols = StaticCast<Symbol>.From(candidateConstructors);
                    Debug.Assert(resultKind != LookupResultKind.Viable);
                    resultKind = resultKind.WorseResultKind(LookupResultKind.OverloadResolutionFailure);
                }

                memberGroup = candidateConstructors.Cast<MethodSymbol, Symbol>();
            }
        }

        /// <summary>
        /// Returns a list of accessible, non-hidden indexers that could be invoked with the given expression
        /// as a receiver.
        /// </summary>
        /// <remarks>
        /// If the given expression is an indexer access, then this method will return the list of indexers
        /// that could be invoked on the result, not the list of indexers that were considered.
        /// </remarks>
        private ImmutableArray<PropertySymbol> GetIndexerGroupSemanticSymbols(BoundExpression boundNode, Binder binderOpt)
        {
            Debug.Assert(binderOpt != null || IsInTree(boundNode.Syntax));

            TypeSymbol type = boundNode.Type;

            if (ReferenceEquals(type, null) || type.IsStatic)
            {
                return ImmutableArray<PropertySymbol>.Empty;
            }

            Binder binder = binderOpt ?? GetEnclosingBinder(GetAdjustedNodePosition(boundNode.Syntax));
            ArrayBuilder<Symbol> symbols = ArrayBuilder<Symbol>.GetInstance();
            AppendSymbolsWithNameAndArity(symbols, WellKnownMemberNames.Indexer, 0, binder, type, LookupOptions.MustBeInstance);

            if (symbols.Count == 0)
            {
                symbols.Free();
                return ImmutableArray<PropertySymbol>.Empty;
            }

            return FilterOverriddenOrHiddenIndexers(symbols.ToImmutableAndFree());
        }

        private static ImmutableArray<PropertySymbol> FilterOverriddenOrHiddenIndexers(ImmutableArray<Symbol> symbols)
        {
            PooledHashSet<Symbol> hiddenSymbols = null;
            foreach (Symbol symbol in symbols)
            {
                Debug.Assert(symbol.IsIndexer(), "Only indexers can have name " + WellKnownMemberNames.Indexer);

                PropertySymbol indexer = (PropertySymbol)symbol;
                OverriddenOrHiddenMembersResult overriddenOrHiddenMembers = indexer.OverriddenOrHiddenMembers;

                foreach (Symbol overridden in overriddenOrHiddenMembers.OverriddenMembers)
                {
                    if (hiddenSymbols == null)
                    {
                        hiddenSymbols = PooledHashSet<Symbol>.GetInstance();
                    }
                    hiddenSymbols.Add(overridden);
                }

                // Don't worry about RuntimeOverriddenMembers - this check is for the API, which
                // should reflect the C# semantics.

                foreach (Symbol hidden in overriddenOrHiddenMembers.HiddenMembers)
                {
                    if (hiddenSymbols == null)
                    {
                        hiddenSymbols = PooledHashSet<Symbol>.GetInstance();
                    }
                    hiddenSymbols.Add(hidden);
                }
            }

            ArrayBuilder<PropertySymbol> builder = ArrayBuilder<PropertySymbol>.GetInstance();

            foreach (PropertySymbol indexer in symbols)
            {
                if (hiddenSymbols == null || !hiddenSymbols.Contains(indexer))
                {
                    builder.Add(indexer);
                }
            }

            hiddenSymbols?.Free();
            return builder.ToImmutableAndFree();
        }

        /// <remarks>
        /// The method group can contain "duplicate" symbols that we do not want to display in the IDE analysis.
        ///
        /// For example, there could be an overriding virtual method and the method it overrides both in
        /// the method group. This, strictly speaking, is a violation of the C# specification because we are
        /// supposed to strip out overriding methods from the method group before overload resolution; overload
        /// resolution is supposed to treat overridden methods as being methods of the less derived type. However,
        /// in the IDE we want to display information about the overriding method, not the overridden method, and
        /// therefore we leave both in the method group. The overload resolution algorithm has been written
        /// to handle this departure from the specification.
        ///
        /// Similarly, we might have two methods in the method group where one is a "new" method that hides 
        /// another. Again, in overload resolution this would be handled by the rule that says that methods
        /// declared on more derived types take priority over methods declared on less derived types. Both
        /// will be in the method group, but in the IDE we want to only display information about the 
        /// hiding method, not the hidden method.
        ///
        /// We can also have "diamond" inheritance of interfaces leading to multiple copies of the same
        /// method ending up in the method group:
        /// 
        /// interface IB { void M(); }
        /// interface IL : IB {}
        /// interface IR : IB {}
        /// interface ID : IL, IR {}
        /// ...
        /// id.M();
        ///
        /// We only want to display one symbol in the IDE, even if the member lookup algorithm is unsophisticated
        /// and puts IB.M in the member group twice. (Again, this is a mild spec violation since a method group
        /// is supposed to be a set, without duplicates.)
        ///
        /// Finally, the interaction of multiple inheritance of interfaces and hiding can lead to some subtle
        /// situations. Suppose we make a slight modification to the scenario above:
        ///
        /// interface IL : IB { new void M(); } 
        ///
        /// Again, we only want to display one symbol in the method group. The fact that there is a "path"
        /// to IB.M from ID via IR is irrelevant; if the symbol IB.M is hidden by IL.M then it is hidden
        /// in ID, period.
        /// </remarks>
        private static ImmutableArray<MethodSymbol> FilterOverriddenOrHiddenMethods(ImmutableArray<MethodSymbol> methods)
        {
            // Optimization, not required for correctness.
            if (methods.Length <= 1)
            {
                return methods;
            }

            HashSet<Symbol> hiddenSymbols = new HashSet<Symbol>();
            foreach (MethodSymbol method in methods)
            {
                OverriddenOrHiddenMembersResult overriddenOrHiddenMembers = method.OverriddenOrHiddenMembers;

                foreach (Symbol overridden in overriddenOrHiddenMembers.OverriddenMembers)
                {
                    hiddenSymbols.Add(overridden);
                }

                // Don't worry about RuntimeOverriddenMembers - this check is for the API, which
                // should reflect the C# semantics.

                foreach (Symbol hidden in overriddenOrHiddenMembers.HiddenMembers)
                {
                    hiddenSymbols.Add(hidden);
                }
            }

            return methods.WhereAsArray(m => !hiddenSymbols.Contains(m));
        }

        // Get the symbols and possible method group associated with a method group bound node, as
        // they should be exposed through GetSemanticInfo.
        // NB: It is not safe to pass a null binderOpt during speculative binding.
        // 
        // If the parent node of the method group syntax node provides information (such as arguments) 
        // that allows us to return more specific symbols (a specific overload or applicable candidates)
        // we return these. The complete set of symbols of the method group is then returned in methodGroup parameter.
        private ImmutableArray<Symbol> GetMethodGroupSemanticSymbols(
            BoundExpression boundNode,
            BoundNode boundNodeForSyntacticParent,
            Binder binderOpt,
            out LookupResultKind resultKind,
            out bool isDynamic,
            out ImmutableArray<Symbol> methodGroup)
        {
            Debug.Assert(binderOpt != null || IsInTree(boundNode.Syntax));

            ImmutableArray<Symbol> symbols = ImmutableArray<Symbol>.Empty;

            BoundMethodGroup mgNode = (BoundMethodGroup)boundNode;
            resultKind = mgNode.ResultKind;
            if (resultKind == LookupResultKind.Empty)
            {
                resultKind = LookupResultKind.Viable;
            }

            isDynamic = false;

            // The method group needs filtering.
            Binder binder = binderOpt ?? GetEnclosingBinder(GetAdjustedNodePosition(boundNode.Syntax));
            methodGroup = GetReducedAndFilteredMethodGroupSymbols(binder, mgNode).Cast<MethodSymbol, Symbol>();

            // We want to get the actual node chosen by overload resolution, if possible. 
            if (boundNodeForSyntacticParent != null)
            {
                switch (boundNodeForSyntacticParent.Kind)
                {
                    case BoundKind.Call:
                        // If we are looking for info on M in M(args), we want the symbol that overload resolution
                        // chose for M.
                        var call = (BoundCall)boundNodeForSyntacticParent;
                        InvocationExpressionSyntax invocation = call.Syntax as InvocationExpressionSyntax;
                        if (invocation != null && invocation.Expression.SkipParens() == boundNode.Syntax.SkipParens() && (object)call.Method != null)
                        {
                            if (call.OriginalMethodsOpt.IsDefault)
                            {
                                // Overload resolution succeeded.
                                symbols = CreateReducedExtensionMethodIfPossible(call);
                                resultKind = LookupResultKind.Viable;
                            }
                            else
                            {
                                resultKind = call.ResultKind.WorseResultKind(LookupResultKind.OverloadResolutionFailure);
                                symbols = StaticCast<Symbol>.From(CreateReducedExtensionMethodsFromOriginalsIfNecessary(call));
                            }
                        }
                        break;

                    case BoundKind.DelegateCreationExpression:
                        // If we are looking for info on "M" in "new Action(M)" 
                        // we want to get the symbol that overload resolution chose for M, not the whole method group M.
                        var delegateCreation = (BoundDelegateCreationExpression)boundNodeForSyntacticParent;
                        if (delegateCreation.Argument == boundNode && (object)delegateCreation.MethodOpt != null)
                        {
                            symbols = ImmutableArray.Create<Symbol>(delegateCreation.MethodOpt);
                        }
                        break;

                    case BoundKind.Conversion:
                        // If we are looking for info on "M" in "(Action)M" 
                        // we want to get the symbol that overload resolution chose for M, not the whole method group M.
                        var conversion = (BoundConversion)boundNodeForSyntacticParent;

                        var method = conversion.SymbolOpt;
                        if ((object)method != null)
                        {
                            Debug.Assert(conversion.ConversionKind == ConversionKind.MethodGroup);

                            if (conversion.IsExtensionMethod)
                            {
                                method = ReducedExtensionMethodSymbol.Create(method);
                            }

                            symbols = ImmutableArray.Create((Symbol)method);
                            resultKind = conversion.ResultKind;
                        }
                        else
                        {
                            goto default;
                        }

                        break;

                    case BoundKind.DynamicInvocation:
                        var dynamicInvocation = (BoundDynamicInvocation)boundNodeForSyntacticParent;
                        symbols = dynamicInvocation.ApplicableMethods.Cast<MethodSymbol, Symbol>();
                        isDynamic = true;
                        break;

                    case BoundKind.BadExpression:
                        // If the bad expression has symbol(s) from this method group, it better indicates any problems.
                        ImmutableArray<Symbol> myMethodGroup = methodGroup;

                        symbols = ((BoundBadExpression)boundNodeForSyntacticParent).Symbols.WhereAsArray(sym => myMethodGroup.Contains(sym));
                        if (symbols.Any())
                        {
                            resultKind = ((BoundBadExpression)boundNodeForSyntacticParent).ResultKind;
                        }
                        break;

                    case BoundKind.NameOfOperator:
                        symbols = methodGroup;
                        resultKind = resultKind.WorseResultKind(LookupResultKind.MemberGroup);
                        break;

                    default:
                        symbols = methodGroup;
                        if (symbols.Length > 0)
                        {
                            resultKind = resultKind.WorseResultKind(LookupResultKind.OverloadResolutionFailure);
                        }
                        break;
                }
            }
            else if (methodGroup.Length == 1 && !mgNode.HasAnyErrors)
            {
                // During speculative binding, there won't be a parent bound node. The parent bound
                // node may also be absent if the syntactic parent has errors or if one is simply
                // not specified (see SemanticModel.GetSymbolInfoForNode). However, if there's exactly
                // one candidate, then we should probably succeed.

                symbols = methodGroup;
                if (symbols.Length > 0)
                {
                    resultKind = resultKind.WorseResultKind(LookupResultKind.OverloadResolutionFailure);
                }
            }

            if (!symbols.Any())
            {
                // If we didn't find a better set of symbols, then assume this is a method group that didn't
                // get resolved. Return all members of the method group, with a resultKind of OverloadResolutionFailure
                // (unless the method group already has a worse result kind).
                symbols = methodGroup;
                if (!isDynamic && resultKind > LookupResultKind.OverloadResolutionFailure)
                {
                    resultKind = LookupResultKind.OverloadResolutionFailure;
                }
            }

            return symbols;
        }

        // NB: It is not safe to pass a null binderOpt during speculative binding.
        private ImmutableArray<Symbol> GetPropertyGroupSemanticSymbols(
            BoundExpression boundNode,
            BoundNode boundNodeForSyntacticParent,
            Binder binderOpt,
            out LookupResultKind resultKind,
            out ImmutableArray<Symbol> propertyGroup)
        {
            Debug.Assert(binderOpt != null || IsInTree(boundNode.Syntax));

            ImmutableArray<Symbol> symbols = ImmutableArray<Symbol>.Empty;

            BoundPropertyGroup pgNode = (BoundPropertyGroup)boundNode;
            resultKind = pgNode.ResultKind;
            if (resultKind == LookupResultKind.Empty)
            {
                resultKind = LookupResultKind.Viable;
            }

            // The property group needs filtering.
            propertyGroup = pgNode.Properties.Cast<PropertySymbol, Symbol>();

            // We want to get the actual node chosen by overload resolution, if possible. 
            if (boundNodeForSyntacticParent != null)
            {
                switch (boundNodeForSyntacticParent.Kind)
                {
                    case BoundKind.IndexerAccess:
                        // If we are looking for info on P in P[args], we want the symbol that overload resolution
                        // chose for P.
                        var indexer = (BoundIndexerAccess)boundNodeForSyntacticParent;
                        var elementAccess = indexer.Syntax as ElementAccessExpressionSyntax;
                        if (elementAccess != null && elementAccess.Expression == boundNode.Syntax && (object)indexer.Indexer != null)
                        {
                            if (indexer.OriginalIndexersOpt.IsDefault)
                            {
                                // Overload resolution succeeded.
                                symbols = ImmutableArray.Create<Symbol>(indexer.Indexer);
                                resultKind = LookupResultKind.Viable;
                            }
                            else
                            {
                                resultKind = indexer.ResultKind.WorseResultKind(LookupResultKind.OverloadResolutionFailure);
                                symbols = StaticCast<Symbol>.From(indexer.OriginalIndexersOpt);
                            }
                        }
                        break;

                    case BoundKind.BadExpression:
                        // If the bad expression has symbol(s) from this property group, it better indicates any problems.
                        ImmutableArray<Symbol> myPropertyGroup = propertyGroup;

                        symbols = ((BoundBadExpression)boundNodeForSyntacticParent).Symbols.WhereAsArray(sym => myPropertyGroup.Contains(sym));
                        if (symbols.Any())
                        {
                            resultKind = ((BoundBadExpression)boundNodeForSyntacticParent).ResultKind;
                        }
                        break;
                }
            }
            else if (propertyGroup.Length == 1 && !pgNode.HasAnyErrors)
            {
                // During speculative binding, there won't be a parent bound node. The parent bound
                // node may also be absent if the syntactic parent has errors or if one is simply
                // not specified (see SemanticModel.GetSymbolInfoForNode). However, if there's exactly
                // one candidate, then we should probably succeed.

                // If we're speculatively binding and there's exactly one candidate, then we should probably succeed.
                symbols = propertyGroup;
            }

            if (!symbols.Any())
            {
                // If we didn't find a better set of symbols, then assume this is a property group that didn't
                // get resolved. Return all members of the property group, with a resultKind of OverloadResolutionFailure
                // (unless the property group already has a worse result kind).
                symbols = propertyGroup;
                if (resultKind > LookupResultKind.OverloadResolutionFailure)
                {
                    resultKind = LookupResultKind.OverloadResolutionFailure;
                }
            }

            return symbols;
        }

        /// <summary>
        /// Get the semantic info of a named argument in an invocation-like expression.
        /// </summary>
        private SymbolInfo GetNamedArgumentSymbolInfo(IdentifierNameSyntax identifierNameSyntax, CancellationToken cancellationToken)
        {
            Debug.Assert(SyntaxFacts.IsNamedArgumentName(identifierNameSyntax));

            // Argument names do not have bound nodes associated with them, so we cannot use the usual
            // GetSymbolInfo mechanism. Instead, we just do the following:
            //   1. Find the containing invocation.
            //   2. Call GetSymbolInfo on that.
            //   3. For each method or indexer in the return semantic info, find the argument
            //      with the given name (if any).
            //   4. Use the ResultKind in that semantic info and any symbols to create the semantic info
            //      for the named argument.
            //   5. Type is always null, as is constant value.

            string argumentName = identifierNameSyntax.Identifier.ValueText;
            if (argumentName.Length == 0)
                return SymbolInfo.None;    // missing name.

            CSharpSyntaxNode containingInvocation = identifierNameSyntax.Parent.Parent.Parent.Parent;
            SymbolInfo containingInvocationInfo = GetSymbolInfoWorker(containingInvocation, SymbolInfoOptions.PreferConstructorsToType | SymbolInfoOptions.ResolveAliases, cancellationToken);


            if ((object)containingInvocationInfo.Symbol != null)
            {
                ParameterSymbol param = FindNamedParameter(((Symbol)containingInvocationInfo.Symbol).GetParameters(), argumentName);
                return (object)param == null ? SymbolInfo.None : new SymbolInfo(param, ImmutableArray<ISymbol>.Empty, CandidateReason.None);
            }
            else
            {
                ArrayBuilder<Symbol> symbols = ArrayBuilder<Symbol>.GetInstance();

                foreach (Symbol invocationSym in containingInvocationInfo.CandidateSymbols)
                {
                    switch (invocationSym.Kind)
                    {
                        case SymbolKind.Method:
                        case SymbolKind.Property:
                            break; // Could have parameters.
                        default:
                            continue; // Definitely doesn't have parameters.
                    }
                    ParameterSymbol param = FindNamedParameter(invocationSym.GetParameters(), argumentName);
                    if ((object)param != null)
                    {
                        symbols.Add(param);
                    }
                }

                if (symbols.Count == 0)
                {
                    symbols.Free();
                    return SymbolInfo.None;
                }
                else
                {
                    return new SymbolInfo(null, StaticCast<ISymbol>.From(symbols.ToImmutableAndFree()), containingInvocationInfo.CandidateReason);
                }
            }
        }

        /// <summary>
        /// Find the first parameter named "argumentName".
        /// </summary>
        private static ParameterSymbol FindNamedParameter(ImmutableArray<ParameterSymbol> parameters, string argumentName)
        {
            foreach (ParameterSymbol param in parameters)
            {
                if (param.Name == argumentName)
                    return param;
            }

            return null;
        }

        internal static ImmutableArray<MethodSymbol> GetReducedAndFilteredMethodGroupSymbols(Binder binder, BoundMethodGroup node)
        {
            var methods = ArrayBuilder<MethodSymbol>.GetInstance();
            var filteredMethods = ArrayBuilder<MethodSymbol>.GetInstance();
            var resultKind = LookupResultKind.Empty;
            var typeArguments = node.TypeArgumentsOpt;

            // Non-extension methods.
            if (node.Methods.Any())
            {
                // This is the only place we care about overridden/hidden methods.  If there aren't methods
                // in the method group, there's only one fallback candidate and extension methods never override
                // or hide instance methods or other extension methods.
                ImmutableArray<MethodSymbol> nonHiddenMethods = FilterOverriddenOrHiddenMethods(node.Methods);
                Debug.Assert(nonHiddenMethods.Any()); // Something must be hiding, so can't all be hidden.

                foreach (var method in nonHiddenMethods)
                {
                    MergeReducedAndFilteredMethodGroupSymbol(
                        methods,
                        filteredMethods,
                        new SingleLookupResult(node.ResultKind, method, node.LookupError),
                        typeArguments,
                        null,
                        ref resultKind);
                }
            }
            else
            {
                var otherSymbol = node.LookupSymbolOpt;
                if (((object)otherSymbol != null) && (otherSymbol.Kind == SymbolKind.Method))
                {
                    MergeReducedAndFilteredMethodGroupSymbol(
                        methods,
                        filteredMethods,
                        new SingleLookupResult(node.ResultKind, otherSymbol, node.LookupError),
                        typeArguments,
                        null,
                        ref resultKind);
                }
            }

            var receiver = node.ReceiverOpt;
            var name = node.Name;

            // Extension methods, all scopes.
            if (node.SearchExtensionMethods)
            {
                Debug.Assert(receiver != null);
                int arity;
                LookupOptions options;
                if (typeArguments.IsDefault)
                {
                    arity = 0;
                    options = LookupOptions.AllMethodsOnArityZero;
                }
                else
                {
                    arity = typeArguments.Length;
                    options = LookupOptions.Default;
                }

                binder = binder.WithAdditionalFlags(BinderFlags.SemanticModel);
                foreach (var scope in new ExtensionMethodScopes(binder))
                {
                    var extensionMethods = ArrayBuilder<MethodSymbol>.GetInstance();
                    var otherBinder = scope.Binder;
                    otherBinder.GetCandidateExtensionMethods(scope.SearchUsingsNotNamespace,
                                                             extensionMethods,
                                                             name,
                                                             arity,
                                                             options,
                                                             originalBinder: binder);

                    foreach (var method in extensionMethods)
                    {
                        HashSet<DiagnosticInfo> useSiteDiagnostics = null;
                        MergeReducedAndFilteredMethodGroupSymbol(
                            methods,
                            filteredMethods,
                            binder.CheckViability(method, arity, options, accessThroughType: null, diagnose: false, useSiteDiagnostics: ref useSiteDiagnostics),
                            typeArguments,
                            receiver.Type,
                            ref resultKind);
                    }

                    extensionMethods.Free();
                }
            }

            methods.Free();
            return filteredMethods.ToImmutableAndFree();
        }

        // Reduce extension methods to their reduced form, and remove:
        //   a) Extension methods are aren't applicable to receiverType
        //   including constraint checking.
        //   b) Duplicate methods
        //   c) Methods that are hidden or overridden by another method in the group.
        private static bool AddReducedAndFilteredMethodGroupSymbol(
            ArrayBuilder<MethodSymbol> methods,
            ArrayBuilder<MethodSymbol> filteredMethods,
            MethodSymbol method,
            ImmutableArray<TypeSymbol> typeArguments,
            TypeSymbol receiverType)
        {
            MethodSymbol constructedMethod;
            if (!typeArguments.IsDefaultOrEmpty && method.Arity == typeArguments.Length)
            {
                constructedMethod = method.Construct(typeArguments);
                Debug.Assert((object)constructedMethod != null);
            }
            else
            {
                constructedMethod = method;
            }

            if ((object)receiverType != null)
            {
                constructedMethod = constructedMethod.ReduceExtensionMethod(receiverType);
                if ((object)constructedMethod == null)
                {
                    return false;
                }
            }

            // Don't add exact duplicates.
            if (filteredMethods.Contains(constructedMethod))
            {
                return false;
            }

            methods.Add(method);
            filteredMethods.Add(constructedMethod);
            return true;
        }

        private static void MergeReducedAndFilteredMethodGroupSymbol(
            ArrayBuilder<MethodSymbol> methods,
            ArrayBuilder<MethodSymbol> filteredMethods,
            SingleLookupResult singleResult,
            ImmutableArray<TypeSymbol> typeArguments,
            TypeSymbol receiverType,
            ref LookupResultKind resultKind)
        {
            Debug.Assert(singleResult.Kind != LookupResultKind.Empty);
            Debug.Assert((object)singleResult.Symbol != null);
            Debug.Assert(singleResult.Symbol.Kind == SymbolKind.Method);

            var singleKind = singleResult.Kind;
            if (resultKind > singleKind)
            {
                return;
            }
            else if (resultKind < singleKind)
            {
                methods.Clear();
                filteredMethods.Clear();
                resultKind = LookupResultKind.Empty;
            }

            var method = (MethodSymbol)singleResult.Symbol;
            if (AddReducedAndFilteredMethodGroupSymbol(methods, filteredMethods, method, typeArguments, receiverType))
            {
                Debug.Assert(methods.Count > 0);
                if (resultKind < singleKind)
                {
                    resultKind = singleKind;
                }
            }

            Debug.Assert((methods.Count == 0) == (resultKind == LookupResultKind.Empty));
            Debug.Assert(methods.Count == filteredMethods.Count);
        }

        /// <summary>
        /// If the call represents an extension method invocation with an explicit receiver, return the original
        /// methods as ReducedExtensionMethodSymbols. Otherwise, return the original methods unchanged.
        /// </summary>
        private static ImmutableArray<MethodSymbol> CreateReducedExtensionMethodsFromOriginalsIfNecessary(BoundCall call)
        {
            var methods = call.OriginalMethodsOpt;
            TypeSymbol extensionThisType = null;
            Debug.Assert(!methods.IsDefault);

            if (call.InvokedAsExtensionMethod)
            {
                // If the call was invoked as an extension method, the receiver
                // should be non-null and all methods should be extension methods.
                if (call.ReceiverOpt != null)
                {
                    extensionThisType = call.ReceiverOpt.Type;
                }
                else
                {
                    extensionThisType = call.Arguments[0].Type;
                }

                Debug.Assert((object)extensionThisType != null);
            }

            var methodBuilder = ArrayBuilder<MethodSymbol>.GetInstance();
            var filteredMethodBuilder = ArrayBuilder<MethodSymbol>.GetInstance();
            foreach (var method in FilterOverriddenOrHiddenMethods(methods))
            {
                AddReducedAndFilteredMethodGroupSymbol(methodBuilder, filteredMethodBuilder, method, default(ImmutableArray<TypeSymbol>), extensionThisType);
            }
            methodBuilder.Free();
            return filteredMethodBuilder.ToImmutableAndFree();
        }

        /// <summary>
        /// If the call represents an extension method with an explicit receiver, return a
        /// ReducedExtensionMethodSymbol if it can be constructed. Otherwise, return the 
        /// original call method.
        /// </summary>
        private static ImmutableArray<Symbol> CreateReducedExtensionMethodIfPossible(BoundCall call)
        {
            var method = call.Method;
            Debug.Assert((object)method != null);

            if (call.InvokedAsExtensionMethod && method.IsExtensionMethod && method.MethodKind != MethodKind.ReducedExtension)
            {
                Debug.Assert(call.Arguments.Length > 0);
                BoundExpression receiver = call.Arguments[0];
                MethodSymbol reduced = method.ReduceExtensionMethod(receiver.Type);
                // If the extension method can't be applied to the receiver of the given
                // type, we should also return the original call method.
                method = reduced ?? method;
            }
            return ImmutableArray.Create<Symbol>(method);
        }

        /// <summary>
        /// Gets for each statement info.
        /// </summary>
        /// <param name="node">The node.</param>
        public abstract ForEachStatementInfo GetForEachStatementInfo(ForEachStatementSyntax node);

        /// <summary>
        /// Gets await expression info.
        /// </summary>
        /// <param name="node">The node.</param>
        public abstract AwaitExpressionInfo GetAwaitExpressionInfo(AwaitExpressionSyntax node);

        /// <summary>
        /// If the given node is within a preprocessing directive, gets the preprocessing symbol info for it.
        /// </summary>
        /// <param name="node">Preprocessing symbol identifier node.</param>
        public PreprocessingSymbolInfo GetPreprocessingSymbolInfo(IdentifierNameSyntax node)
        {
            CheckSyntaxNode(node);

            if (node.Ancestors().Any(n => SyntaxFacts.IsPreprocessorDirective(n.Kind())))
            {
                bool isDefined = this.SyntaxTree.IsPreprocessorSymbolDefined(node.Identifier.ValueText, node.Identifier.SpanStart);
                return new PreprocessingSymbolInfo(new PreprocessingSymbol(node.Identifier.ValueText), isDefined);
            }

            return PreprocessingSymbolInfo.None;
        }

        /// <summary>
        /// Options to control the internal working of GetSymbolInfoWorker. Not currently exposed
        /// to public clients, but could be if desired.
        /// </summary>
        internal enum SymbolInfoOptions
        {
            /// <summary>
            /// When binding "C" new C(...), return the type C and do not return information about
            /// which constructor was bound to. Bind "new C(...)" to get information about which constructor
            /// was chosen.
            /// </summary>
            PreferTypeToConstructors = 0x1,

            /// <summary>
            /// When binding "C" new C(...), return the constructor of C that was bound to, if C unambiguously
            /// binds to a single type with at least one constructor. 
            /// </summary>
            PreferConstructorsToType = 0x2,

            /// <summary>
            /// When binding a name X that was declared with a "using X=OtherTypeOrNamespace", return OtherTypeOrNamespace.
            /// </summary>
            ResolveAliases = 0x4,

            /// <summary>
            /// When binding a name X that was declared with a "using X=OtherTypeOrNamespace", return the alias symbol X.
            /// </summary>
            PreserveAliases = 0x8,

            // Default Options.
            DefaultOptions = PreferConstructorsToType | ResolveAliases
        }

        internal static void ValidateSymbolInfoOptions(SymbolInfoOptions options)
        {
            Debug.Assert(((options & SymbolInfoOptions.PreferConstructorsToType) != 0) !=
                         ((options & SymbolInfoOptions.PreferTypeToConstructors) != 0), "Options are mutually exclusive");
            Debug.Assert(((options & SymbolInfoOptions.ResolveAliases) != 0) !=
                         ((options & SymbolInfoOptions.PreserveAliases) != 0), "Options are mutually exclusive");
        }

        /// <summary>
        /// Given a position in the SyntaxTree for this SemanticModel returns the innermost
        /// NamedType that the position is considered inside of.
        /// </summary>
        public new ISymbol GetEnclosingSymbol(
            int position,
            CancellationToken cancellationToken = default(CancellationToken))
        {
            position = CheckAndAdjustPosition(position);
            var binder = GetEnclosingBinder(position);
            return binder == null ? null : binder.ContainingMemberOrLambda;
        }

        #region SemanticModel Members

        public sealed override string Language
        {
            get
            {
                return LanguageNames.CSharp;
            }
        }

        protected sealed override Compilation CompilationCore
        {
            get
            {
                return this.Compilation;
            }
        }

        protected sealed override SemanticModel ParentModelCore
        {
            get
            {
                return this.ParentModel;
            }
        }

        protected sealed override SyntaxTree SyntaxTreeCore
        {
            get
            {
                return this.SyntaxTree;
            }
        }

        private SymbolInfo GetSymbolInfoFromNode(SyntaxNode node, CancellationToken cancellationToken)
        {
            if (node == null)
            {
                throw new ArgumentNullException(nameof(node));
            }

            var expression = node as ExpressionSyntax;
            if (expression != null)
            {
                return this.GetSymbolInfo(expression, cancellationToken);
            }

            var initializer = node as ConstructorInitializerSyntax;
            if (initializer != null)
            {
                return this.GetSymbolInfo(initializer, cancellationToken);
            }

            var attribute = node as AttributeSyntax;
            if (attribute != null)
            {
                return this.GetSymbolInfo(attribute, cancellationToken);
            }

            var cref = node as CrefSyntax;
            if (cref != null)
            {
                return this.GetSymbolInfo(cref, cancellationToken);
            }

            var selectOrGroupClause = node as SelectOrGroupClauseSyntax;
            if (selectOrGroupClause != null)
            {
                return this.GetSymbolInfo(selectOrGroupClause, cancellationToken);
            }

            var orderingSyntax = node as OrderingSyntax;
            if (orderingSyntax != null)
            {
                return this.GetSymbolInfo(orderingSyntax, cancellationToken);
            }

            return SymbolInfo.None;
        }

        private TypeInfo GetTypeInfoFromNode(SyntaxNode node, CancellationToken cancellationToken)
        {
            if (node == null)
            {
                throw new ArgumentNullException(nameof(node));
            }

            var expression = node as ExpressionSyntax;
            if (expression != null)
            {
                return this.GetTypeInfo(expression, cancellationToken);
            }

            var initializer = node as ConstructorInitializerSyntax;
            if (initializer != null)
            {
                return this.GetTypeInfo(initializer, cancellationToken);
            }

            var attribute = node as AttributeSyntax;
            if (attribute != null)
            {
                return this.GetTypeInfo(attribute, cancellationToken);
            }

            var selectOrGroupClause = node as SelectOrGroupClauseSyntax;
            if (selectOrGroupClause != null)
            {
                return this.GetTypeInfo(selectOrGroupClause, cancellationToken);
            }

            return CSharpTypeInfo.None;
        }

        private ImmutableArray<ISymbol> GetMemberGroupFromNode(SyntaxNode node, CancellationToken cancellationToken)
        {
            if (node == null)
            {
                throw new ArgumentNullException(nameof(node));
            }

            var expression = node as ExpressionSyntax;
            if (expression != null)
            {
                return this.GetMemberGroup(expression, cancellationToken);
            }

            var initializer = node as ConstructorInitializerSyntax;
            if (initializer != null)
            {
                return this.GetMemberGroup(initializer, cancellationToken);
            }

            var attribute = node as AttributeSyntax;
            if (attribute != null)
            {
                return this.GetMemberGroup(attribute, cancellationToken);
            }

            return ImmutableArray<ISymbol>.Empty;
        }

        protected sealed override ImmutableArray<ISymbol> GetMemberGroupCore(SyntaxNode node, CancellationToken cancellationToken)
        {
            var methodGroup = this.GetMemberGroupFromNode(node, cancellationToken);
            return StaticCast<ISymbol>.From(methodGroup);
        }

        protected sealed override SymbolInfo GetSpeculativeSymbolInfoCore(int position, SyntaxNode expression, SpeculativeBindingOption bindingOption)
        {
            if (expression is ExpressionSyntax)
            {
                return GetSpeculativeSymbolInfo(position, (ExpressionSyntax)expression, bindingOption);
            }
            else if (expression is ConstructorInitializerSyntax)
            {
                return GetSpeculativeSymbolInfo(position, (ConstructorInitializerSyntax)expression);
            }
            else if (expression is AttributeSyntax)
            {
                return GetSpeculativeSymbolInfo(position, (AttributeSyntax)expression);
            }
            else if (expression is CrefSyntax)
            {
                return GetSpeculativeSymbolInfo(position, (CrefSyntax)expression);
            }
            else
            {
                return default(SymbolInfo);
            }
        }

        protected sealed override TypeInfo GetSpeculativeTypeInfoCore(int position, SyntaxNode expression, SpeculativeBindingOption bindingOption)
        {
            return expression is ExpressionSyntax
                ? GetSpeculativeTypeInfo(position, (ExpressionSyntax)expression, bindingOption)
                : default(TypeInfo);
        }

        protected sealed override IAliasSymbol GetSpeculativeAliasInfoCore(int position, SyntaxNode nameSyntax, SpeculativeBindingOption bindingOption)
        {
            return (nameSyntax is IdentifierNameSyntax)
                ? GetSpeculativeAliasInfo(position, (IdentifierNameSyntax)nameSyntax, bindingOption)
                : null;
        }

        protected sealed override SymbolInfo GetSymbolInfoCore(SyntaxNode node, CancellationToken cancellationToken)
        {
            return this.GetSymbolInfoFromNode(node, cancellationToken);
        }

        protected sealed override TypeInfo GetTypeInfoCore(SyntaxNode node, CancellationToken cancellationToken)
        {
            return this.GetTypeInfoFromNode(node, cancellationToken);
        }

        protected sealed override IAliasSymbol GetAliasInfoCore(SyntaxNode node, CancellationToken cancellationToken)
        {
            var nameSyntax = node as IdentifierNameSyntax;
            return nameSyntax == null ? null : GetAliasInfo(nameSyntax, cancellationToken);
        }

        protected sealed override PreprocessingSymbolInfo GetPreprocessingSymbolInfoCore(SyntaxNode node)
        {
            var nameSyntax = node as IdentifierNameSyntax;
            return nameSyntax == null ? PreprocessingSymbolInfo.None : GetPreprocessingSymbolInfo(nameSyntax);
        }

        protected sealed override ISymbol GetDeclaredSymbolCore(SyntaxNode declaration, CancellationToken cancellationToken)
        {
            cancellationToken.ThrowIfCancellationRequested();

            var node = (CSharpSyntaxNode)declaration;

            var accessor = node as AccessorDeclarationSyntax;
            if (accessor != null)
            {
                return this.GetDeclaredSymbol(accessor, cancellationToken);
            }

            var type = node as BaseTypeDeclarationSyntax;
            if (type != null)
            {
                return this.GetDeclaredSymbol(type, cancellationToken);
            }

            var clause = node as QueryClauseSyntax;
            if (clause != null)
            {
                return this.GetDeclaredSymbol(clause, cancellationToken);
            }

            var member = node as MemberDeclarationSyntax;
            if (member != null)
            {
                return this.GetDeclaredSymbol(member, cancellationToken);
            }

            var localFunction = node as LocalFunctionStatementSyntax;
            if (localFunction != null)
            {
                return this.GetDeclaredSymbol(localFunction, cancellationToken);
            }

            switch (node.Kind())
            {
                case SyntaxKind.LabeledStatement:
                    return this.GetDeclaredSymbol((LabeledStatementSyntax)node, cancellationToken);
                case SyntaxKind.CaseSwitchLabel:
                case SyntaxKind.DefaultSwitchLabel:
                    return this.GetDeclaredSymbol((SwitchLabelSyntax)node, cancellationToken);
                case SyntaxKind.AnonymousObjectCreationExpression:
                    return this.GetDeclaredSymbol((AnonymousObjectCreationExpressionSyntax)node, cancellationToken);
                case SyntaxKind.AnonymousObjectMemberDeclarator:
                    return this.GetDeclaredSymbol((AnonymousObjectMemberDeclaratorSyntax)node, cancellationToken);
                case SyntaxKind.VariableDeclarator:
                    return this.GetDeclaredSymbol((VariableDeclaratorSyntax)node, cancellationToken);
                case SyntaxKind.NamespaceDeclaration:
                    return this.GetDeclaredSymbol((NamespaceDeclarationSyntax)node, cancellationToken);
                case SyntaxKind.Parameter:
                    return this.GetDeclaredSymbol((ParameterSyntax)node, cancellationToken);
                case SyntaxKind.TypeParameter:
                    return this.GetDeclaredSymbol((TypeParameterSyntax)node, cancellationToken);
                case SyntaxKind.UsingDirective:
                    var usingDirective = (UsingDirectiveSyntax)node;
                    if (usingDirective.Alias != null)
                    {
                        return this.GetDeclaredSymbol(usingDirective, cancellationToken);
                    }

                    break;
                case SyntaxKind.ForEachStatement:
                    return this.GetDeclaredSymbol((ForEachStatementSyntax)node, cancellationToken);
                case SyntaxKind.CatchDeclaration:
                    return this.GetDeclaredSymbol((CatchDeclarationSyntax)node, cancellationToken);
                case SyntaxKind.JoinIntoClause:
                    return this.GetDeclaredSymbol((JoinIntoClauseSyntax)node, cancellationToken);
                case SyntaxKind.QueryContinuation:
                    return this.GetDeclaredSymbol((QueryContinuationSyntax)node, cancellationToken);
            }

            return null;
        }

        protected sealed override ImmutableArray<ISymbol> GetDeclaredSymbolsCore(SyntaxNode declaration, CancellationToken cancellationToken = default(CancellationToken))
        {
            cancellationToken.ThrowIfCancellationRequested();

            var field = declaration as BaseFieldDeclarationSyntax;
            if (field != null)
            {
                return this.GetDeclaredSymbols(field, cancellationToken);
            }

            var symbol = GetDeclaredSymbolCore(declaration, cancellationToken);
            if (symbol != null)
            {
                return ImmutableArray.Create(symbol);
            }

            return ImmutableArray.Create<ISymbol>();
        }

        internal override void ComputeDeclarationsInSpan(TextSpan span, bool getSymbol, List<DeclarationInfo> builder, CancellationToken cancellationToken)
        {
            CSharpDeclarationComputer.ComputeDeclarationsInSpan(this, span, getSymbol, builder, cancellationToken);
        }

        internal override void ComputeDeclarationsInNode(SyntaxNode node, bool getSymbol, List<DeclarationInfo> builder, CancellationToken cancellationToken, int? levelsToCompute = null)
        {
            CSharpDeclarationComputer.ComputeDeclarationsInNode(this, node, getSymbol, builder, cancellationToken, levelsToCompute);
        }

        protected internal override SyntaxNode GetTopmostNodeForDiagnosticAnalysis(ISymbol symbol, SyntaxNode declaringSyntax)
        {
            switch (symbol.Kind)
            {
                case SymbolKind.Event:  // for field-like events
                case SymbolKind.Field:
                    var fieldDecl = declaringSyntax.FirstAncestorOrSelf<BaseFieldDeclarationSyntax>();
                    if (fieldDecl != null)
                    {
                        return fieldDecl;
                    }

                    break;
            }

            return declaringSyntax;
        }

        protected sealed override ImmutableArray<ISymbol> LookupSymbolsCore(int position, INamespaceOrTypeSymbol container, string name, bool includeReducedExtensionMethods)
        {
            return LookupSymbols(position, ToLanguageSpecific(container), name, includeReducedExtensionMethods);
        }

        protected sealed override ImmutableArray<ISymbol> LookupBaseMembersCore(int position, string name)
        {
            return LookupBaseMembers(position, name);
        }

        protected sealed override ImmutableArray<ISymbol> LookupStaticMembersCore(int position, INamespaceOrTypeSymbol container, string name)
        {
            return LookupStaticMembers(position, ToLanguageSpecific(container), name);
        }

        protected sealed override ImmutableArray<ISymbol> LookupNamespacesAndTypesCore(int position, INamespaceOrTypeSymbol container, string name)
        {
            return LookupNamespacesAndTypes(position, ToLanguageSpecific(container), name);
        }

        protected sealed override ImmutableArray<ISymbol> LookupLabelsCore(int position, string name)
        {
            return LookupLabels(position, name);
        }

        private static NamespaceOrTypeSymbol ToLanguageSpecific(INamespaceOrTypeSymbol container)
        {
            if ((object)container == null)
            {
                return null;
            }

            var result = container as NamespaceOrTypeSymbol;
            if ((object)result == null)
            {
                throw new ArgumentException(CSharpResources.NotACSharpSymbol, "container");
            }
            return result;
        }

        protected sealed override ControlFlowAnalysis AnalyzeControlFlowCore(SyntaxNode firstStatement, SyntaxNode lastStatement)
        {
            if (firstStatement == null)
            {
                throw new ArgumentNullException(nameof(firstStatement));
            }

            if (lastStatement == null)
            {
                throw new ArgumentNullException(nameof(lastStatement));
            }

            if (!(firstStatement is StatementSyntax))
            {
                throw new ArgumentException("firstStatement is not a StatementSyntax.");
            }

            if (!(lastStatement is StatementSyntax))
            {
                throw new ArgumentException("firstStatement is a StatementSyntax but lastStatement isn't.");
            }

            return this.AnalyzeControlFlow((StatementSyntax)firstStatement, (StatementSyntax)lastStatement);
        }

        protected sealed override ControlFlowAnalysis AnalyzeControlFlowCore(SyntaxNode statement)
        {
            if (statement == null)
            {
                throw new ArgumentNullException(nameof(statement));
            }

            if (!(statement is StatementSyntax))
            {
                throw new ArgumentException("statement is not a StatementSyntax.");
            }

            return this.AnalyzeControlFlow((StatementSyntax)statement);
        }

        protected sealed override DataFlowAnalysis AnalyzeDataFlowCore(SyntaxNode firstStatement, SyntaxNode lastStatement)
        {
            if (firstStatement == null)
            {
                throw new ArgumentNullException(nameof(firstStatement));
            }

            if (lastStatement == null)
            {
                throw new ArgumentNullException(nameof(lastStatement));
            }

            if (!(firstStatement is StatementSyntax))
            {
                throw new ArgumentException("firstStatement is not a StatementSyntax.");
            }

            if (!(lastStatement is StatementSyntax))
            {
                throw new ArgumentException("lastStatement is not a StatementSyntax.");
            }

            return this.AnalyzeDataFlow((StatementSyntax)firstStatement, (StatementSyntax)lastStatement);
        }

        protected sealed override DataFlowAnalysis AnalyzeDataFlowCore(SyntaxNode statementOrExpression)
        {
            if (statementOrExpression == null)
            {
                throw new ArgumentNullException(nameof(statementOrExpression));
            }

            if (statementOrExpression is StatementSyntax)
            {
                return this.AnalyzeDataFlow((StatementSyntax)statementOrExpression);
            }
            else if (statementOrExpression is ExpressionSyntax)
            {
                return this.AnalyzeDataFlow((ExpressionSyntax)statementOrExpression);
            }
            else
            {
                throw new ArgumentException("statementOrExpression is not a StatementSyntax or an ExpressionSyntax.");
            }
        }

        protected sealed override Optional<object> GetConstantValueCore(SyntaxNode node, CancellationToken cancellationToken)
        {
            if (node == null)
            {
                throw new ArgumentNullException(nameof(node));
            }

            return node is ExpressionSyntax
                ? GetConstantValue((ExpressionSyntax)node, cancellationToken)
                : default(Optional<object>);
        }

        protected sealed override ISymbol GetEnclosingSymbolCore(int position, CancellationToken cancellationToken)
        {
            return this.GetEnclosingSymbol(position, cancellationToken);
        }

        protected sealed override bool IsAccessibleCore(int position, ISymbol symbol)
        {
            return this.IsAccessible(position, symbol.EnsureCSharpSymbolOrNull<ISymbol, Symbol>("symbol"));
        }

        protected sealed override bool IsEventUsableAsFieldCore(int position, IEventSymbol symbol)
        {
            return this.IsEventUsableAsField(position, symbol.EnsureCSharpSymbolOrNull<IEventSymbol, EventSymbol>("symbol"));
        }

        #endregion
    }
}<|MERGE_RESOLUTION|>--- conflicted
+++ resolved
@@ -1388,12 +1388,8 @@
                 container = baseType;
             }
 
-<<<<<<< HEAD
-            if (!binder.IsInMethodBody && (options & (LookupOptions.NamespacesOrTypesOnly | LookupOptions.LabelsOnly)) == 0)
-=======
             if (!binder.IsInMethodBody &&
                 (options & (LookupOptions.NamespaceAliasesOnly | LookupOptions.NamespacesOrTypesOnly | LookupOptions.LabelsOnly)) == 0)
->>>>>>> ccaf2695
             {
                 // Method type parameters are not in scope outside a method
                 // body unless the position is either:
