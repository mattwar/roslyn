--- conflicted
+++ resolved
@@ -602,44 +602,23 @@
                 // In case of async lambdas, which synthesize a state machine type during the following rewrite, the containing method has already been uniquely named, 
                 // so there is no need to produce a unique method ordinal for the corresponding state machine type, whose name includes the (unique) containing method name.
                 const int methodOrdinal = -1;
-<<<<<<< HEAD
-
-                // Local functions can be iterators as well as be async (lambdas can only be async), so we need to lower both iterators and async
-                IteratorStateMachine iteratorStateMachine;
-                BoundStatement loweredBody = IteratorRewriter.Rewrite(methodWithBody.Body, method, methodOrdinal, variableSlotAllocatorOpt, compilationState, diagnosticsThisMethod, out iteratorStateMachine);
-                StateMachineTypeSymbol stateMachine = iteratorStateMachine;
-
-                if (!loweredBody.HasErrors)
-                {
-                    AsyncStateMachine asyncStateMachine;
-                    loweredBody = AsyncRewriter.Rewrite(loweredBody, method, methodOrdinal, variableSlotAllocatorOpt, compilationState, diagnosticsThisMethod, out asyncStateMachine);
-
-                    Debug.Assert(iteratorStateMachine == null || asyncStateMachine == null);
-                    stateMachine = stateMachine ?? asyncStateMachine;
-                }
-
-=======
->>>>>>> 1a63e393
                 MethodBody emittedBody = null;
 
                 try
                 {
-<<<<<<< HEAD
-                    emittedBody = GenerateMethodBody(
-                        _moduleBeingBuiltOpt,
-                        method,
-                        methodOrdinal,
-                        loweredBody,
-                        ImmutableArray<LambdaDebugInfo>.Empty,
-                        ImmutableArray<ClosureDebugInfo>.Empty,
-                        stateMachine,
-                        variableSlotAllocatorOpt,
-                        diagnosticsThisMethod,
-                        _debugDocumentProvider,
-                        methodWithBody.ImportChainOpt,
-                        emittingPdb: _emittingPdb);
-=======
-                    BoundStatement bodyWithoutAsync = AsyncRewriter.Rewrite(methodWithBody.Body, method, methodOrdinal, variableSlotAllocatorOpt, compilationState, diagnosticsThisMethod, out stateMachineType);
+                    // Local functions can be iterators as well as be async (lambdas can only be async), so we need to lower both iterators and async
+                    IteratorStateMachine iteratorStateMachine;
+                    BoundStatement loweredBody = IteratorRewriter.Rewrite(methodWithBody.Body, method, methodOrdinal, variableSlotAllocatorOpt, compilationState, diagnosticsThisMethod, out iteratorStateMachine);
+                    StateMachineTypeSymbol stateMachine = iteratorStateMachine;
+
+                    if (!loweredBody.HasErrors)
+                    {
+                        AsyncStateMachine asyncStateMachine;
+                        loweredBody = AsyncRewriter.Rewrite(loweredBody, method, methodOrdinal, variableSlotAllocatorOpt, compilationState, diagnosticsThisMethod, out asyncStateMachine);
+
+                        Debug.Assert(iteratorStateMachine == null || asyncStateMachine == null);
+                        stateMachine = stateMachine ?? asyncStateMachine;
+                    }
 
                     if (!diagnosticsThisMethod.HasAnyErrors() && !_globalHasErrors)
                     {
@@ -647,10 +626,10 @@
                             _moduleBeingBuiltOpt,
                             method,
                             methodOrdinal,
-                            bodyWithoutAsync,
+                            loweredBody,
                             ImmutableArray<LambdaDebugInfo>.Empty,
                             ImmutableArray<ClosureDebugInfo>.Empty,
-                            stateMachineType,
+                            stateMachine,
                             variableSlotAllocatorOpt,
                             diagnosticsThisMethod,
                             _debugDocumentProvider,
@@ -661,7 +640,6 @@
                 catch (BoundTreeVisitor.CancelledByStackGuardException ex)
                 {
                     ex.AddAnError(_diagnostics);
->>>>>>> 1a63e393
                 }
 
                 _diagnostics.AddRange(diagnosticsThisMethod);
@@ -1186,7 +1164,8 @@
                 return body;
             }
 
-<<<<<<< HEAD
+            try
+            {
             bool sawLambdas;
             bool sawLocalFunctions;
             bool sawAwaitInExceptionHandler;
@@ -1210,47 +1189,31 @@
             }
 
             if (sawAwaitInExceptionHandler)
-=======
-            try
->>>>>>> 1a63e393
-            {
-                bool sawLambdas;
-                bool sawAwaitInExceptionHandler;
-                var loweredBody = LocalRewriter.Rewrite(
-                    method.DeclaringCompilation,
+            {
+                // If we have awaits in handlers, we need to 
+                // replace handlers with synthetic ones which can be consumed by async rewriter.
+                // The reason why this rewrite happens before the lambda rewrite 
+                // is that we may need access to exception locals and it would be fairly hard to do
+                // if these locals are captured into closures (possibly nested ones).
+                Debug.Assert(!method.IsIterator);
+                loweredBody = AsyncExceptionHandlerRewriter.Rewrite(
                     method,
-                    methodOrdinal,
                     method.ContainingType,
-                    body,
+                    loweredBody,
                     compilationState,
-                    previousSubmissionFields: previousSubmissionFields,
-                    allowOmissionOfConditionalCalls: true,
-                    diagnostics: diagnostics,
-                    sawLambdas: out sawLambdas,
-                    sawAwaitInExceptionHandler: out sawAwaitInExceptionHandler);
-
-                if (loweredBody.HasErrors)
-                {
-                    return loweredBody;
-                }
-
-                if (sawAwaitInExceptionHandler)
-                {
-                    // If we have awaits in handlers, we need to 
-                    // replace handlers with synthetic ones which can be consumed by async rewriter.
-                    // The reason why this rewrite happens before the lambda rewrite 
-                    // is that we may need access to exception locals and it would be fairly hard to do
-                    // if these locals are captured into closures (possibly nested ones).
-                    Debug.Assert(!method.IsIterator);
-                    loweredBody = AsyncExceptionHandlerRewriter.Rewrite(
-                        method,
-                        method.ContainingType,
-                        loweredBody,
-                        compilationState,
-                        diagnostics);
-                }
-
-<<<<<<< HEAD
+                    diagnostics);
+            }
+
+            if (loweredBody.HasErrors)
+            {
+                return loweredBody;
+            }
+
+            if (lazyVariableSlotAllocator == null)
+            {
+                lazyVariableSlotAllocator = compilationState.ModuleBuilderOpt.TryCreateVariableSlotAllocator(method, method);
+            }
+
             BoundStatement bodyWithoutLambdas = loweredBody;
             if (sawLambdas || sawLocalFunctions)
             {
@@ -1268,56 +1231,28 @@
                     diagnostics,
                     assignLocals: false);
             }
-=======
-                if (loweredBody.HasErrors)
-                {
-                    return loweredBody;
-                }
->>>>>>> 1a63e393
-
-                if (lazyVariableSlotAllocator == null)
-                {
-                    lazyVariableSlotAllocator = compilationState.ModuleBuilderOpt.TryCreateVariableSlotAllocator(method, method);
-                }
-
-                BoundStatement bodyWithoutLambdas = loweredBody;
-                if (sawLambdas)
-                {
-                    bodyWithoutLambdas = LambdaRewriter.Rewrite(
-                        loweredBody,
-                        method.ContainingType,
-                        method.ThisParameter,
-                        method,
-                        methodOrdinal,
-                        lambdaDebugInfoBuilder,
-                        closureDebugInfoBuilder,
-                        lazyVariableSlotAllocator,
-                        compilationState,
-                        diagnostics,
-                        assignLocals: false);
-                }
-
-                if (bodyWithoutLambdas.HasErrors)
-                {
-                    return bodyWithoutLambdas;
-                }
-
-                IteratorStateMachine iteratorStateMachine;
-                BoundStatement bodyWithoutIterators = IteratorRewriter.Rewrite(bodyWithoutLambdas, method, methodOrdinal, lazyVariableSlotAllocator, compilationState, diagnostics, out iteratorStateMachine);
-
-                if (bodyWithoutIterators.HasErrors)
-                {
-                    return bodyWithoutIterators;
-                }
-
-                AsyncStateMachine asyncStateMachine;
-                BoundStatement bodyWithoutAsync = AsyncRewriter.Rewrite(bodyWithoutIterators, method, methodOrdinal, lazyVariableSlotAllocator, compilationState, diagnostics, out asyncStateMachine);
-
-                Debug.Assert(iteratorStateMachine == null || asyncStateMachine == null);
-                stateMachineTypeOpt = (StateMachineTypeSymbol)iteratorStateMachine ?? asyncStateMachine;
-
-                return bodyWithoutAsync;
-            }
+
+            if (bodyWithoutLambdas.HasErrors)
+            {
+                return bodyWithoutLambdas;
+            }
+
+            IteratorStateMachine iteratorStateMachine;
+            BoundStatement bodyWithoutIterators = IteratorRewriter.Rewrite(bodyWithoutLambdas, method, methodOrdinal, lazyVariableSlotAllocator, compilationState, diagnostics, out iteratorStateMachine);
+
+            if (bodyWithoutIterators.HasErrors)
+            {
+                return bodyWithoutIterators;
+            }
+
+            AsyncStateMachine asyncStateMachine;
+            BoundStatement bodyWithoutAsync = AsyncRewriter.Rewrite(bodyWithoutIterators, method, methodOrdinal, lazyVariableSlotAllocator, compilationState, diagnostics, out asyncStateMachine);
+
+            Debug.Assert(iteratorStateMachine == null || asyncStateMachine == null);
+            stateMachineTypeOpt = (StateMachineTypeSymbol)iteratorStateMachine ?? asyncStateMachine;
+
+            return bodyWithoutAsync;
+        }
             catch (BoundTreeVisitor.CancelledByStackGuardException ex)
             {
                 ex.AddAnError(diagnostics);
