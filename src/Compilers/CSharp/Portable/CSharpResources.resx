﻿<?xml version="1.0" encoding="utf-8"?>
<root>
  <!-- 
    Microsoft ResX Schema 
    
    Version 2.0
    
    The primary goals of this format is to allow a simple XML format 
    that is mostly human readable. The generation and parsing of the 
    various data types are done through the TypeConverter classes 
    associated with the data types.
    
    Example:
    
    ... ado.net/XML headers & schema ...
    <resheader name="resmimetype">text/microsoft-resx</resheader>
    <resheader name="version">2.0</resheader>
    <resheader name="reader">System.Resources.ResXResourceReader, System.Windows.Forms, ...</resheader>
    <resheader name="writer">System.Resources.ResXResourceWriter, System.Windows.Forms, ...</resheader>
    <data name="Name1"><value>this is my long string</value><comment>this is a comment</comment></data>
    <data name="Color1" type="System.Drawing.Color, System.Drawing">Blue</data>
    <data name="Bitmap1" mimetype="application/x-microsoft.net.object.binary.base64">
        <value>[base64 mime encoded serialized .NET Framework object]</value>
    </data>
    <data name="Icon1" type="System.Drawing.Icon, System.Drawing" mimetype="application/x-microsoft.net.object.bytearray.base64">
        <value>[base64 mime encoded string representing a byte array form of the .NET Framework object]</value>
        <comment>This is a comment</comment>
    </data>
                
    There are any number of "resheader" rows that contain simple 
    name/value pairs.
    
    Each data row contains a name, and value. The row also contains a 
    type or mimetype. Type corresponds to a .NET class that support 
    text/value conversion through the TypeConverter architecture. 
    Classes that don't support this are serialized and stored with the 
    mimetype set.
    
    The mimetype is used for serialized objects, and tells the 
    ResXResourceReader how to depersist the object. This is currently not 
    extensible. For a given mimetype the value must be set accordingly:
    
    Note - application/x-microsoft.net.object.binary.base64 is the format 
    that the ResXResourceWriter will generate, however the reader can 
    read any of the formats listed below.
    
    mimetype: application/x-microsoft.net.object.binary.base64
    value   : The object must be serialized with 
            : System.Runtime.Serialization.Formatters.Binary.BinaryFormatter
            : and then encoded with base64 encoding.
    
    mimetype: application/x-microsoft.net.object.soap.base64
    value   : The object must be serialized with 
            : System.Runtime.Serialization.Formatters.Soap.SoapFormatter
            : and then encoded with base64 encoding.

    mimetype: application/x-microsoft.net.object.bytearray.base64
    value   : The object must be serialized into a byte array 
            : using a System.ComponentModel.TypeConverter
            : and then encoded with base64 encoding.
    -->
  <xsd:schema id="root" xmlns="" xmlns:xsd="http://www.w3.org/2001/XMLSchema" xmlns:msdata="urn:schemas-microsoft-com:xml-msdata">
    <xsd:import namespace="http://www.w3.org/XML/1998/namespace" />
    <xsd:element name="root" msdata:IsDataSet="true">
      <xsd:complexType>
        <xsd:choice maxOccurs="unbounded">
          <xsd:element name="metadata">
            <xsd:complexType>
              <xsd:sequence>
                <xsd:element name="value" type="xsd:string" minOccurs="0" />
              </xsd:sequence>
              <xsd:attribute name="name" use="required" type="xsd:string" />
              <xsd:attribute name="type" type="xsd:string" />
              <xsd:attribute name="mimetype" type="xsd:string" />
              <xsd:attribute ref="xml:space" />
            </xsd:complexType>
          </xsd:element>
          <xsd:element name="assembly">
            <xsd:complexType>
              <xsd:attribute name="alias" type="xsd:string" />
              <xsd:attribute name="name" type="xsd:string" />
            </xsd:complexType>
          </xsd:element>
          <xsd:element name="data">
            <xsd:complexType>
              <xsd:sequence>
                <xsd:element name="value" type="xsd:string" minOccurs="0" msdata:Ordinal="1" />
                <xsd:element name="comment" type="xsd:string" minOccurs="0" msdata:Ordinal="2" />
              </xsd:sequence>
              <xsd:attribute name="name" type="xsd:string" use="required" msdata:Ordinal="1" />
              <xsd:attribute name="type" type="xsd:string" msdata:Ordinal="3" />
              <xsd:attribute name="mimetype" type="xsd:string" msdata:Ordinal="4" />
              <xsd:attribute ref="xml:space" />
            </xsd:complexType>
          </xsd:element>
          <xsd:element name="resheader">
            <xsd:complexType>
              <xsd:sequence>
                <xsd:element name="value" type="xsd:string" minOccurs="0" msdata:Ordinal="1" />
              </xsd:sequence>
              <xsd:attribute name="name" type="xsd:string" use="required" />
            </xsd:complexType>
          </xsd:element>
        </xsd:choice>
      </xsd:complexType>
    </xsd:element>
  </xsd:schema>
  <resheader name="resmimetype">
    <value>text/microsoft-resx</value>
  </resheader>
  <resheader name="version">
    <value>2.0</value>
  </resheader>
  <resheader name="reader">
    <value>System.Resources.ResXResourceReader, System.Windows.Forms, Version=4.0.0.0, Culture=neutral, PublicKeyToken=b77a5c561934e089</value>
  </resheader>
  <resheader name="writer">
    <value>System.Resources.ResXResourceWriter, System.Windows.Forms, Version=4.0.0.0, Culture=neutral, PublicKeyToken=b77a5c561934e089</value>
  </resheader>
  <data name="IDS_NULL" xml:space="preserve">
    <value>&lt;null&gt;</value>
  </data>
  <data name="IDS_RELATEDERROR" xml:space="preserve">
    <value>(Location of symbol related to previous error)</value>
  </data>
  <data name="IDS_RELATEDWARNING" xml:space="preserve">
    <value>(Location of symbol related to previous warning)</value>
  </data>
  <data name="IDS_XMLIGNORED" xml:space="preserve">
    <value>&lt;!-- Badly formed XML comment ignored for member "{0}" --&gt;</value>
  </data>
  <data name="IDS_XMLIGNORED2" xml:space="preserve">
    <value> Badly formed XML file "{0}" cannot be included </value>
  </data>
  <data name="IDS_XMLFAILEDINCLUDE" xml:space="preserve">
    <value> Failed to insert some or all of included XML </value>
  </data>
  <data name="IDS_XMLBADINCLUDE" xml:space="preserve">
    <value> Include tag is invalid </value>
  </data>
  <data name="IDS_XMLNOINCLUDE" xml:space="preserve">
    <value> No matching elements were found for the following include tag </value>
  </data>
  <data name="IDS_XMLMISSINGINCLUDEFILE" xml:space="preserve">
    <value>Missing file attribute</value>
  </data>
  <data name="IDS_XMLMISSINGINCLUDEPATH" xml:space="preserve">
    <value>Missing path attribute</value>
  </data>
  <data name="IDS_GlobalNamespace" xml:space="preserve">
    <value>&lt;global namespace&gt;</value>
  </data>
  <data name="IDS_FeatureGenerics" xml:space="preserve">
    <value>generics</value>
  </data>
  <data name="IDS_FeatureAnonDelegates" xml:space="preserve">
    <value>anonymous methods</value>
  </data>
  <data name="IDS_FeatureModuleAttrLoc" xml:space="preserve">
    <value>module as an attribute target specifier</value>
  </data>
  <data name="IDS_FeatureGlobalNamespace" xml:space="preserve">
    <value>namespace alias qualifier</value>
  </data>
  <data name="IDS_FeatureFixedBuffer" xml:space="preserve">
    <value>fixed size buffers</value>
  </data>
  <data name="IDS_FeaturePragma" xml:space="preserve">
    <value>#pragma</value>
  </data>
  <data name="IDS_FeatureStaticClasses" xml:space="preserve">
    <value>static classes</value>
  </data>
  <data name="IDS_FeaturePartialTypes" xml:space="preserve">
    <value>partial types</value>
  </data>
  <data name="IDS_FeatureAsync" xml:space="preserve">
    <value>async function</value>
  </data>
  <data name="IDS_FeatureSwitchOnBool" xml:space="preserve">
    <value>switch on boolean type</value>
  </data>
  <data name="IDS_MethodGroup" xml:space="preserve">
    <value>method group</value>
  </data>
  <data name="IDS_AnonMethod" xml:space="preserve">
    <value>anonymous method</value>
  </data>
  <data name="IDS_Lambda" xml:space="preserve">
    <value>lambda expression</value>
  </data>
  <data name="IDS_Collection" xml:space="preserve">
    <value>collection</value>
  </data>
  <data name="IDS_FeaturePropertyAccessorMods" xml:space="preserve">
    <value>access modifiers on properties</value>
  </data>
  <data name="IDS_FeatureExternAlias" xml:space="preserve">
    <value>extern alias</value>
  </data>
  <data name="IDS_FeatureIterators" xml:space="preserve">
    <value>iterators</value>
  </data>
  <data name="IDS_FeatureDefault" xml:space="preserve">
    <value>default operator</value>
  </data>
  <data name="IDS_FeatureNullable" xml:space="preserve">
    <value>nullable types</value>
  </data>
  <data name="IDS_FeatureImplicitArray" xml:space="preserve">
    <value>implicitly typed array</value>
  </data>
  <data name="IDS_FeatureImplicitLocal" xml:space="preserve">
    <value>implicitly typed local variable</value>
  </data>
  <data name="IDS_FeatureAnonymousTypes" xml:space="preserve">
    <value>anonymous types</value>
  </data>
  <data name="IDS_FeatureAutoImplementedProperties" xml:space="preserve">
    <value>automatically implemented properties</value>
  </data>
  <data name="IDS_FeatureReadonlyAutoImplementedProperties" xml:space="preserve">
    <value>readonly automatically implemented properties</value>
  </data>
  <data name="IDS_FeatureObjectInitializer" xml:space="preserve">
    <value>object initializer</value>
  </data>
  <data name="IDS_FeatureCollectionInitializer" xml:space="preserve">
    <value>collection initializer</value>
  </data>
  <data name="IDS_FeatureQueryExpression" xml:space="preserve">
    <value>query expression</value>
  </data>
  <data name="IDS_FeatureExtensionMethod" xml:space="preserve">
    <value>extension method</value>
  </data>
  <data name="IDS_FeaturePartialMethod" xml:space="preserve">
    <value>partial method</value>
  </data>
  <data name="IDS_SK_METHOD" xml:space="preserve">
    <value>method</value>
  </data>
  <data name="IDS_SK_TYPE" xml:space="preserve">
    <value>type</value>
  </data>
  <data name="IDS_SK_NAMESPACE" xml:space="preserve">
    <value>namespace</value>
  </data>
  <data name="IDS_SK_FIELD" xml:space="preserve">
    <value>field</value>
  </data>
  <data name="IDS_SK_PROPERTY" xml:space="preserve">
    <value>property</value>
  </data>
  <data name="IDS_SK_UNKNOWN" xml:space="preserve">
    <value>element</value>
  </data>
  <data name="IDS_SK_VARIABLE" xml:space="preserve">
    <value>variable</value>
  </data>
  <data name="IDS_SK_LABEL" xml:space="preserve">
    <value>label</value>
  </data>
  <data name="IDS_SK_EVENT" xml:space="preserve">
    <value>event</value>
  </data>
  <data name="IDS_SK_TYVAR" xml:space="preserve">
    <value>type parameter</value>
  </data>
  <data name="IDS_SK_ALIAS" xml:space="preserve">
    <value>using alias</value>
  </data>
  <data name="IDS_SK_EXTERNALIAS" xml:space="preserve">
    <value>extern alias</value>
  </data>
  <data name="IDS_FOREACHLOCAL" xml:space="preserve">
    <value>foreach iteration variable</value>
  </data>
  <data name="IDS_FIXEDLOCAL" xml:space="preserve">
    <value>fixed variable</value>
  </data>
  <data name="IDS_USINGLOCAL" xml:space="preserve">
    <value>using variable</value>
  </data>
  <data name="IDS_Contravariant" xml:space="preserve">
    <value>contravariant</value>
  </data>
  <data name="IDS_Contravariantly" xml:space="preserve">
    <value>contravariantly</value>
  </data>
  <data name="IDS_Covariant" xml:space="preserve">
    <value>covariant</value>
  </data>
  <data name="IDS_Covariantly" xml:space="preserve">
    <value>covariantly</value>
  </data>
  <data name="IDS_Invariantly" xml:space="preserve">
    <value>invariantly</value>
  </data>
  <data name="IDS_FeatureDynamic" xml:space="preserve">
    <value>dynamic</value>
  </data>
  <data name="IDS_FeatureNamedArgument" xml:space="preserve">
    <value>named argument</value>
  </data>
  <data name="IDS_FeatureOptionalParameter" xml:space="preserve">
    <value>optional parameter</value>
  </data>
  <data name="IDS_FeatureExceptionFilter" xml:space="preserve">
    <value>exception filter</value>
  </data>
  <data name="IDS_FeatureTypeVariance" xml:space="preserve">
    <value>type variance</value>
  </data>
  <data name="XML_InvalidToken" xml:space="preserve">
    <value>The character(s) '{0}' cannot be used at this location.</value>
  </data>
  <data name="XML_IncorrectComment" xml:space="preserve">
    <value>Incorrect syntax was used in a comment.</value>
  </data>
  <data name="XML_InvalidCharEntity" xml:space="preserve">
    <value>An invalid character was found inside an entity reference.</value>
  </data>
  <data name="XML_ExpectedEndOfTag" xml:space="preserve">
    <value>Expected '&gt;' or '/&gt;' to close tag '{0}'.</value>
  </data>
  <data name="XML_ExpectedIdentifier" xml:space="preserve">
    <value>An identifier was expected.</value>
  </data>
  <data name="XML_InvalidUnicodeChar" xml:space="preserve">
    <value>Invalid unicode character.</value>
  </data>
  <data name="XML_InvalidWhitespace" xml:space="preserve">
    <value>Whitespace is not allowed at this location.</value>
  </data>
  <data name="XML_LessThanInAttributeValue" xml:space="preserve">
    <value>The character '&lt;' cannot be used in an attribute value.</value>
  </data>
  <data name="XML_MissingEqualsAttribute" xml:space="preserve">
    <value>Missing equals sign between attribute and attribute value.</value>
  </data>
  <data name="XML_RefUndefinedEntity_1" xml:space="preserve">
    <value>Reference to undefined entity '{0}'.</value>
  </data>
  <data name="XML_StringLiteralNoStartQuote" xml:space="preserve">
    <value>A string literal was expected, but no opening quotation mark was found.</value>
  </data>
  <data name="XML_StringLiteralNoEndQuote" xml:space="preserve">
    <value>Missing closing quotation mark for string literal.</value>
  </data>
  <data name="XML_StringLiteralNonAsciiQuote" xml:space="preserve">
    <value>Non-ASCII quotations marks may not be used around string literals.</value>
  </data>
  <data name="XML_EndTagNotExpected" xml:space="preserve">
    <value>End tag was not expected at this location.</value>
  </data>
  <data name="XML_ElementTypeMatch" xml:space="preserve">
    <value>End tag '{0}' does not match the start tag '{1}'.</value>
  </data>
  <data name="XML_EndTagExpected" xml:space="preserve">
    <value>Expected an end tag for element '{0}'.</value>
  </data>
  <data name="XML_WhitespaceMissing" xml:space="preserve">
    <value>Required white space was missing.</value>
  </data>
  <data name="XML_ExpectedEndOfXml" xml:space="preserve">
    <value>Unexpected character at this location.</value>
  </data>
  <data name="XML_CDataEndTagNotAllowed" xml:space="preserve">
    <value>The literal string ']]&gt;' is not allowed in element content.</value>
  </data>
  <data name="XML_DuplicateAttribute" xml:space="preserve">
    <value>Duplicate '{0}' attribute</value>
  </data>
  <data name="ERR_NoMetadataFile" xml:space="preserve">
    <value>Metadata file '{0}' could not be found</value>
  </data>
  <data name="ERR_MetadataReferencesNotSupported" xml:space="preserve">
    <value>Metadata references are not supported.</value>
  </data>
  <data name="FTL_MetadataCantOpenFile" xml:space="preserve">
    <value>Metadata file '{0}' could not be opened -- {1}</value>
  </data>
  <data name="ERR_NoTypeDef" xml:space="preserve">
    <value>The type '{0}' is defined in an assembly that is not referenced. You must add a reference to assembly '{1}'.</value>
  </data>
  <data name="ERR_NoTypeDefFromModule" xml:space="preserve">
    <value>The type '{0}' is defined in a module that has not been added. You must add the module '{1}'.</value>
  </data>
  <data name="ERR_OutputWriteFailed" xml:space="preserve">
    <value>Could not write to output file '{0}' -- '{1}'</value>
  </data>
  <data name="ERR_MultipleEntryPoints" xml:space="preserve">
    <value>Program has more than one entry point defined. Compile with /main to specify the type that contains the entry point.</value>
  </data>
  <data name="ERR_BadBinaryOps" xml:space="preserve">
    <value>Operator '{0}' cannot be applied to operands of type '{1}' and '{2}'</value>
  </data>
  <data name="ERR_IntDivByZero" xml:space="preserve">
    <value>Division by constant zero</value>
  </data>
  <data name="ERR_BadIndexLHS" xml:space="preserve">
    <value>Cannot apply indexing with [] to an expression of type '{0}'</value>
  </data>
  <data name="ERR_BadIndexCount" xml:space="preserve">
    <value>Wrong number of indices inside []; expected {0}</value>
  </data>
  <data name="ERR_BadUnaryOp" xml:space="preserve">
    <value>Operator '{0}' cannot be applied to operand of type '{1}'</value>
  </data>
  <data name="ERR_ThisInStaticMeth" xml:space="preserve">
    <value>Keyword 'this' is not valid in a static property, static method, or static field initializer</value>
  </data>
  <data name="ERR_ThisInBadContext" xml:space="preserve">
    <value>Keyword 'this' is not available in the current context</value>
  </data>
  <data name="WRN_InvalidMainSig" xml:space="preserve">
    <value>'{0}' has the wrong signature to be an entry point</value>
  </data>
  <data name="WRN_InvalidMainSig_Title" xml:space="preserve">
    <value>Method has the wrong signature to be an entry point</value>
  </data>
  <data name="ERR_NoImplicitConv" xml:space="preserve">
    <value>Cannot implicitly convert type '{0}' to '{1}'</value>
  </data>
  <data name="ERR_NoExplicitConv" xml:space="preserve">
    <value>Cannot convert type '{0}' to '{1}'</value>
  </data>
  <data name="ERR_ConstOutOfRange" xml:space="preserve">
    <value>Constant value '{0}' cannot be converted to a '{1}'</value>
  </data>
  <data name="ERR_AmbigBinaryOps" xml:space="preserve">
    <value>Operator '{0}' is ambiguous on operands of type '{1}' and '{2}'</value>
  </data>
  <data name="ERR_AmbigUnaryOp" xml:space="preserve">
    <value>Operator '{0}' is ambiguous on an operand of type '{1}'</value>
  </data>
  <data name="ERR_InAttrOnOutParam" xml:space="preserve">
    <value>An out parameter cannot have the In attribute</value>
  </data>
  <data name="ERR_ValueCantBeNull" xml:space="preserve">
    <value>Cannot convert null to '{0}' because it is a non-nullable value type</value>
  </data>
  <data name="ERR_NoExplicitBuiltinConv" xml:space="preserve">
    <value>Cannot convert type '{0}' to '{1}' via a reference conversion, boxing conversion, unboxing conversion, wrapping conversion, or null type conversion</value>
  </data>
  <data name="FTL_DebugEmitFailure" xml:space="preserve">
    <value>Unexpected error writing debug information -- '{0}'</value>
  </data>
  <data name="ERR_BadVisReturnType" xml:space="preserve">
    <value>Inconsistent accessibility: return type '{1}' is less accessible than method '{0}'</value>
  </data>
  <data name="ERR_BadVisParamType" xml:space="preserve">
    <value>Inconsistent accessibility: parameter type '{1}' is less accessible than method '{0}'</value>
  </data>
  <data name="ERR_BadVisFieldType" xml:space="preserve">
    <value>Inconsistent accessibility: field type '{1}' is less accessible than field '{0}'</value>
  </data>
  <data name="ERR_BadVisPropertyType" xml:space="preserve">
    <value>Inconsistent accessibility: property type '{1}' is less accessible than property '{0}'</value>
  </data>
  <data name="ERR_BadVisIndexerReturn" xml:space="preserve">
    <value>Inconsistent accessibility: indexer return type '{1}' is less accessible than indexer '{0}'</value>
  </data>
  <data name="ERR_BadVisIndexerParam" xml:space="preserve">
    <value>Inconsistent accessibility: parameter type '{1}' is less accessible than indexer '{0}'</value>
  </data>
  <data name="ERR_BadVisOpReturn" xml:space="preserve">
    <value>Inconsistent accessibility: return type '{1}' is less accessible than operator '{0}'</value>
  </data>
  <data name="ERR_BadVisOpParam" xml:space="preserve">
    <value>Inconsistent accessibility: parameter type '{1}' is less accessible than operator '{0}'</value>
  </data>
  <data name="ERR_BadVisDelegateReturn" xml:space="preserve">
    <value>Inconsistent accessibility: return type '{1}' is less accessible than delegate '{0}'</value>
  </data>
  <data name="ERR_BadVisDelegateParam" xml:space="preserve">
    <value>Inconsistent accessibility: parameter type '{1}' is less accessible than delegate '{0}'</value>
  </data>
  <data name="ERR_BadVisBaseClass" xml:space="preserve">
    <value>Inconsistent accessibility: base class '{1}' is less accessible than class '{0}'</value>
  </data>
  <data name="ERR_BadVisBaseInterface" xml:space="preserve">
    <value>Inconsistent accessibility: base interface '{1}' is less accessible than interface '{0}'</value>
  </data>
  <data name="ERR_EventNeedsBothAccessors" xml:space="preserve">
    <value>'{0}': event property must have both add and remove accessors</value>
  </data>
  <data name="ERR_EventNotDelegate" xml:space="preserve">
    <value>'{0}': event must be of a delegate type</value>
  </data>
  <data name="WRN_UnreferencedEvent" xml:space="preserve">
    <value>The event '{0}' is never used</value>
  </data>
  <data name="WRN_UnreferencedEvent_Title" xml:space="preserve">
    <value>Event is never used</value>
  </data>
  <data name="ERR_InterfaceEventInitializer" xml:space="preserve">
    <value>'{0}': event in interface cannot have initializer</value>
  </data>
  <data name="ERR_EventPropertyInInterface" xml:space="preserve">
    <value>An event in an interface cannot have add or remove accessors</value>
  </data>
  <data name="ERR_BadEventUsage" xml:space="preserve">
    <value>The event '{0}' can only appear on the left hand side of += or -= (except when used from within the type '{1}')</value>
  </data>
  <data name="ERR_ExplicitEventFieldImpl" xml:space="preserve">
    <value>An explicit interface implementation of an event must use event accessor syntax</value>
  </data>
  <data name="ERR_CantOverrideNonEvent" xml:space="preserve">
    <value>'{0}': cannot override; '{1}' is not an event</value>
  </data>
  <data name="ERR_AddRemoveMustHaveBody" xml:space="preserve">
    <value>An add or remove accessor must have a body</value>
  </data>
  <data name="ERR_AbstractEventInitializer" xml:space="preserve">
    <value>'{0}': abstract event cannot have initializer</value>
  </data>
  <data name="ERR_ReservedAssemblyName" xml:space="preserve">
    <value>The assembly name '{0}' is reserved and cannot be used as a reference in an interactive session</value>
  </data>
  <data name="ERR_ReservedEnumerator" xml:space="preserve">
    <value>The enumerator name '{0}' is reserved and cannot be used</value>
  </data>
  <data name="ERR_AsMustHaveReferenceType" xml:space="preserve">
    <value>The as operator must be used with a reference type or nullable type ('{0}' is a non-nullable value type)</value>
  </data>
  <data name="WRN_LowercaseEllSuffix" xml:space="preserve">
    <value>The 'l' suffix is easily confused with the digit '1' -- use 'L' for clarity</value>
  </data>
  <data name="WRN_LowercaseEllSuffix_Title" xml:space="preserve">
    <value>The 'l' suffix is easily confused with the digit '1'</value>
  </data>
  <data name="ERR_BadEventUsageNoField" xml:space="preserve">
    <value>The event '{0}' can only appear on the left hand side of += or -=</value>
  </data>
  <data name="ERR_ConstraintOnlyAllowedOnGenericDecl" xml:space="preserve">
    <value>Constraints are not allowed on non-generic declarations</value>
  </data>
  <data name="ERR_TypeParamMustBeIdentifier" xml:space="preserve">
    <value>Type parameter declaration must be an identifier not a type</value>
  </data>
  <data name="ERR_MemberReserved" xml:space="preserve">
    <value>Type '{1}' already reserves a member called '{0}' with the same parameter types</value>
  </data>
  <data name="ERR_DuplicateParamName" xml:space="preserve">
    <value>The parameter name '{0}' is a duplicate</value>
  </data>
  <data name="ERR_DuplicateNameInNS" xml:space="preserve">
    <value>The namespace '{1}' already contains a definition for '{0}'</value>
  </data>
  <data name="ERR_DuplicateNameInClass" xml:space="preserve">
    <value>The type '{0}' already contains a definition for '{1}'</value>
  </data>
  <data name="ERR_NameNotInContext" xml:space="preserve">
    <value>The name '{0}' does not exist in the current context</value>
  </data>
  <data name="ERR_NameNotInContextPossibleMissingReference" xml:space="preserve">
    <value>The name '{0}' does not exist in the current context (are you missing a reference to assembly '{1}'?)</value>
  </data>
  <data name="ERR_AmbigContext" xml:space="preserve">
    <value>'{0}' is an ambiguous reference between '{1}' and '{2}'</value>
  </data>
  <data name="WRN_DuplicateUsing" xml:space="preserve">
    <value>The using directive for '{0}' appeared previously in this namespace</value>
  </data>
  <data name="WRN_DuplicateUsing_Title" xml:space="preserve">
    <value>Using directive appeared previously in this namespace</value>
  </data>
  <data name="ERR_BadMemberFlag" xml:space="preserve">
    <value>The modifier '{0}' is not valid for this item</value>
  </data>
  <data name="ERR_BadMemberProtection" xml:space="preserve">
    <value>More than one protection modifier</value>
  </data>
  <data name="WRN_NewRequired" xml:space="preserve">
    <value>'{0}' hides inherited member '{1}'. Use the new keyword if hiding was intended.</value>
  </data>
  <data name="WRN_NewRequired_Title" xml:space="preserve">
    <value>Member hides inherited member; missing new keyword</value>
  </data>
  <data name="WRN_NewRequired_Description" xml:space="preserve">
    <value>A variable was declared with the same name as a variable in a base class. However, the new keyword was not used. This warning informs you that you should use new; the variable is declared as if new had been used in the declaration.</value>
  </data>
  <data name="WRN_NewNotRequired" xml:space="preserve">
    <value>The member '{0}' does not hide an inherited member. The new keyword is not required.</value>
  </data>
  <data name="WRN_NewNotRequired_Title" xml:space="preserve">
    <value>Member does not hide an inherited member; new keyword is not required</value>
  </data>
  <data name="ERR_CircConstValue" xml:space="preserve">
    <value>The evaluation of the constant value for '{0}' involves a circular definition</value>
  </data>
  <data name="ERR_MemberAlreadyExists" xml:space="preserve">
    <value>Type '{1}' already defines a member called '{0}' with the same parameter types</value>
  </data>
  <data name="ERR_StaticNotVirtual" xml:space="preserve">
    <value>A static member '{0}' cannot be marked as override, virtual, or abstract</value>
  </data>
  <data name="ERR_OverrideNotNew" xml:space="preserve">
    <value>A member '{0}' marked as override cannot be marked as new or virtual</value>
  </data>
  <data name="WRN_NewOrOverrideExpected" xml:space="preserve">
    <value>'{0}' hides inherited member '{1}'. To make the current member override that implementation, add the override keyword. Otherwise add the new keyword.</value>
  </data>
  <data name="WRN_NewOrOverrideExpected_Title" xml:space="preserve">
    <value>Member hides inherited member; missing override keyword</value>
  </data>
  <data name="ERR_OverrideNotExpected" xml:space="preserve">
    <value>'{0}': no suitable method found to override</value>
  </data>
  <data name="ERR_NamespaceUnexpected" xml:space="preserve">
    <value>A namespace cannot directly contain members such as fields or methods</value>
  </data>
  <data name="ERR_NoSuchMember" xml:space="preserve">
    <value>'{0}' does not contain a definition for '{1}'</value>
  </data>
  <data name="ERR_BadSKknown" xml:space="preserve">
    <value>'{0}' is a {1} but is used like a {2}</value>
  </data>
  <data name="ERR_BadSKunknown" xml:space="preserve">
    <value>'{0}' is a {1}, which is not valid in the given context</value>
  </data>
  <data name="ERR_ObjectRequired" xml:space="preserve">
    <value>An object reference is required for the non-static field, method, or property '{0}'</value>
  </data>
  <data name="ERR_AmbigCall" xml:space="preserve">
    <value>The call is ambiguous between the following methods or properties: '{0}' and '{1}'</value>
  </data>
  <data name="ERR_BadAccess" xml:space="preserve">
    <value>'{0}' is inaccessible due to its protection level</value>
  </data>
  <data name="ERR_MethDelegateMismatch" xml:space="preserve">
    <value>No overload for '{0}' matches delegate '{1}'</value>
  </data>
  <data name="ERR_RetObjectRequired" xml:space="preserve">
    <value>An object of a type convertible to '{0}' is required</value>
  </data>
  <data name="ERR_RetNoObjectRequired" xml:space="preserve">
    <value>Since '{0}' returns void, a return keyword must not be followed by an object expression</value>
  </data>
  <data name="ERR_LocalDuplicate" xml:space="preserve">
    <value>A local variable named '{0}' is already defined in this scope</value>
  </data>
  <data name="ERR_AssgLvalueExpected" xml:space="preserve">
    <value>The left-hand side of an assignment must be a variable, property or indexer</value>
  </data>
  <data name="ERR_StaticConstParam" xml:space="preserve">
    <value>'{0}': a static constructor must be parameterless</value>
  </data>
  <data name="ERR_NotConstantExpression" xml:space="preserve">
    <value>The expression being assigned to '{0}' must be constant</value>
  </data>
  <data name="ERR_NotNullConstRefField" xml:space="preserve">
    <value>'{0}' is of type '{1}'. A const field of a reference type other than string can only be initialized with null.</value>
  </data>
  <data name="ERR_LocalIllegallyOverrides" xml:space="preserve">
    <value>A local or parameter named '{0}' cannot be declared in this scope because that name is used in an enclosing local scope to define a local or parameter</value>
  </data>
  <data name="ERR_BadUsingNamespace" xml:space="preserve">
    <value>A 'using namespace' directive can only be applied to namespaces; '{0}' is a type not a namespace. Consider a 'using static' directive instead</value>
  </data>
  <data name="ERR_BadUsingType" xml:space="preserve">
    <value>A 'using static' directive can only be applied to types; '{0}' is a namespace not a type. Consider a 'using namespace' directive instead</value>
  </data>
  <data name="ERR_NoAliasHere" xml:space="preserve">
    <value>A 'using static' directive cannot be used to declare an alias</value>
  </data>
  <data name="ERR_NoBreakOrCont" xml:space="preserve">
    <value>No enclosing loop out of which to break or continue</value>
  </data>
  <data name="ERR_DuplicateLabel" xml:space="preserve">
    <value>The label '{0}' is a duplicate</value>
  </data>
  <data name="ERR_NoConstructors" xml:space="preserve">
    <value>The type '{0}' has no constructors defined</value>
  </data>
  <data name="ERR_NoNewAbstract" xml:space="preserve">
    <value>Cannot create an instance of the abstract class or interface '{0}'</value>
  </data>
  <data name="ERR_ConstValueRequired" xml:space="preserve">
    <value>A const field requires a value to be provided</value>
  </data>
  <data name="ERR_CircularBase" xml:space="preserve">
    <value>Circular base class dependency involving '{0}' and '{1}'</value>
  </data>
  <data name="ERR_BadDelegateConstructor" xml:space="preserve">
    <value>The delegate '{0}' does not have a valid constructor</value>
  </data>
  <data name="ERR_MethodNameExpected" xml:space="preserve">
    <value>Method name expected</value>
  </data>
  <data name="ERR_ConstantExpected" xml:space="preserve">
    <value>A constant value is expected</value>
  </data>
  <data name="ERR_SwitchGoverningTypeValueExpected" xml:space="preserve">
    <value>A switch expression or case label must be a bool, char, string, integral, enum, or corresponding nullable type</value>
  </data>
  <data name="ERR_IntegralTypeValueExpected" xml:space="preserve">
    <value>A value of an integral type expected</value>
  </data>
  <data name="ERR_DuplicateCaseLabel" xml:space="preserve">
    <value>The switch statement contains multiple cases with the label value '{0}'</value>
  </data>
  <data name="ERR_InvalidGotoCase" xml:space="preserve">
    <value>A goto case is only valid inside a switch statement</value>
  </data>
  <data name="ERR_PropertyLacksGet" xml:space="preserve">
    <value>The property or indexer '{0}' cannot be used in this context because it lacks the get accessor</value>
  </data>
  <data name="ERR_BadExceptionType" xml:space="preserve">
    <value>The type caught or thrown must be derived from System.Exception</value>
  </data>
  <data name="ERR_BadEmptyThrow" xml:space="preserve">
    <value>A throw statement with no arguments is not allowed outside of a catch clause</value>
  </data>
  <data name="ERR_BadFinallyLeave" xml:space="preserve">
    <value>Control cannot leave the body of a finally clause</value>
  </data>
  <data name="ERR_LabelShadow" xml:space="preserve">
    <value>The label '{0}' shadows another label by the same name in a contained scope</value>
  </data>
  <data name="ERR_LabelNotFound" xml:space="preserve">
    <value>No such label '{0}' within the scope of the goto statement</value>
  </data>
  <data name="ERR_UnreachableCatch" xml:space="preserve">
    <value>A previous catch clause already catches all exceptions of this or of a super type ('{0}')</value>
  </data>
  <data name="WRN_FilterIsConstant" xml:space="preserve">
    <value>Filter expression is a constant, consider removing the filter</value>
  </data>
  <data name="WRN_FilterIsConstant_Title" xml:space="preserve">
    <value>Filter expression is a constant</value>
  </data>
  <data name="ERR_ReturnExpected" xml:space="preserve">
    <value>'{0}': not all code paths return a value</value>
  </data>
  <data name="WRN_UnreachableCode" xml:space="preserve">
    <value>Unreachable code detected</value>
  </data>
  <data name="WRN_UnreachableCode_Title" xml:space="preserve">
    <value>Unreachable code detected</value>
  </data>
  <data name="ERR_SwitchFallThrough" xml:space="preserve">
    <value>Control cannot fall through from one case label ('{0}') to another</value>
  </data>
  <data name="WRN_UnreferencedLabel" xml:space="preserve">
    <value>This label has not been referenced</value>
  </data>
  <data name="WRN_UnreferencedLabel_Title" xml:space="preserve">
    <value>This label has not been referenced</value>
  </data>
  <data name="ERR_UseDefViolation" xml:space="preserve">
    <value>Use of unassigned local variable '{0}'</value>
  </data>
  <data name="WRN_UnreferencedVar" xml:space="preserve">
    <value>The variable '{0}' is declared but never used</value>
  </data>
  <data name="WRN_UnreferencedVar_Title" xml:space="preserve">
    <value>Variable is declared but never used</value>
  </data>
  <data name="WRN_UnreferencedField" xml:space="preserve">
    <value>The field '{0}' is never used</value>
  </data>
  <data name="WRN_UnreferencedField_Title" xml:space="preserve">
    <value>Field is never used</value>
  </data>
  <data name="ERR_UseDefViolationField" xml:space="preserve">
    <value>Use of possibly unassigned field '{0}'</value>
  </data>
  <data name="ERR_UseDefViolationProperty" xml:space="preserve">
    <value>Use of possibly unassigned auto-implemented property '{0}'</value>
  </data>
  <data name="ERR_UnassignedThis" xml:space="preserve">
    <value>Field '{0}' must be fully assigned before control is returned to the caller</value>
  </data>
  <data name="ERR_AmbigQM" xml:space="preserve">
    <value>Type of conditional expression cannot be determined because '{0}' and '{1}' implicitly convert to one another</value>
  </data>
  <data name="ERR_InvalidQM" xml:space="preserve">
    <value>Type of conditional expression cannot be determined because there is no implicit conversion between '{0}' and '{1}'</value>
  </data>
  <data name="ERR_NoBaseClass" xml:space="preserve">
    <value>A base class is required for a 'base' reference</value>
  </data>
  <data name="ERR_BaseIllegal" xml:space="preserve">
    <value>Use of keyword 'base' is not valid in this context</value>
  </data>
  <data name="ERR_ObjectProhibited" xml:space="preserve">
    <value>Member '{0}' cannot be accessed with an instance reference; qualify it with a type name instead</value>
  </data>
  <data name="ERR_ParamUnassigned" xml:space="preserve">
    <value>The out parameter '{0}' must be assigned to before control leaves the current method</value>
  </data>
  <data name="ERR_InvalidArray" xml:space="preserve">
    <value>Invalid rank specifier: expected ',' or ']'</value>
  </data>
  <data name="ERR_ExternHasBody" xml:space="preserve">
    <value>'{0}' cannot be extern and declare a body</value>
  </data>
  <data name="ERR_ExternHasConstructorInitializer" xml:space="preserve">
    <value>'{0}' cannot be extern and have a constructor initializer</value>
  </data>
  <data name="ERR_AbstractAndExtern" xml:space="preserve">
    <value>'{0}' cannot be both extern and abstract</value>
  </data>
  <data name="ERR_BadAttributeParamType" xml:space="preserve">
    <value>Attribute constructor parameter '{0}' has type '{1}', which is not a valid attribute parameter type</value>
  </data>
  <data name="ERR_BadAttributeArgument" xml:space="preserve">
    <value>An attribute argument must be a constant expression, typeof expression or array creation expression of an attribute parameter type</value>
  </data>
  <data name="ERR_BadAttributeParamDefaultArgument" xml:space="preserve">
    <value>Attribute constructor parameter '{0}' is optional, but no default parameter value was specified.</value>
  </data>
  <data name="WRN_IsAlwaysTrue" xml:space="preserve">
    <value>The given expression is always of the provided ('{0}') type</value>
  </data>
  <data name="WRN_IsAlwaysTrue_Title" xml:space="preserve">
    <value>'is' expression's given expression is always of the provided type</value>
  </data>
  <data name="WRN_IsAlwaysFalse" xml:space="preserve">
    <value>The given expression is never of the provided ('{0}') type</value>
  </data>
  <data name="WRN_IsAlwaysFalse_Title" xml:space="preserve">
    <value>'is' expression's given expression is never of the provided type</value>
  </data>
  <data name="ERR_LockNeedsReference" xml:space="preserve">
    <value>'{0}' is not a reference type as required by the lock statement</value>
  </data>
  <data name="ERR_NullNotValid" xml:space="preserve">
    <value>Use of null is not valid in this context</value>
  </data>
  <data name="ERR_UseDefViolationThis" xml:space="preserve">
    <value>The 'this' object cannot be used before all of its fields are assigned to</value>
  </data>
  <data name="ERR_ArgsInvalid" xml:space="preserve">
    <value>The __arglist construct is valid only within a variable argument method</value>
  </data>
  <data name="ERR_AssgReadonly" xml:space="preserve">
    <value>A readonly field cannot be assigned to (except in a constructor or a variable initializer)</value>
  </data>
  <data name="ERR_RefReadonly" xml:space="preserve">
    <value>A readonly field cannot be passed ref or out (except in a constructor)</value>
  </data>
  <data name="ERR_PtrExpected" xml:space="preserve">
    <value>The * or -&gt; operator must be applied to a pointer</value>
  </data>
  <data name="ERR_PtrIndexSingle" xml:space="preserve">
    <value>A pointer must be indexed by only one value</value>
  </data>
  <data name="WRN_ByRefNonAgileField" xml:space="preserve">
    <value>Passing '{0}' as ref or out or taking its address may cause a runtime exception because it is a field of a marshal-by-reference class</value>
  </data>
  <data name="WRN_ByRefNonAgileField_Title" xml:space="preserve">
    <value>Passing a field of a marshal-by-reference class as ref or out or taking its address may cause a runtime exception</value>
  </data>
  <data name="ERR_AssgReadonlyStatic" xml:space="preserve">
    <value>A static readonly field cannot be assigned to (except in a static constructor or a variable initializer)</value>
  </data>
  <data name="ERR_RefReadonlyStatic" xml:space="preserve">
    <value>A static readonly field cannot be passed ref or out (except in a static constructor)</value>
  </data>
  <data name="ERR_AssgReadonlyProp" xml:space="preserve">
    <value>Property or indexer '{0}' cannot be assigned to -- it is read only</value>
  </data>
  <data name="ERR_IllegalStatement" xml:space="preserve">
    <value>Only assignment, call, increment, decrement, and new object expressions can be used as a statement</value>
  </data>
  <data name="ERR_BadGetEnumerator" xml:space="preserve">
    <value>foreach requires that the return type '{0}' of '{1}' must have a suitable public MoveNext method and public Current property</value>
  </data>
  <data name="ERR_TooManyLocals" xml:space="preserve">
    <value>Only 65534 locals, including those generated by the compiler, are allowed</value>
  </data>
  <data name="ERR_AbstractBaseCall" xml:space="preserve">
    <value>Cannot call an abstract base member: '{0}'</value>
  </data>
  <data name="ERR_RefProperty" xml:space="preserve">
    <value>A property or indexer may not be passed as an out or ref parameter</value>
  </data>
  <data name="ERR_ManagedAddr" xml:space="preserve">
    <value>Cannot take the address of, get the size of, or declare a pointer to a managed type ('{0}')</value>
  </data>
  <data name="ERR_BadFixedInitType" xml:space="preserve">
    <value>The type of a local declared in a fixed statement must be a pointer type</value>
  </data>
  <data name="ERR_FixedMustInit" xml:space="preserve">
    <value>You must provide an initializer in a fixed or using statement declaration</value>
  </data>
  <data name="ERR_InvalidAddrOp" xml:space="preserve">
    <value>Cannot take the address of the given expression</value>
  </data>
  <data name="ERR_FixedNeeded" xml:space="preserve">
    <value>You can only take the address of an unfixed expression inside of a fixed statement initializer</value>
  </data>
  <data name="ERR_FixedNotNeeded" xml:space="preserve">
    <value>You cannot use the fixed statement to take the address of an already fixed expression</value>
  </data>
  <data name="ERR_UnsafeNeeded" xml:space="preserve">
    <value>Pointers and fixed size buffers may only be used in an unsafe context</value>
  </data>
  <data name="ERR_OpTFRetType" xml:space="preserve">
    <value>The return type of operator True or False must be bool</value>
  </data>
  <data name="ERR_OperatorNeedsMatch" xml:space="preserve">
    <value>The operator '{0}' requires a matching operator '{1}' to also be defined</value>
  </data>
  <data name="ERR_BadBoolOp" xml:space="preserve">
    <value>In order to be applicable as a short circuit operator a user-defined logical operator ('{0}') must have the same return type and parameter types</value>
  </data>
  <data name="ERR_MustHaveOpTF" xml:space="preserve">
    <value>In order for '{0}' to be applicable as a short circuit operator, its declaring type '{1}' must define operator true and operator false</value>
  </data>
  <data name="WRN_UnreferencedVarAssg" xml:space="preserve">
    <value>The variable '{0}' is assigned but its value is never used</value>
  </data>
  <data name="WRN_UnreferencedVarAssg_Title" xml:space="preserve">
    <value>Variable is assigned but its value is never used</value>
  </data>
  <data name="ERR_CheckedOverflow" xml:space="preserve">
    <value>The operation overflows at compile time in checked mode</value>
  </data>
  <data name="ERR_ConstOutOfRangeChecked" xml:space="preserve">
    <value>Constant value '{0}' cannot be converted to a '{1}' (use 'unchecked' syntax to override)</value>
  </data>
  <data name="ERR_BadVarargs" xml:space="preserve">
    <value>A method with vararg cannot be generic, be in a generic type, or have a params parameter</value>
  </data>
  <data name="ERR_ParamsMustBeArray" xml:space="preserve">
    <value>The params parameter must be a single dimensional array</value>
  </data>
  <data name="ERR_IllegalArglist" xml:space="preserve">
    <value>An __arglist expression may only appear inside of a call or new expression</value>
  </data>
  <data name="ERR_IllegalUnsafe" xml:space="preserve">
    <value>Unsafe code may only appear if compiling with /unsafe</value>
  </data>
  <data name="ERR_AmbigMember" xml:space="preserve">
    <value>Ambiguity between '{0}' and '{1}'</value>
  </data>
  <data name="ERR_BadForeachDecl" xml:space="preserve">
    <value>Type and identifier are both required in a foreach statement</value>
  </data>
  <data name="ERR_ParamsLast" xml:space="preserve">
    <value>A params parameter must be the last parameter in a formal parameter list</value>
  </data>
  <data name="ERR_SizeofUnsafe" xml:space="preserve">
    <value>'{0}' does not have a predefined size, therefore sizeof can only be used in an unsafe context (consider using System.Runtime.InteropServices.Marshal.SizeOf)</value>
  </data>
  <data name="ERR_DottedTypeNameNotFoundInNS" xml:space="preserve">
    <value>The type or namespace name '{0}' does not exist in the namespace '{1}' (are you missing an assembly reference?)</value>
  </data>
  <data name="ERR_FieldInitRefNonstatic" xml:space="preserve">
    <value>A field initializer cannot reference the non-static field, method, or property '{0}'</value>
  </data>
  <data name="ERR_SealedNonOverride" xml:space="preserve">
    <value>'{0}' cannot be sealed because it is not an override</value>
  </data>
  <data name="ERR_CantOverrideSealed" xml:space="preserve">
    <value>'{0}': cannot override inherited member '{1}' because it is sealed</value>
  </data>
  <data name="ERR_VoidError" xml:space="preserve">
    <value>The operation in question is undefined on void pointers</value>
  </data>
  <data name="ERR_ConditionalOnOverride" xml:space="preserve">
    <value>The Conditional attribute is not valid on '{0}' because it is an override method</value>
  </data>
  <data name="ERR_PointerInAsOrIs" xml:space="preserve">
    <value>Neither 'is' nor 'as' is valid on pointer types</value>
  </data>
  <data name="ERR_CallingFinalizeDeprecated" xml:space="preserve">
    <value>Destructors and object.Finalize cannot be called directly. Consider calling IDisposable.Dispose if available.</value>
  </data>
  <data name="ERR_SingleTypeNameNotFound" xml:space="preserve">
    <value>The type or namespace name '{0}' could not be found (are you missing a using directive or an assembly reference?)</value>
  </data>
  <data name="ERR_NegativeStackAllocSize" xml:space="preserve">
    <value>Cannot use a negative size with stackalloc</value>
  </data>
  <data name="ERR_NegativeArraySize" xml:space="preserve">
    <value>Cannot create an array with a negative size</value>
  </data>
  <data name="ERR_OverrideFinalizeDeprecated" xml:space="preserve">
    <value>Do not override object.Finalize. Instead, provide a destructor.</value>
  </data>
  <data name="ERR_CallingBaseFinalizeDeprecated" xml:space="preserve">
    <value>Do not directly call your base class Finalize method. It is called automatically from your destructor.</value>
  </data>
  <data name="WRN_NegativeArrayIndex" xml:space="preserve">
    <value>Indexing an array with a negative index (array indices always start at zero)</value>
  </data>
  <data name="WRN_NegativeArrayIndex_Title" xml:space="preserve">
    <value>Indexing an array with a negative index</value>
  </data>
  <data name="WRN_BadRefCompareLeft" xml:space="preserve">
    <value>Possible unintended reference comparison; to get a value comparison, cast the left hand side to type '{0}'</value>
  </data>
  <data name="WRN_BadRefCompareLeft_Title" xml:space="preserve">
    <value>Possible unintended reference comparison; left hand side needs cast</value>
  </data>
  <data name="WRN_BadRefCompareRight" xml:space="preserve">
    <value>Possible unintended reference comparison; to get a value comparison, cast the right hand side to type '{0}'</value>
  </data>
  <data name="WRN_BadRefCompareRight_Title" xml:space="preserve">
    <value>Possible unintended reference comparison; right hand side needs cast</value>
  </data>
  <data name="ERR_BadCastInFixed" xml:space="preserve">
    <value>The right hand side of a fixed statement assignment may not be a cast expression</value>
  </data>
  <data name="ERR_StackallocInCatchFinally" xml:space="preserve">
    <value>stackalloc may not be used in a catch or finally block</value>
  </data>
  <data name="ERR_VarargsLast" xml:space="preserve">
    <value>An __arglist parameter must be the last parameter in a formal parameter list</value>
  </data>
  <data name="ERR_MissingPartial" xml:space="preserve">
    <value>Missing partial modifier on declaration of type '{0}'; another partial declaration of this type exists</value>
  </data>
  <data name="ERR_PartialTypeKindConflict" xml:space="preserve">
    <value>Partial declarations of '{0}' must be all classes, all structs, or all interfaces</value>
  </data>
  <data name="ERR_PartialModifierConflict" xml:space="preserve">
    <value>Partial declarations of '{0}' have conflicting accessibility modifiers</value>
  </data>
  <data name="ERR_PartialMultipleBases" xml:space="preserve">
    <value>Partial declarations of '{0}' must not specify different base classes</value>
  </data>
  <data name="ERR_PartialWrongTypeParams" xml:space="preserve">
    <value>Partial declarations of '{0}' must have the same type parameter names in the same order</value>
  </data>
  <data name="ERR_PartialWrongConstraints" xml:space="preserve">
    <value>Partial declarations of '{0}' have inconsistent constraints for type parameter '{1}'</value>
  </data>
  <data name="ERR_NoImplicitConvCast" xml:space="preserve">
    <value>Cannot implicitly convert type '{0}' to '{1}'. An explicit conversion exists (are you missing a cast?)</value>
  </data>
  <data name="ERR_PartialMisplaced" xml:space="preserve">
    <value>The 'partial' modifier can only appear immediately before 'class', 'struct', 'interface', or 'void'</value>
  </data>
  <data name="ERR_ImportedCircularBase" xml:space="preserve">
    <value>Imported type '{0}' is invalid. It contains a circular base class dependency.</value>
  </data>
  <data name="ERR_UseDefViolationOut" xml:space="preserve">
    <value>Use of unassigned out parameter '{0}'</value>
  </data>
  <data name="ERR_ArraySizeInDeclaration" xml:space="preserve">
    <value>Array size cannot be specified in a variable declaration (try initializing with a 'new' expression)</value>
  </data>
  <data name="ERR_InaccessibleGetter" xml:space="preserve">
    <value>The property or indexer '{0}' cannot be used in this context because the get accessor is inaccessible</value>
  </data>
  <data name="ERR_InaccessibleSetter" xml:space="preserve">
    <value>The property or indexer '{0}' cannot be used in this context because the set accessor is inaccessible</value>
  </data>
  <data name="ERR_InvalidPropertyAccessMod" xml:space="preserve">
    <value>The accessibility modifier of the '{0}' accessor must be more restrictive than the property or indexer '{1}'</value>
  </data>
  <data name="ERR_DuplicatePropertyAccessMods" xml:space="preserve">
    <value>Cannot specify accessibility modifiers for both accessors of the property or indexer '{0}'</value>
  </data>
  <data name="ERR_PropertyAccessModInInterface" xml:space="preserve">
    <value>'{0}': accessibility modifiers may not be used on accessors in an interface</value>
  </data>
  <data name="ERR_AccessModMissingAccessor" xml:space="preserve">
    <value>'{0}': accessibility modifiers on accessors may only be used if the property or indexer has both a get and a set accessor</value>
  </data>
  <data name="ERR_UnimplementedInterfaceAccessor" xml:space="preserve">
    <value>'{0}' does not implement interface member '{1}'. '{2}' is not public.</value>
  </data>
  <data name="WRN_PatternIsAmbiguous" xml:space="preserve">
    <value>'{0}' does not implement the '{1}' pattern. '{2}' is ambiguous with '{3}'.</value>
  </data>
  <data name="WRN_PatternIsAmbiguous_Title" xml:space="preserve">
    <value>Type does not implement the collection pattern; members are ambiguous</value>
  </data>
  <data name="WRN_PatternStaticOrInaccessible" xml:space="preserve">
    <value>'{0}' does not implement the '{1}' pattern. '{2}' is either static or not public.</value>
  </data>
  <data name="WRN_PatternStaticOrInaccessible_Title" xml:space="preserve">
    <value>Type does not implement the collection pattern; member is either static or not public</value>
  </data>
  <data name="WRN_PatternBadSignature" xml:space="preserve">
    <value>'{0}' does not implement the '{1}' pattern. '{2}' has the wrong signature.</value>
  </data>
  <data name="WRN_PatternBadSignature_Title" xml:space="preserve">
    <value>Type does not implement the collection pattern; member has the wrong signature</value>
  </data>
  <data name="ERR_FriendRefNotEqualToThis" xml:space="preserve">
    <value>Friend access was granted by '{0}', but the public key of the output assembly does not match that specified by the attribute in the granting assembly.</value>
  </data>
  <data name="ERR_FriendRefSigningMismatch" xml:space="preserve">
    <value>Friend access was granted by '{0}', but the strong name signing state of the output assembly does not match that of the granting assembly.</value>
  </data>
  <data name="WRN_SequentialOnPartialClass" xml:space="preserve">
    <value>There is no defined ordering between fields in multiple declarations of partial struct '{0}'. To specify an ordering, all instance fields must be in the same declaration.</value>
  </data>
  <data name="WRN_SequentialOnPartialClass_Title" xml:space="preserve">
    <value>There is no defined ordering between fields in multiple declarations of partial struct</value>
  </data>
  <data name="ERR_BadConstType" xml:space="preserve">
    <value>The type '{0}' cannot be declared const</value>
  </data>
  <data name="ERR_NoNewTyvar" xml:space="preserve">
    <value>Cannot create an instance of the variable type '{0}' because it does not have the new() constraint</value>
  </data>
  <data name="ERR_BadArity" xml:space="preserve">
    <value>Using the generic {1} '{0}' requires {2} type arguments</value>
  </data>
  <data name="ERR_BadTypeArgument" xml:space="preserve">
    <value>The type '{0}' may not be used as a type argument</value>
  </data>
  <data name="ERR_TypeArgsNotAllowed" xml:space="preserve">
    <value>The {1} '{0}' cannot be used with type arguments</value>
  </data>
  <data name="ERR_HasNoTypeVars" xml:space="preserve">
    <value>The non-generic {1} '{0}' cannot be used with type arguments</value>
  </data>
  <data name="ERR_NewConstraintNotSatisfied" xml:space="preserve">
    <value>'{2}' must be a non-abstract type with a public parameterless constructor in order to use it as parameter '{1}' in the generic type or method '{0}'</value>
  </data>
  <data name="ERR_GenericConstraintNotSatisfiedRefType" xml:space="preserve">
    <value>The type '{3}' cannot be used as type parameter '{2}' in the generic type or method '{0}'. There is no implicit reference conversion from '{3}' to '{1}'.</value>
  </data>
  <data name="ERR_GenericConstraintNotSatisfiedNullableEnum" xml:space="preserve">
    <value>The type '{3}' cannot be used as type parameter '{2}' in the generic type or method '{0}'. The nullable type '{3}' does not satisfy the constraint of '{1}'.</value>
  </data>
  <data name="ERR_GenericConstraintNotSatisfiedNullableInterface" xml:space="preserve">
    <value>The type '{3}' cannot be used as type parameter '{2}' in the generic type or method '{0}'. The nullable type '{3}' does not satisfy the constraint of '{1}'. Nullable types can not satisfy any interface constraints.</value>
  </data>
  <data name="ERR_GenericConstraintNotSatisfiedTyVar" xml:space="preserve">
    <value>The type '{3}' cannot be used as type parameter '{2}' in the generic type or method '{0}'. There is no boxing conversion or type parameter conversion from '{3}' to '{1}'.</value>
  </data>
  <data name="ERR_GenericConstraintNotSatisfiedValType" xml:space="preserve">
    <value>The type '{3}' cannot be used as type parameter '{2}' in the generic type or method '{0}'. There is no boxing conversion from '{3}' to '{1}'.</value>
  </data>
  <data name="ERR_DuplicateGeneratedName" xml:space="preserve">
    <value>The parameter name '{0}' conflicts with an automatically-generated parameter name</value>
  </data>
  <data name="ERR_GlobalSingleTypeNameNotFound" xml:space="preserve">
    <value>The type or namespace name '{0}' could not be found in the global namespace (are you missing an assembly reference?)</value>
  </data>
  <data name="ERR_NewBoundMustBeLast" xml:space="preserve">
    <value>The new() constraint must be the last constraint specified</value>
  </data>
  <data name="WRN_MainCantBeGeneric" xml:space="preserve">
    <value>'{0}': an entry point cannot be generic or in a generic type</value>
  </data>
  <data name="WRN_MainCantBeGeneric_Title" xml:space="preserve">
    <value>An entry point cannot be generic or in a generic type</value>
  </data>
  <data name="ERR_TypeVarCantBeNull" xml:space="preserve">
    <value>Cannot convert null to type parameter '{0}' because it could be a non-nullable value type. Consider using 'default({0})' instead.</value>
  </data>
  <data name="ERR_AttributeCantBeGeneric" xml:space="preserve">
    <value>Cannot apply attribute class '{0}' because it is generic</value>
  </data>
  <data name="ERR_DuplicateBound" xml:space="preserve">
    <value>Duplicate constraint '{0}' for type parameter '{1}'</value>
  </data>
  <data name="ERR_ClassBoundNotFirst" xml:space="preserve">
    <value>The class type constraint '{0}' must come before any other constraints</value>
  </data>
  <data name="ERR_BadRetType" xml:space="preserve">
    <value>'{1} {0}' has the wrong return type</value>
  </data>
  <data name="ERR_DuplicateConstraintClause" xml:space="preserve">
    <value>A constraint clause has already been specified for type parameter '{0}'. All of the constraints for a type parameter must be specified in a single where clause.</value>
  </data>
  <data name="ERR_CantInferMethTypeArgs" xml:space="preserve">
    <value>The type arguments for method '{0}' cannot be inferred from the usage. Try specifying the type arguments explicitly.</value>
  </data>
  <data name="ERR_LocalSameNameAsTypeParam" xml:space="preserve">
    <value>'{0}': a parameter or local variable cannot have the same name as a method type parameter</value>
  </data>
  <data name="ERR_AsWithTypeVar" xml:space="preserve">
    <value>The type parameter '{0}' cannot be used with the 'as' operator because it does not have a class type constraint nor a 'class' constraint</value>
  </data>
  <data name="WRN_UnreferencedFieldAssg" xml:space="preserve">
    <value>The field '{0}' is assigned but its value is never used</value>
  </data>
  <data name="WRN_UnreferencedFieldAssg_Title" xml:space="preserve">
    <value>Field is assigned but its value is never used</value>
  </data>
  <data name="ERR_BadIndexerNameAttr" xml:space="preserve">
    <value>The '{0}' attribute is valid only on an indexer that is not an explicit interface member declaration</value>
  </data>
  <data name="ERR_AttrArgWithTypeVars" xml:space="preserve">
    <value>'{0}': an attribute argument cannot use type parameters</value>
  </data>
  <data name="ERR_NewTyvarWithArgs" xml:space="preserve">
    <value>'{0}': cannot provide arguments when creating an instance of a variable type</value>
  </data>
  <data name="ERR_AbstractSealedStatic" xml:space="preserve">
    <value>'{0}': an abstract class cannot be sealed or static</value>
  </data>
  <data name="WRN_AmbiguousXMLReference" xml:space="preserve">
    <value>Ambiguous reference in cref attribute: '{0}'. Assuming '{1}', but could have also matched other overloads including '{2}'.</value>
  </data>
  <data name="WRN_AmbiguousXMLReference_Title" xml:space="preserve">
    <value>Ambiguous reference in cref attribute</value>
  </data>
  <data name="WRN_VolatileByRef" xml:space="preserve">
    <value>'{0}': a reference to a volatile field will not be treated as volatile</value>
  </data>
  <data name="WRN_VolatileByRef_Title" xml:space="preserve">
    <value>A reference to a volatile field will not be treated as volatile</value>
  </data>
  <data name="WRN_VolatileByRef_Description" xml:space="preserve">
    <value>A volatile field should not normally be passed using a ref or out parameter, since it will not be treated as volatile within the scope of the function. There are exceptions to this, such as when calling an interlocked API.</value>
  </data>
  <data name="ERR_ComImportWithImpl" xml:space="preserve">
    <value>Since '{1}' has the ComImport attribute, '{0}' must be extern or abstract</value>
  </data>
  <data name="ERR_ComImportWithBase" xml:space="preserve">
    <value>'{0}': a class with the ComImport attribute cannot specify a base class</value>
  </data>
  <data name="ERR_ImplBadConstraints" xml:space="preserve">
    <value>The constraints for type parameter '{0}' of method '{1}' must match the constraints for type parameter '{2}' of interface method '{3}'. Consider using an explicit interface implementation instead.</value>
  </data>
  <data name="ERR_DottedTypeNameNotFoundInAgg" xml:space="preserve">
    <value>The type name '{0}' does not exist in the type '{1}'</value>
  </data>
  <data name="ERR_MethGrpToNonDel" xml:space="preserve">
    <value>Cannot convert method group '{0}' to non-delegate type '{1}'. Did you intend to invoke the method?</value>
  </data>
  <data name="ERR_BadExternAlias" xml:space="preserve">
    <value>The extern alias '{0}' was not specified in a /reference option</value>
  </data>
  <data name="ERR_ColColWithTypeAlias" xml:space="preserve">
    <value>Cannot use alias '{0}' with '::' since the alias references a type. Use '.' instead.</value>
  </data>
  <data name="ERR_AliasNotFound" xml:space="preserve">
    <value>Alias '{0}' not found</value>
  </data>
  <data name="ERR_SameFullNameAggAgg" xml:space="preserve">
    <value>The type '{1}' exists in both '{0}' and '{2}'</value>
  </data>
  <data name="ERR_SameFullNameNsAgg" xml:space="preserve">
    <value>The namespace '{1}' in '{0}' conflicts with the type '{3}' in '{2}'</value>
  </data>
  <data name="WRN_SameFullNameThisNsAgg" xml:space="preserve">
    <value>The namespace '{1}' in '{0}' conflicts with the imported type '{3}' in '{2}'. Using the namespace defined in '{0}'.</value>
  </data>
  <data name="WRN_SameFullNameThisNsAgg_Title" xml:space="preserve">
    <value>Namespace conflicts with imported type</value>
  </data>
  <data name="WRN_SameFullNameThisAggAgg" xml:space="preserve">
    <value>The type '{1}' in '{0}' conflicts with the imported type '{3}' in '{2}'. Using the type defined in '{0}'.</value>
  </data>
  <data name="WRN_SameFullNameThisAggAgg_Title" xml:space="preserve">
    <value>Type conflicts with imported type</value>
  </data>
  <data name="WRN_SameFullNameThisAggNs" xml:space="preserve">
    <value>The type '{1}' in '{0}' conflicts with the imported namespace '{3}' in '{2}'. Using the type defined in '{0}'.</value>
  </data>
  <data name="WRN_SameFullNameThisAggNs_Title" xml:space="preserve">
    <value>Type conflicts with imported namespace</value>
  </data>
  <data name="ERR_SameFullNameThisAggThisNs" xml:space="preserve">
    <value>The type '{1}' in '{0}' conflicts with the namespace '{3}' in '{2}'</value>
  </data>
  <data name="ERR_ExternAfterElements" xml:space="preserve">
    <value>An extern alias declaration must precede all other elements defined in the namespace</value>
  </data>
  <data name="WRN_GlobalAliasDefn" xml:space="preserve">
    <value>Defining an alias named 'global' is ill-advised since 'global::' always references the global namespace and not an alias</value>
  </data>
  <data name="WRN_GlobalAliasDefn_Title" xml:space="preserve">
    <value>Defining an alias named 'global' is ill-advised</value>
  </data>
  <data name="ERR_SealedStaticClass" xml:space="preserve">
    <value>'{0}': a class cannot be both static and sealed</value>
  </data>
  <data name="ERR_PrivateAbstractAccessor" xml:space="preserve">
    <value>'{0}': abstract properties cannot have private accessors</value>
  </data>
  <data name="ERR_ValueExpected" xml:space="preserve">
    <value>Syntax error; value expected</value>
  </data>
  <data name="ERR_UnboxNotLValue" xml:space="preserve">
    <value>Cannot modify the result of an unboxing conversion</value>
  </data>
  <data name="ERR_AnonMethGrpInForEach" xml:space="preserve">
    <value>Foreach cannot operate on a '{0}'. Did you intend to invoke the '{0}'?</value>
  </data>
  <data name="ERR_BadIncDecRetType" xml:space="preserve">
    <value>The return type for ++ or -- operator must match the parameter type or be derived from the parameter type</value>
  </data>
  <data name="ERR_RefValBoundMustBeFirst" xml:space="preserve">
    <value>The 'class' or 'struct' constraint must come before any other constraints</value>
  </data>
  <data name="ERR_RefValBoundWithClass" xml:space="preserve">
    <value>'{0}': cannot specify both a constraint class and the 'class' or 'struct' constraint</value>
  </data>
  <data name="ERR_NewBoundWithVal" xml:space="preserve">
    <value>The 'new()' constraint cannot be used with the 'struct' constraint</value>
  </data>
  <data name="ERR_RefConstraintNotSatisfied" xml:space="preserve">
    <value>The type '{2}' must be a reference type in order to use it as parameter '{1}' in the generic type or method '{0}'</value>
  </data>
  <data name="ERR_ValConstraintNotSatisfied" xml:space="preserve">
    <value>The type '{2}' must be a non-nullable value type in order to use it as parameter '{1}' in the generic type or method '{0}'</value>
  </data>
  <data name="ERR_CircularConstraint" xml:space="preserve">
    <value>Circular constraint dependency involving '{0}' and '{1}'</value>
  </data>
  <data name="ERR_BaseConstraintConflict" xml:space="preserve">
    <value>Type parameter '{0}' inherits conflicting constraints '{1}' and '{2}'</value>
  </data>
  <data name="ERR_ConWithValCon" xml:space="preserve">
    <value>Type parameter '{1}' has the 'struct' constraint so '{1}' cannot be used as a constraint for '{0}'</value>
  </data>
  <data name="ERR_AmbigUDConv" xml:space="preserve">
    <value>Ambiguous user defined conversions '{0}' and '{1}' when converting from '{2}' to '{3}'</value>
  </data>
  <data name="WRN_AlwaysNull" xml:space="preserve">
    <value>The result of the expression is always 'null' of type '{0}'</value>
  </data>
  <data name="WRN_AlwaysNull_Title" xml:space="preserve">
    <value>The result of the expression is always 'null'</value>
  </data>
  <data name="ERR_AddrOnReadOnlyLocal" xml:space="preserve">
    <value>Cannot take the address of a read-only local variable</value>
  </data>
  <data name="ERR_OverrideWithConstraints" xml:space="preserve">
    <value>Constraints for override and explicit interface implementation methods are inherited from the base method, so they cannot be specified directly</value>
  </data>
  <data name="ERR_AmbigOverride" xml:space="preserve">
    <value>The inherited members '{0}' and '{1}' have the same signature in type '{2}', so they cannot be overridden</value>
  </data>
  <data name="ERR_DecConstError" xml:space="preserve">
    <value>Evaluation of the decimal constant expression failed</value>
  </data>
  <data name="WRN_CmpAlwaysFalse" xml:space="preserve">
    <value>Comparing with null of type '{0}' always produces 'false'</value>
  </data>
  <data name="WRN_CmpAlwaysFalse_Title" xml:space="preserve">
    <value>Comparing with null of struct type always produces 'false'</value>
  </data>
  <data name="WRN_FinalizeMethod" xml:space="preserve">
    <value>Introducing a 'Finalize' method can interfere with destructor invocation. Did you intend to declare a destructor?</value>
  </data>
  <data name="WRN_FinalizeMethod_Title" xml:space="preserve">
    <value>Introducing a 'Finalize' method can interfere with destructor invocation</value>
  </data>
  <data name="WRN_FinalizeMethod_Description" xml:space="preserve">
    <value>This warning occurs when you create a class with a method whose signature is public virtual void Finalize.

If such a class is used as a base class and if the deriving class defines a destructor, the destructor will override the base class Finalize method, not Finalize.</value>
  </data>
  <data name="ERR_ExplicitImplParams" xml:space="preserve">
    <value>'{0}' should not have a params parameter since '{1}' does not</value>
  </data>
  <data name="WRN_GotoCaseShouldConvert" xml:space="preserve">
    <value>The 'goto case' value is not implicitly convertible to type '{0}'</value>
  </data>
  <data name="WRN_GotoCaseShouldConvert_Title" xml:space="preserve">
    <value>The 'goto case' value is not implicitly convertible to the switch type</value>
  </data>
  <data name="ERR_MethodImplementingAccessor" xml:space="preserve">
    <value>Method '{0}' cannot implement interface accessor '{1}' for type '{2}'. Use an explicit interface implementation.</value>
  </data>
  <data name="WRN_NubExprIsConstBool" xml:space="preserve">
    <value>The result of the expression is always '{0}' since a value of type '{1}' is never equal to 'null' of type '{2}'</value>
  </data>
  <data name="WRN_NubExprIsConstBool_Title" xml:space="preserve">
    <value>The result of the expression is always the same since a value of this type is never equal to 'null'</value>
  </data>
  <data name="WRN_NubExprIsConstBool2" xml:space="preserve">
    <value>The result of the expression is always '{0}' since a value of type '{1}' is never equal to 'null' of type '{2}'</value>
  </data>
  <data name="WRN_NubExprIsConstBool2_Title" xml:space="preserve">
    <value>The result of the expression is always the same since a value of this type is never equal to 'null'</value>
  </data>
  <data name="WRN_ExplicitImplCollision" xml:space="preserve">
    <value>Explicit interface implementation '{0}' matches more than one interface member. Which interface member is actually chosen is implementation-dependent. Consider using a non-explicit implementation instead.</value>
  </data>
  <data name="WRN_ExplicitImplCollision_Title" xml:space="preserve">
    <value>Explicit interface implementation matches more than one interface member</value>
  </data>
  <data name="ERR_AbstractHasBody" xml:space="preserve">
    <value>'{0}' cannot declare a body because it is marked abstract</value>
  </data>
  <data name="ERR_ConcreteMissingBody" xml:space="preserve">
    <value>'{0}' must declare a body because it is not marked abstract, extern, or partial</value>
  </data>
  <data name="ERR_AbstractAndSealed" xml:space="preserve">
    <value>'{0}' cannot be both abstract and sealed</value>
  </data>
  <data name="ERR_AbstractNotVirtual" xml:space="preserve">
    <value>The abstract method '{0}' cannot be marked virtual</value>
  </data>
  <data name="ERR_StaticConstant" xml:space="preserve">
    <value>The constant '{0}' cannot be marked static</value>
  </data>
  <data name="ERR_CantOverrideNonFunction" xml:space="preserve">
    <value>'{0}': cannot override because '{1}' is not a function</value>
  </data>
  <data name="ERR_CantOverrideNonVirtual" xml:space="preserve">
    <value>'{0}': cannot override inherited member '{1}' because it is not marked virtual, abstract, or override</value>
  </data>
  <data name="ERR_CantChangeAccessOnOverride" xml:space="preserve">
    <value>'{0}': cannot change access modifiers when overriding '{1}' inherited member '{2}'</value>
  </data>
  <data name="ERR_CantChangeReturnTypeOnOverride" xml:space="preserve">
    <value>'{0}': return type must be '{2}' to match overridden member '{1}'</value>
  </data>
  <data name="ERR_CantDeriveFromSealedType" xml:space="preserve">
    <value>'{0}': cannot derive from sealed type '{1}'</value>
  </data>
  <data name="ERR_AbstractInConcreteClass" xml:space="preserve">
    <value>'{0}' is abstract but it is contained in non-abstract class '{1}'</value>
  </data>
  <data name="ERR_StaticConstructorWithExplicitConstructorCall" xml:space="preserve">
    <value>'{0}': static constructor cannot have an explicit 'this' or 'base' constructor call</value>
  </data>
  <data name="ERR_StaticConstructorWithAccessModifiers" xml:space="preserve">
    <value>'{0}': access modifiers are not allowed on static constructors</value>
  </data>
  <data name="ERR_RecursiveConstructorCall" xml:space="preserve">
    <value>Constructor '{0}' cannot call itself</value>
  </data>
  <data name="ERR_IndirectRecursiveConstructorCall" xml:space="preserve">
    <value>Constructor '{0}' cannot call itself through another constructor</value>
  </data>
  <data name="ERR_ObjectCallingBaseConstructor" xml:space="preserve">
    <value>'{0}' has no base class and cannot call a base constructor</value>
  </data>
  <data name="ERR_PredefinedTypeNotFound" xml:space="preserve">
    <value>Predefined type '{0}' is not defined or imported</value>
  </data>
  <data name="ERR_StructWithBaseConstructorCall" xml:space="preserve">
    <value>'{0}': structs cannot call base class constructors</value>
  </data>
  <data name="ERR_StructLayoutCycle" xml:space="preserve">
    <value>Struct member '{0}' of type '{1}' causes a cycle in the struct layout</value>
  </data>
  <data name="ERR_InterfacesCannotContainTypes" xml:space="preserve">
    <value>'{0}': interfaces cannot declare types</value>
  </data>
  <data name="ERR_InterfacesCantContainFields" xml:space="preserve">
    <value>Interfaces cannot contain fields</value>
  </data>
  <data name="ERR_InterfacesCantContainConstructors" xml:space="preserve">
    <value>Interfaces cannot contain constructors</value>
  </data>
  <data name="ERR_NonInterfaceInInterfaceList" xml:space="preserve">
    <value>Type '{0}' in interface list is not an interface</value>
  </data>
  <data name="ERR_DuplicateInterfaceInBaseList" xml:space="preserve">
    <value>'{0}' is already listed in interface list</value>
  </data>
  <data name="ERR_CycleInInterfaceInheritance" xml:space="preserve">
    <value>Inherited interface '{1}' causes a cycle in the interface hierarchy of '{0}'</value>
  </data>
  <data name="ERR_InterfaceMemberHasBody" xml:space="preserve">
    <value>'{0}': interface members cannot have a definition</value>
  </data>
  <data name="ERR_HidingAbstractMethod" xml:space="preserve">
    <value>'{0}' hides inherited abstract member '{1}'</value>
  </data>
  <data name="ERR_UnimplementedAbstractMethod" xml:space="preserve">
    <value>'{0}' does not implement inherited abstract member '{1}'</value>
  </data>
  <data name="ERR_UnimplementedInterfaceMember" xml:space="preserve">
    <value>'{0}' does not implement interface member '{1}'</value>
  </data>
  <data name="ERR_ObjectCantHaveBases" xml:space="preserve">
    <value>The class System.Object cannot have a base class or implement an interface</value>
  </data>
  <data name="ERR_ExplicitInterfaceImplementationNotInterface" xml:space="preserve">
    <value>'{0}' in explicit interface declaration is not an interface</value>
  </data>
  <data name="ERR_InterfaceMemberNotFound" xml:space="preserve">
    <value>'{0}' in explicit interface declaration is not a member of interface</value>
  </data>
  <data name="ERR_ClassDoesntImplementInterface" xml:space="preserve">
    <value>'{0}': containing type does not implement interface '{1}'</value>
  </data>
  <data name="ERR_ExplicitInterfaceImplementationInNonClassOrStruct" xml:space="preserve">
    <value>'{0}': explicit interface declaration can only be declared in a class or struct</value>
  </data>
  <data name="ERR_MemberNameSameAsType" xml:space="preserve">
    <value>'{0}': member names cannot be the same as their enclosing type</value>
  </data>
  <data name="ERR_EnumeratorOverflow" xml:space="preserve">
    <value>'{0}': the enumerator value is too large to fit in its type</value>
  </data>
  <data name="ERR_CantOverrideNonProperty" xml:space="preserve">
    <value>'{0}': cannot override because '{1}' is not a property</value>
  </data>
  <data name="ERR_NoGetToOverride" xml:space="preserve">
    <value>'{0}': cannot override because '{1}' does not have an overridable get accessor</value>
  </data>
  <data name="ERR_NoSetToOverride" xml:space="preserve">
    <value>'{0}': cannot override because '{1}' does not have an overridable set accessor</value>
  </data>
  <data name="ERR_PropertyCantHaveVoidType" xml:space="preserve">
    <value>'{0}': property or indexer cannot have void type</value>
  </data>
  <data name="ERR_PropertyWithNoAccessors" xml:space="preserve">
    <value>'{0}': property or indexer must have at least one accessor</value>
  </data>
  <data name="ERR_NewVirtualInSealed" xml:space="preserve">
    <value>'{0}' is a new virtual member in sealed class '{1}'</value>
  </data>
  <data name="ERR_ExplicitPropertyAddingAccessor" xml:space="preserve">
    <value>'{0}' adds an accessor not found in interface member '{1}'</value>
  </data>
  <data name="ERR_ExplicitPropertyMissingAccessor" xml:space="preserve">
    <value>Explicit interface implementation '{0}' is missing accessor '{1}'</value>
  </data>
  <data name="ERR_ConversionWithInterface" xml:space="preserve">
    <value>'{0}': user-defined conversions to or from an interface are not allowed</value>
  </data>
  <data name="ERR_ConversionWithBase" xml:space="preserve">
    <value>'{0}': user-defined conversions to or from a base class are not allowed</value>
  </data>
  <data name="ERR_ConversionWithDerived" xml:space="preserve">
    <value>'{0}': user-defined conversions to or from a derived class are not allowed</value>
  </data>
  <data name="ERR_IdentityConversion" xml:space="preserve">
    <value>User-defined operator cannot take an object of the enclosing type and convert to an object of the enclosing type</value>
  </data>
  <data name="ERR_ConversionNotInvolvingContainedType" xml:space="preserve">
    <value>User-defined conversion must convert to or from the enclosing type</value>
  </data>
  <data name="ERR_DuplicateConversionInClass" xml:space="preserve">
    <value>Duplicate user-defined conversion in type '{0}'</value>
  </data>
  <data name="ERR_OperatorsMustBeStatic" xml:space="preserve">
    <value>User-defined operator '{0}' must be declared static and public</value>
  </data>
  <data name="ERR_BadIncDecSignature" xml:space="preserve">
    <value>The parameter type for ++ or -- operator must be the containing type</value>
  </data>
  <data name="ERR_BadUnaryOperatorSignature" xml:space="preserve">
    <value>The parameter of a unary operator must be the containing type</value>
  </data>
  <data name="ERR_BadBinaryOperatorSignature" xml:space="preserve">
    <value>One of the parameters of a binary operator must be the containing type</value>
  </data>
  <data name="ERR_BadShiftOperatorSignature" xml:space="preserve">
    <value>The first operand of an overloaded shift operator must have the same type as the containing type, and the type of the second operand must be int</value>
  </data>
  <data name="ERR_InterfacesCantContainOperators" xml:space="preserve">
    <value>Interfaces cannot contain operators</value>
  </data>
  <data name="ERR_StructsCantContainDefaultConstructor" xml:space="preserve">
    <value>Structs cannot contain explicit parameterless constructors</value>
  </data>
  <data name="ERR_EnumsCantContainDefaultConstructor" xml:space="preserve">
    <value>Enums cannot contain explicit parameterless constructors</value>
  </data>
  <data name="ERR_CantOverrideBogusMethod" xml:space="preserve">
    <value>'{0}': cannot override '{1}' because it is not supported by the language</value>
  </data>
  <data name="ERR_BindToBogus" xml:space="preserve">
    <value>'{0}' is not supported by the language</value>
  </data>
  <data name="ERR_CantCallSpecialMethod" xml:space="preserve">
    <value>'{0}': cannot explicitly call operator or accessor</value>
  </data>
  <data name="ERR_BadTypeReference" xml:space="preserve">
    <value>'{0}': cannot reference a type through an expression; try '{1}' instead</value>
  </data>
  <data name="ERR_FieldInitializerInStruct" xml:space="preserve">
    <value>'{0}': cannot have instance property or field initializers in structs</value>
  </data>
  <data name="ERR_BadDestructorName" xml:space="preserve">
    <value>Name of destructor must match name of class</value>
  </data>
  <data name="ERR_OnlyClassesCanContainDestructors" xml:space="preserve">
    <value>Only class types can contain destructors</value>
  </data>
  <data name="ERR_ConflictAliasAndMember" xml:space="preserve">
    <value>Namespace '{1}' contains a definition conflicting with alias '{0}'</value>
  </data>
  <data name="ERR_ConflictingAliasAndDefinition" xml:space="preserve">
    <value>Alias '{0}' conflicts with {1} definition</value>
  </data>
  <data name="ERR_ConditionalOnSpecialMethod" xml:space="preserve">
    <value>The Conditional attribute is not valid on '{0}' because it is a constructor, destructor, operator, or explicit interface implementation</value>
  </data>
  <data name="ERR_ConditionalMustReturnVoid" xml:space="preserve">
    <value>The Conditional attribute is not valid on '{0}' because its return type is not void</value>
  </data>
  <data name="ERR_DuplicateAttribute" xml:space="preserve">
    <value>Duplicate '{0}' attribute</value>
  </data>
  <data name="ERR_DuplicateAttributeInNetModule" xml:space="preserve">
    <value>Duplicate '{0}' attribute in '{1}'</value>
  </data>
  <data name="ERR_ConditionalOnInterfaceMethod" xml:space="preserve">
    <value>The Conditional attribute is not valid on interface members</value>
  </data>
  <data name="ERR_OperatorCantReturnVoid" xml:space="preserve">
    <value>User-defined operators cannot return void</value>
  </data>
  <data name="ERR_BadDynamicConversion" xml:space="preserve">
    <value>'{0}': user-defined conversions to or from the dynamic type are not allowed</value>
  </data>
  <data name="ERR_InvalidAttributeArgument" xml:space="preserve">
    <value>Invalid value for argument to '{0}' attribute</value>
  </data>
  <data name="ERR_ParameterNotValidForType" xml:space="preserve">
    <value>Parameter not valid for the specified unmanaged type.</value>
  </data>
  <data name="ERR_AttributeParameterRequired1" xml:space="preserve">
    <value>Attribute parameter '{0}' must be specified.</value>
  </data>
  <data name="ERR_AttributeParameterRequired2" xml:space="preserve">
    <value>Attribute parameter '{0}' or '{1}' must be specified.</value>
  </data>
  <data name="ERR_MarshalUnmanagedTypeNotValidForFields" xml:space="preserve">
    <value>Unmanaged type '{0}' not valid for fields.</value>
  </data>
  <data name="ERR_MarshalUnmanagedTypeOnlyValidForFields" xml:space="preserve">
    <value>Unmanaged type '{0}' is only valid for fields.</value>
  </data>
  <data name="ERR_AttributeOnBadSymbolType" xml:space="preserve">
    <value>Attribute '{0}' is not valid on this declaration type. It is only valid on '{1}' declarations.</value>
  </data>
  <data name="ERR_FloatOverflow" xml:space="preserve">
    <value>Floating-point constant is outside the range of type '{0}'</value>
  </data>
  <data name="ERR_ComImportWithoutUuidAttribute" xml:space="preserve">
    <value>The Guid attribute must be specified with the ComImport attribute</value>
  </data>
  <data name="ERR_InvalidNamedArgument" xml:space="preserve">
    <value>Invalid value for named attribute argument '{0}'</value>
  </data>
  <data name="ERR_DllImportOnInvalidMethod" xml:space="preserve">
    <value>The DllImport attribute must be specified on a method marked 'static' and 'extern'</value>
  </data>
  <data name="ERR_DllImportOnGenericMethod" xml:space="preserve">
    <value>The DllImport attribute cannot be applied to a method that is generic or contained in a generic type.</value>
  </data>
  <data name="ERR_FieldCantBeRefAny" xml:space="preserve">
    <value>Field or property cannot be of type '{0}'</value>
  </data>
  <data name="ERR_ArrayElementCantBeRefAny" xml:space="preserve">
    <value>Array elements cannot be of type '{0}'</value>
  </data>
  <data name="WRN_DeprecatedSymbol" xml:space="preserve">
    <value>'{0}' is obsolete</value>
  </data>
  <data name="WRN_DeprecatedSymbol_Title" xml:space="preserve">
    <value>Type or member is obsolete</value>
  </data>
  <data name="ERR_NotAnAttributeClass" xml:space="preserve">
    <value>'{0}' is not an attribute class</value>
  </data>
  <data name="ERR_BadNamedAttributeArgument" xml:space="preserve">
    <value>'{0}' is not a valid named attribute argument. Named attribute arguments must be fields which are not readonly, static, or const, or read-write properties which are public and not static.</value>
  </data>
  <data name="WRN_DeprecatedSymbolStr" xml:space="preserve">
    <value>'{0}' is obsolete: '{1}'</value>
  </data>
  <data name="WRN_DeprecatedSymbolStr_Title" xml:space="preserve">
    <value>Type or member is obsolete</value>
  </data>
  <data name="ERR_DeprecatedSymbolStr" xml:space="preserve">
    <value>'{0}' is obsolete: '{1}'</value>
  </data>
  <data name="ERR_IndexerCantHaveVoidType" xml:space="preserve">
    <value>Indexers cannot have void type</value>
  </data>
  <data name="ERR_VirtualPrivate" xml:space="preserve">
    <value>'{0}': virtual or abstract members cannot be private</value>
  </data>
  <data name="ERR_ArrayInitToNonArrayType" xml:space="preserve">
    <value>Can only use array initializer expressions to assign to array types. Try using a new expression instead.</value>
  </data>
  <data name="ERR_ArrayInitInBadPlace" xml:space="preserve">
    <value>Array initializers can only be used in a variable or field initializer. Try using a new expression instead.</value>
  </data>
  <data name="ERR_MissingStructOffset" xml:space="preserve">
    <value>'{0}': instance field types marked with StructLayout(LayoutKind.Explicit) must have a FieldOffset attribute</value>
  </data>
  <data name="WRN_ExternMethodNoImplementation" xml:space="preserve">
    <value>Method, operator, or accessor '{0}' is marked external and has no attributes on it. Consider adding a DllImport attribute to specify the external implementation.</value>
  </data>
  <data name="WRN_ExternMethodNoImplementation_Title" xml:space="preserve">
    <value>Method, operator, or accessor is marked external and has no attributes on it</value>
  </data>
  <data name="WRN_ProtectedInSealed" xml:space="preserve">
    <value>'{0}': new protected member declared in sealed class</value>
  </data>
  <data name="WRN_ProtectedInSealed_Title" xml:space="preserve">
    <value>New protected member declared in sealed class</value>
  </data>
  <data name="ERR_InterfaceImplementedByConditional" xml:space="preserve">
    <value>Conditional member '{0}' cannot implement interface member '{1}' in type '{2}'</value>
  </data>
  <data name="ERR_IllegalRefParam" xml:space="preserve">
    <value>ref and out are not valid in this context</value>
  </data>
  <data name="ERR_BadArgumentToAttribute" xml:space="preserve">
    <value>The argument to the '{0}' attribute must be a valid identifier</value>
  </data>
  <data name="ERR_StructOffsetOnBadStruct" xml:space="preserve">
    <value>The FieldOffset attribute can only be placed on members of types marked with the StructLayout(LayoutKind.Explicit)</value>
  </data>
  <data name="ERR_StructOffsetOnBadField" xml:space="preserve">
    <value>The FieldOffset attribute is not allowed on static or const fields</value>
  </data>
  <data name="ERR_AttributeUsageOnNonAttributeClass" xml:space="preserve">
    <value>Attribute '{0}' is only valid on classes derived from System.Attribute</value>
  </data>
  <data name="WRN_PossibleMistakenNullStatement" xml:space="preserve">
    <value>Possible mistaken empty statement</value>
  </data>
  <data name="WRN_PossibleMistakenNullStatement_Title" xml:space="preserve">
    <value>Possible mistaken empty statement</value>
  </data>
  <data name="ERR_DuplicateNamedAttributeArgument" xml:space="preserve">
    <value>'{0}' duplicate named attribute argument</value>
  </data>
  <data name="ERR_DeriveFromEnumOrValueType" xml:space="preserve">
    <value>'{0}' cannot derive from special class '{1}'</value>
  </data>
  <data name="ERR_DefaultMemberOnIndexedType" xml:space="preserve">
    <value>Cannot specify the DefaultMember attribute on a type containing an indexer</value>
  </data>
  <data name="ERR_BogusType" xml:space="preserve">
    <value>'{0}' is a type not supported by the language</value>
  </data>
  <data name="WRN_UnassignedInternalField" xml:space="preserve">
    <value>Field '{0}' is never assigned to, and will always have its default value {1}</value>
  </data>
  <data name="WRN_UnassignedInternalField_Title" xml:space="preserve">
    <value>Field is never assigned to, and will always have its default value</value>
  </data>
  <data name="ERR_CStyleArray" xml:space="preserve">
    <value>Bad array declarator: To declare a managed array the rank specifier precedes the variable's identifier. To declare a fixed size buffer field, use the fixed keyword before the field type.</value>
  </data>
  <data name="WRN_VacuousIntegralComp" xml:space="preserve">
    <value>Comparison to integral constant is useless; the constant is outside the range of type '{0}'</value>
  </data>
  <data name="WRN_VacuousIntegralComp_Title" xml:space="preserve">
    <value>Comparison to integral constant is useless; the constant is outside the range of the type</value>
  </data>
  <data name="ERR_AbstractAttributeClass" xml:space="preserve">
    <value>Cannot apply attribute class '{0}' because it is abstract</value>
  </data>
  <data name="ERR_BadNamedAttributeArgumentType" xml:space="preserve">
    <value>'{0}' is not a valid named attribute argument because it is not a valid attribute parameter type</value>
  </data>
  <data name="ERR_MissingPredefinedMember" xml:space="preserve">
    <value>Missing compiler required member '{0}.{1}'</value>
  </data>
  <data name="WRN_AttributeLocationOnBadDeclaration" xml:space="preserve">
    <value>'{0}' is not a valid attribute location for this declaration. Valid attribute locations for this declaration are '{1}'. All attributes in this block will be ignored.</value>
  </data>
  <data name="WRN_AttributeLocationOnBadDeclaration_Title" xml:space="preserve">
    <value>Not a valid attribute location for this declaration</value>
  </data>
  <data name="WRN_InvalidAttributeLocation" xml:space="preserve">
    <value>'{0}' is not a recognized attribute location. All attributes in this block will be ignored.</value>
  </data>
  <data name="WRN_InvalidAttributeLocation_Title" xml:space="preserve">
    <value>Not a recognized attribute location</value>
  </data>
  <data name="WRN_EqualsWithoutGetHashCode" xml:space="preserve">
    <value>'{0}' overrides Object.Equals(object o) but does not override Object.GetHashCode()</value>
  </data>
  <data name="WRN_EqualsWithoutGetHashCode_Title" xml:space="preserve">
    <value>Type overrides Object.Equals(object o) but does not override Object.GetHashCode()</value>
  </data>
  <data name="WRN_EqualityOpWithoutEquals" xml:space="preserve">
    <value>'{0}' defines operator == or operator != but does not override Object.Equals(object o)</value>
  </data>
  <data name="WRN_EqualityOpWithoutEquals_Title" xml:space="preserve">
    <value>Type defines operator == or operator != but does not override Object.Equals(object o)</value>
  </data>
  <data name="WRN_EqualityOpWithoutGetHashCode" xml:space="preserve">
    <value>'{0}' defines operator == or operator != but does not override Object.GetHashCode()</value>
  </data>
  <data name="WRN_EqualityOpWithoutGetHashCode_Title" xml:space="preserve">
    <value>Type defines operator == or operator != but does not override Object.GetHashCode()</value>
  </data>
  <data name="ERR_OutAttrOnRefParam" xml:space="preserve">
    <value>Cannot specify only Out attribute on a ref parameter. Use both In and Out attributes, or neither.</value>
  </data>
  <data name="ERR_OverloadRefOut" xml:space="preserve">
    <value>'{0}' cannot define overloaded methods that differ only on ref and out</value>
  </data>
  <data name="ERR_LiteralDoubleCast" xml:space="preserve">
    <value>Literal of type double cannot be implicitly converted to type '{1}'; use an '{0}' suffix to create a literal of this type</value>
  </data>
  <data name="WRN_IncorrectBooleanAssg" xml:space="preserve">
    <value>Assignment in conditional expression is always constant; did you mean to use == instead of = ?</value>
  </data>
  <data name="WRN_IncorrectBooleanAssg_Title" xml:space="preserve">
    <value>Assignment in conditional expression is always constant</value>
  </data>
  <data name="ERR_ProtectedInStruct" xml:space="preserve">
    <value>'{0}': new protected member declared in struct</value>
  </data>
  <data name="ERR_InconsistentIndexerNames" xml:space="preserve">
    <value>Two indexers have different names; the IndexerName attribute must be used with the same name on every indexer within a type</value>
  </data>
  <data name="ERR_ComImportWithUserCtor" xml:space="preserve">
    <value>A class with the ComImport attribute cannot have a user-defined constructor</value>
  </data>
  <data name="ERR_FieldCantHaveVoidType" xml:space="preserve">
    <value>Field cannot have void type</value>
  </data>
  <data name="WRN_NonObsoleteOverridingObsolete" xml:space="preserve">
    <value>Member '{0}' overrides obsolete member '{1}'. Add the Obsolete attribute to '{0}'.</value>
  </data>
  <data name="WRN_NonObsoleteOverridingObsolete_Title" xml:space="preserve">
    <value>Member overrides obsolete member</value>
  </data>
  <data name="ERR_SystemVoid" xml:space="preserve">
    <value>System.Void cannot be used from C# -- use typeof(void) to get the void type object</value>
  </data>
  <data name="ERR_ExplicitParamArray" xml:space="preserve">
    <value>Do not use 'System.ParamArrayAttribute'. Use the 'params' keyword instead.</value>
  </data>
  <data name="WRN_BitwiseOrSignExtend" xml:space="preserve">
    <value>Bitwise-or operator used on a sign-extended operand; consider casting to a smaller unsigned type first</value>
  </data>
  <data name="WRN_BitwiseOrSignExtend_Title" xml:space="preserve">
    <value>Bitwise-or operator used on a sign-extended operand</value>
  </data>
  <data name="WRN_BitwiseOrSignExtend_Description" xml:space="preserve">
    <value>The compiler implicitly widened and sign-extended a variable, and then used the resulting value in a bitwise OR operation. This can result in unexpected behavior.</value>
  </data>
  <data name="ERR_VolatileStruct" xml:space="preserve">
    <value>'{0}': a volatile field cannot be of the type '{1}'</value>
  </data>
  <data name="ERR_VolatileAndReadonly" xml:space="preserve">
    <value>'{0}': a field cannot be both volatile and readonly</value>
  </data>
  <data name="ERR_AbstractField" xml:space="preserve">
    <value>The modifier 'abstract' is not valid on fields. Try using a property instead.</value>
  </data>
  <data name="ERR_BogusExplicitImpl" xml:space="preserve">
    <value>'{0}' cannot implement '{1}' because it is not supported by the language</value>
  </data>
  <data name="ERR_ExplicitMethodImplAccessor" xml:space="preserve">
    <value>'{0}' explicit method implementation cannot implement '{1}' because it is an accessor</value>
  </data>
  <data name="WRN_CoClassWithoutComImport" xml:space="preserve">
    <value>'{0}' interface marked with 'CoClassAttribute' not marked with 'ComImportAttribute'</value>
  </data>
  <data name="WRN_CoClassWithoutComImport_Title" xml:space="preserve">
    <value>Interface marked with 'CoClassAttribute' not marked with 'ComImportAttribute'</value>
  </data>
  <data name="ERR_ConditionalWithOutParam" xml:space="preserve">
    <value>Conditional member '{0}' cannot have an out parameter</value>
  </data>
  <data name="ERR_AccessorImplementingMethod" xml:space="preserve">
    <value>Accessor '{0}' cannot implement interface member '{1}' for type '{2}'. Use an explicit interface implementation.</value>
  </data>
  <data name="ERR_AliasQualAsExpression" xml:space="preserve">
    <value>The namespace alias qualifier '::' always resolves to a type or namespace so is illegal here. Consider using '.' instead.</value>
  </data>
  <data name="ERR_DerivingFromATyVar" xml:space="preserve">
    <value>Cannot derive from '{0}' because it is a type parameter</value>
  </data>
  <data name="ERR_DuplicateTypeParameter" xml:space="preserve">
    <value>Duplicate type parameter '{0}'</value>
  </data>
  <data name="WRN_TypeParameterSameAsOuterTypeParameter" xml:space="preserve">
    <value>Type parameter '{0}' has the same name as the type parameter from outer type '{1}'</value>
  </data>
  <data name="WRN_TypeParameterSameAsOuterTypeParameter_Title" xml:space="preserve">
    <value>Type parameter has the same name as the type parameter from outer type</value>
  </data>
  <data name="ERR_TypeVariableSameAsParent" xml:space="preserve">
    <value>Type parameter '{0}' has the same name as the containing type, or method</value>
  </data>
  <data name="ERR_UnifyingInterfaceInstantiations" xml:space="preserve">
    <value>'{0}' cannot implement both '{1}' and '{2}' because they may unify for some type parameter substitutions</value>
  </data>
  <data name="ERR_GenericDerivingFromAttribute" xml:space="preserve">
    <value>A generic type cannot derive from '{0}' because it is an attribute class</value>
  </data>
  <data name="ERR_TyVarNotFoundInConstraint" xml:space="preserve">
    <value>'{1}' does not define type parameter '{0}'</value>
  </data>
  <data name="ERR_BadBoundType" xml:space="preserve">
    <value>'{0}' is not a valid constraint. A type used as a constraint must be an interface, a non-sealed class or a type parameter.</value>
  </data>
  <data name="ERR_SpecialTypeAsBound" xml:space="preserve">
    <value>Constraint cannot be special class '{0}'</value>
  </data>
  <data name="ERR_BadVisBound" xml:space="preserve">
    <value>Inconsistent accessibility: constraint type '{1}' is less accessible than '{0}'</value>
  </data>
  <data name="ERR_LookupInTypeVariable" xml:space="preserve">
    <value>Cannot do member lookup in '{0}' because it is a type parameter</value>
  </data>
  <data name="ERR_BadConstraintType" xml:space="preserve">
    <value>Invalid constraint type. A type used as a constraint must be an interface, a non-sealed class or a type parameter.</value>
  </data>
  <data name="ERR_InstanceMemberInStaticClass" xml:space="preserve">
    <value>'{0}': cannot declare instance members in a static class</value>
  </data>
  <data name="ERR_StaticBaseClass" xml:space="preserve">
    <value>'{1}': cannot derive from static class '{0}'</value>
  </data>
  <data name="ERR_ConstructorInStaticClass" xml:space="preserve">
    <value>Static classes cannot have instance constructors</value>
  </data>
  <data name="ERR_DestructorInStaticClass" xml:space="preserve">
    <value>Static classes cannot contain destructors</value>
  </data>
  <data name="ERR_InstantiatingStaticClass" xml:space="preserve">
    <value>Cannot create an instance of the static class '{0}'</value>
  </data>
  <data name="ERR_StaticDerivedFromNonObject" xml:space="preserve">
    <value>Static class '{0}' cannot derive from type '{1}'. Static classes must derive from object.</value>
  </data>
  <data name="ERR_StaticClassInterfaceImpl" xml:space="preserve">
    <value>'{0}': static classes cannot implement interfaces</value>
  </data>
  <data name="ERR_OperatorInStaticClass" xml:space="preserve">
    <value>'{0}': static classes cannot contain user-defined operators</value>
  </data>
  <data name="ERR_ConvertToStaticClass" xml:space="preserve">
    <value>Cannot convert to static type '{0}'</value>
  </data>
  <data name="ERR_ConstraintIsStaticClass" xml:space="preserve">
    <value>'{0}': static classes cannot be used as constraints</value>
  </data>
  <data name="ERR_GenericArgIsStaticClass" xml:space="preserve">
    <value>'{0}': static types cannot be used as type arguments</value>
  </data>
  <data name="ERR_ArrayOfStaticClass" xml:space="preserve">
    <value>'{0}': array elements cannot be of static type</value>
  </data>
  <data name="ERR_IndexerInStaticClass" xml:space="preserve">
    <value>'{0}': cannot declare indexers in a static class</value>
  </data>
  <data name="ERR_ParameterIsStaticClass" xml:space="preserve">
    <value>'{0}': static types cannot be used as parameters</value>
  </data>
  <data name="ERR_ReturnTypeIsStaticClass" xml:space="preserve">
    <value>'{0}': static types cannot be used as return types</value>
  </data>
  <data name="ERR_VarDeclIsStaticClass" xml:space="preserve">
    <value>Cannot declare a variable of static type '{0}'</value>
  </data>
  <data name="ERR_BadEmptyThrowInFinally" xml:space="preserve">
    <value>A throw statement with no arguments is not allowed in a finally clause that is nested inside the nearest enclosing catch clause</value>
  </data>
  <data name="ERR_InvalidSpecifier" xml:space="preserve">
    <value>'{0}' is not a valid format specifier</value>
  </data>
  <data name="WRN_AssignmentToLockOrDispose" xml:space="preserve">
    <value>Possibly incorrect assignment to local '{0}' which is the argument to a using or lock statement. The Dispose call or unlocking will happen on the original value of the local.</value>
  </data>
  <data name="WRN_AssignmentToLockOrDispose_Title" xml:space="preserve">
    <value>Possibly incorrect assignment to local which is the argument to a using or lock statement</value>
  </data>
  <data name="ERR_ForwardedTypeInThisAssembly" xml:space="preserve">
    <value>Type '{0}' is defined in this assembly, but a type forwarder is specified for it</value>
  </data>
  <data name="ERR_ForwardedTypeIsNested" xml:space="preserve">
    <value>Cannot forward type '{0}' because it is a nested type of '{1}'</value>
  </data>
  <data name="ERR_CycleInTypeForwarder" xml:space="preserve">
    <value>The type forwarder for type '{0}' in assembly '{1}' causes a cycle</value>
  </data>
  <data name="ERR_AssemblyNameOnNonModule" xml:space="preserve">
    <value>The /moduleassemblyname option may only be specified when building a target type of 'module'</value>
  </data>
  <data name="ERR_InvalidAssemblyName" xml:space="preserve">
    <value>Assembly reference '{0}' is invalid and cannot be resolved</value>
  </data>
  <data name="ERR_InvalidFwdType" xml:space="preserve">
    <value>Invalid type specified as an argument for TypeForwardedTo attribute</value>
  </data>
  <data name="ERR_CloseUnimplementedInterfaceMemberStatic" xml:space="preserve">
    <value>'{0}' does not implement interface member '{1}'. '{2}' cannot implement an interface member because it is static.</value>
  </data>
  <data name="ERR_CloseUnimplementedInterfaceMemberNotPublic" xml:space="preserve">
    <value>'{0}' does not implement interface member '{1}'. '{2}' cannot implement an interface member because it is not public.</value>
  </data>
  <data name="ERR_CloseUnimplementedInterfaceMemberWrongReturnType" xml:space="preserve">
    <value>'{0}' does not implement interface member '{1}'. '{2}' cannot implement '{1}' because it does not have the matching return type of '{3}'.</value>
  </data>
  <data name="ERR_DuplicateTypeForwarder" xml:space="preserve">
    <value>'{0}' duplicate TypeForwardedToAttribute</value>
  </data>
  <data name="ERR_ExpectedSelectOrGroup" xml:space="preserve">
    <value>A query body must end with a select clause or a group clause</value>
  </data>
  <data name="ERR_ExpectedContextualKeywordOn" xml:space="preserve">
    <value>Expected contextual keyword 'on'</value>
  </data>
  <data name="ERR_ExpectedContextualKeywordEquals" xml:space="preserve">
    <value>Expected contextual keyword 'equals'</value>
  </data>
  <data name="ERR_ExpectedContextualKeywordBy" xml:space="preserve">
    <value>Expected contextual keyword 'by'</value>
  </data>
  <data name="ERR_InvalidAnonymousTypeMemberDeclarator" xml:space="preserve">
    <value>Invalid anonymous type member declarator. Anonymous type members must be declared with a member assignment, simple name or member access.</value>
  </data>
  <data name="ERR_InvalidInitializerElementInitializer" xml:space="preserve">
    <value>Invalid initializer member declarator</value>
  </data>
  <data name="ERR_InconsistentLambdaParameterUsage" xml:space="preserve">
    <value>Inconsistent lambda parameter usage; parameter types must be all explicit or all implicit</value>
  </data>
  <data name="ERR_PartialMethodInvalidModifier" xml:space="preserve">
    <value>A partial method cannot have access modifiers or the virtual, abstract, override, new, sealed, or extern modifiers</value>
  </data>
  <data name="ERR_PartialMethodOnlyInPartialClass" xml:space="preserve">
    <value>A partial method must be declared within a partial class or partial struct</value>
  </data>
  <data name="ERR_PartialMethodCannotHaveOutParameters" xml:space="preserve">
    <value>A partial method cannot have out parameters</value>
  </data>
  <data name="ERR_PartialMethodOnlyMethods" xml:space="preserve">
    <value>Only methods, classes, structs, or interfaces may be partial</value>
  </data>
  <data name="ERR_PartialMethodNotExplicit" xml:space="preserve">
    <value>A partial method may not explicitly implement an interface method</value>
  </data>
  <data name="ERR_PartialMethodExtensionDifference" xml:space="preserve">
    <value>Both partial method declarations must be extension methods or neither may be an extension method</value>
  </data>
  <data name="ERR_PartialMethodOnlyOneLatent" xml:space="preserve">
    <value>A partial method may not have multiple defining declarations</value>
  </data>
  <data name="ERR_PartialMethodOnlyOneActual" xml:space="preserve">
    <value>A partial method may not have multiple implementing declarations</value>
  </data>
  <data name="ERR_PartialMethodParamsDifference" xml:space="preserve">
    <value>Both partial method declarations must use a params parameter or neither may use a params parameter</value>
  </data>
  <data name="ERR_PartialMethodMustHaveLatent" xml:space="preserve">
    <value>No defining declaration found for implementing declaration of partial method '{0}'</value>
  </data>
  <data name="ERR_PartialMethodInconsistentConstraints" xml:space="preserve">
    <value>Partial method declarations of '{0}' have inconsistent type parameter constraints</value>
  </data>
  <data name="ERR_PartialMethodToDelegate" xml:space="preserve">
    <value>Cannot create delegate from method '{0}' because it is a partial method without an implementing declaration</value>
  </data>
  <data name="ERR_PartialMethodStaticDifference" xml:space="preserve">
    <value>Both partial method declarations must be static or neither may be static</value>
  </data>
  <data name="ERR_PartialMethodUnsafeDifference" xml:space="preserve">
    <value>Both partial method declarations must be unsafe or neither may be unsafe</value>
  </data>
  <data name="ERR_PartialMethodInExpressionTree" xml:space="preserve">
    <value>Partial methods with only a defining declaration or removed conditional methods cannot be used in expression trees</value>
  </data>
  <data name="ERR_PartialMethodMustReturnVoid" xml:space="preserve">
    <value>Partial methods must have a void return type</value>
  </data>
  <data name="WRN_ObsoleteOverridingNonObsolete" xml:space="preserve">
    <value>Obsolete member '{0}' overrides non-obsolete member '{1}'</value>
  </data>
  <data name="WRN_ObsoleteOverridingNonObsolete_Title" xml:space="preserve">
    <value>Obsolete member overrides non-obsolete member</value>
  </data>
  <data name="WRN_DebugFullNameTooLong" xml:space="preserve">
    <value>The fully qualified name for '{0}' is too long for debug information. Compile without '/debug' option.</value>
  </data>
  <data name="WRN_DebugFullNameTooLong_Title" xml:space="preserve">
    <value>Fully qualified name is too long for debug information</value>
  </data>
  <data name="ERR_ImplicitlyTypedVariableAssignedBadValue" xml:space="preserve">
    <value>Cannot assign {0} to an implicitly-typed variable</value>
  </data>
  <data name="ERR_ImplicitlyTypedVariableWithNoInitializer" xml:space="preserve">
    <value>Implicitly-typed variables must be initialized</value>
  </data>
  <data name="ERR_ImplicitlyTypedVariableMultipleDeclarator" xml:space="preserve">
    <value>Implicitly-typed variables cannot have multiple declarators</value>
  </data>
  <data name="ERR_ImplicitlyTypedVariableAssignedArrayInitializer" xml:space="preserve">
    <value>Cannot initialize an implicitly-typed variable with an array initializer</value>
  </data>
  <data name="ERR_ImplicitlyTypedLocalCannotBeFixed" xml:space="preserve">
    <value>Implicitly-typed local variables cannot be fixed</value>
  </data>
  <data name="ERR_ImplicitlyTypedVariableCannotBeConst" xml:space="preserve">
    <value>Implicitly-typed variables cannot be constant</value>
  </data>
  <data name="WRN_ExternCtorNoImplementation" xml:space="preserve">
    <value>Constructor '{0}' is marked external</value>
  </data>
  <data name="WRN_ExternCtorNoImplementation_Title" xml:space="preserve">
    <value>Constructor is marked external</value>
  </data>
  <data name="ERR_TypeVarNotFound" xml:space="preserve">
    <value>The contextual keyword 'var' may only appear within a local variable declaration or in script code</value>
  </data>
  <data name="ERR_ImplicitlyTypedArrayNoBestType" xml:space="preserve">
    <value>No best type found for implicitly-typed array</value>
  </data>
  <data name="ERR_AnonymousTypePropertyAssignedBadValue" xml:space="preserve">
    <value>Cannot assign {0} to anonymous type property</value>
  </data>
  <data name="ERR_ExpressionTreeContainsBaseAccess" xml:space="preserve">
    <value>An expression tree may not contain a base access</value>
  </data>
  <data name="ERR_ExpressionTreeContainsAssignment" xml:space="preserve">
    <value>An expression tree may not contain an assignment operator</value>
  </data>
  <data name="ERR_AnonymousTypeDuplicatePropertyName" xml:space="preserve">
    <value>An anonymous type cannot have multiple properties with the same name</value>
  </data>
  <data name="ERR_StatementLambdaToExpressionTree" xml:space="preserve">
    <value>A lambda expression with a statement body cannot be converted to an expression tree</value>
  </data>
  <data name="ERR_ExpressionTreeMustHaveDelegate" xml:space="preserve">
    <value>Cannot convert lambda to an expression tree whose type argument '{0}' is not a delegate type</value>
  </data>
  <data name="ERR_AnonymousTypeNotAvailable" xml:space="preserve">
    <value>Cannot use anonymous type in a constant expression</value>
  </data>
  <data name="ERR_LambdaInIsAs" xml:space="preserve">
    <value>The first operand of an 'is' or 'as' operator may not be a lambda expression, anonymous method, or method group.</value>
  </data>
  <data name="ERR_ExpressionTreeContainsMultiDimensionalArrayInitializer" xml:space="preserve">
    <value>An expression tree may not contain a multidimensional array initializer</value>
  </data>
  <data name="ERR_MissingArgument" xml:space="preserve">
    <value>Argument missing</value>
  </data>
  <data name="ERR_VariableUsedBeforeDeclaration" xml:space="preserve">
    <value>Cannot use local variable '{0}' before it is declared</value>
  </data>
  <data name="ERR_RecursivelyTypedVariable" xml:space="preserve">
    <value>Type of '{0}' cannot be inferred since its initializer directly or indirectly refers to the definition.</value>
  </data>
  <data name="ERR_ExplicitLayoutAndAutoImplementedProperty" xml:space="preserve">
    <value>'{0}': Auto-implemented properties cannot be used inside a type marked with StructLayout(LayoutKind.Explicit)</value>
  </data>
  <data name="ERR_UnassignedThisAutoProperty" xml:space="preserve">
    <value>Auto-implemented property '{0}' must be fully assigned before control is returned to the caller.</value>
  </data>
  <data name="ERR_VariableUsedBeforeDeclarationAndHidesField" xml:space="preserve">
    <value>Cannot use local variable '{0}' before it is declared. The declaration of the local variable hides the field '{1}'.</value>
  </data>
  <data name="ERR_ExpressionTreeContainsBadCoalesce" xml:space="preserve">
    <value>An expression tree lambda may not contain a coalescing operator with a null literal left-hand side</value>
  </data>
  <data name="ERR_IdentifierExpected" xml:space="preserve">
    <value>Identifier expected</value>
  </data>
  <data name="ERR_SemicolonExpected" xml:space="preserve">
    <value>; expected</value>
  </data>
  <data name="ERR_SyntaxError" xml:space="preserve">
    <value>Syntax error, '{0}' expected</value>
  </data>
  <data name="ERR_DuplicateModifier" xml:space="preserve">
    <value>Duplicate '{0}' modifier</value>
  </data>
  <data name="ERR_DuplicateAccessor" xml:space="preserve">
    <value>Property accessor already defined</value>
  </data>
  <data name="ERR_IntegralTypeExpected" xml:space="preserve">
    <value>Type byte, sbyte, short, ushort, int, uint, long, or ulong expected</value>
  </data>
  <data name="ERR_IllegalEscape" xml:space="preserve">
    <value>Unrecognized escape sequence</value>
  </data>
  <data name="ERR_NewlineInConst" xml:space="preserve">
    <value>Newline in constant</value>
  </data>
  <data name="ERR_EmptyCharConst" xml:space="preserve">
    <value>Empty character literal</value>
  </data>
  <data name="ERR_TooManyCharsInConst" xml:space="preserve">
    <value>Too many characters in character literal</value>
  </data>
  <data name="ERR_InvalidNumber" xml:space="preserve">
    <value>Invalid number</value>
  </data>
  <data name="ERR_GetOrSetExpected" xml:space="preserve">
    <value>A get or set accessor expected</value>
  </data>
  <data name="ERR_ClassTypeExpected" xml:space="preserve">
    <value>An object, string, or class type expected</value>
  </data>
  <data name="ERR_NamedArgumentExpected" xml:space="preserve">
    <value>Named attribute argument expected</value>
  </data>
  <data name="ERR_TooManyCatches" xml:space="preserve">
    <value>Catch clauses cannot follow the general catch clause of a try statement</value>
  </data>
  <data name="ERR_ThisOrBaseExpected" xml:space="preserve">
    <value>Keyword 'this' or 'base' expected</value>
  </data>
  <data name="ERR_OvlUnaryOperatorExpected" xml:space="preserve">
    <value>Overloadable unary operator expected</value>
  </data>
  <data name="ERR_OvlBinaryOperatorExpected" xml:space="preserve">
    <value>Overloadable binary operator expected</value>
  </data>
  <data name="ERR_IntOverflow" xml:space="preserve">
    <value>Integral constant is too large</value>
  </data>
  <data name="ERR_EOFExpected" xml:space="preserve">
    <value>Type or namespace definition, or end-of-file expected</value>
  </data>
  <data name="ERR_GlobalDefinitionOrStatementExpected" xml:space="preserve">
    <value>Member definition, statement, or end-of-file expected</value>
  </data>
  <data name="ERR_BadEmbeddedStmt" xml:space="preserve">
    <value>Embedded statement cannot be a declaration or labeled statement</value>
  </data>
  <data name="ERR_PPDirectiveExpected" xml:space="preserve">
    <value>Preprocessor directive expected</value>
  </data>
  <data name="ERR_EndOfPPLineExpected" xml:space="preserve">
    <value>Single-line comment or end-of-line expected</value>
  </data>
  <data name="ERR_CloseParenExpected" xml:space="preserve">
    <value>) expected</value>
  </data>
  <data name="ERR_EndifDirectiveExpected" xml:space="preserve">
    <value>#endif directive expected</value>
  </data>
  <data name="ERR_UnexpectedDirective" xml:space="preserve">
    <value>Unexpected preprocessor directive</value>
  </data>
  <data name="ERR_ErrorDirective" xml:space="preserve">
    <value>#error: '{0}'</value>
  </data>
  <data name="WRN_WarningDirective" xml:space="preserve">
    <value>#warning: '{0}'</value>
  </data>
  <data name="WRN_WarningDirective_Title" xml:space="preserve">
    <value>#warning directive</value>
  </data>
  <data name="ERR_TypeExpected" xml:space="preserve">
    <value>Type expected</value>
  </data>
  <data name="ERR_PPDefFollowsToken" xml:space="preserve">
    <value>Cannot define/undefine preprocessor symbols after first token in file</value>
  </data>
  <data name="ERR_PPReferenceFollowsToken" xml:space="preserve">
    <value>Cannot use #r after first token in file</value>
  </data>
  <data name="ERR_OpenEndedComment" xml:space="preserve">
    <value>End-of-file found, '*/' expected</value>
  </data>
  <data name="ERR_OvlOperatorExpected" xml:space="preserve">
    <value>Overloadable operator expected</value>
  </data>
  <data name="ERR_EndRegionDirectiveExpected" xml:space="preserve">
    <value>#endregion directive expected</value>
  </data>
  <data name="ERR_UnterminatedStringLit" xml:space="preserve">
    <value>Unterminated string literal</value>
  </data>
  <data name="ERR_BadDirectivePlacement" xml:space="preserve">
    <value>Preprocessor directives must appear as the first non-whitespace character on a line</value>
  </data>
  <data name="ERR_IdentifierExpectedKW" xml:space="preserve">
    <value>Identifier expected; '{1}' is a keyword</value>
  </data>
  <data name="ERR_SemiOrLBraceExpected" xml:space="preserve">
    <value>{ or ; expected</value>
  </data>
  <data name="ERR_MultiTypeInDeclaration" xml:space="preserve">
    <value>Cannot use more than one type in a for, using, fixed, or declaration statement</value>
  </data>
  <data name="ERR_AddOrRemoveExpected" xml:space="preserve">
    <value>An add or remove accessor expected</value>
  </data>
  <data name="ERR_UnexpectedCharacter" xml:space="preserve">
    <value>Unexpected character '{0}'</value>
  </data>
  <data name="ERR_UnexpectedToken" xml:space="preserve">
    <value>Unexpected token '{0}'</value>
  </data>
  <data name="ERR_ProtectedInStatic" xml:space="preserve">
    <value>'{0}': static classes cannot contain protected members</value>
  </data>
  <data name="WRN_UnreachableGeneralCatch" xml:space="preserve">
    <value>A previous catch clause already catches all exceptions. All non-exceptions thrown will be wrapped in a System.Runtime.CompilerServices.RuntimeWrappedException.</value>
  </data>
  <data name="WRN_UnreachableGeneralCatch_Title" xml:space="preserve">
    <value>A previous catch clause already catches all exceptions</value>
  </data>
  <data name="WRN_UnreachableGeneralCatch_Description" xml:space="preserve">
    <value>This warning is caused when a catch() block has no specified exception type after a catch (System.Exception e) block. The warning advises that the catch() block will not catch any exceptions.

A catch() block after a catch (System.Exception e) block can catch non-CLS exceptions if the RuntimeCompatibilityAttribute is set to false in the AssemblyInfo.cs file: [assembly: RuntimeCompatibilityAttribute(WrapNonExceptionThrows = false)]. If this attribute is not set explicitly to false, all thrown non-CLS exceptions are wrapped as Exceptions and the catch (System.Exception e) block catches them.</value>
  </data>
  <data name="ERR_IncrementLvalueExpected" xml:space="preserve">
    <value>The operand of an increment or decrement operator must be a variable, property or indexer</value>
  </data>
  <data name="ERR_NoSuchMemberOrExtension" xml:space="preserve">
    <value>'{0}' does not contain a definition for '{1}' and no extension method '{1}' accepting a first argument of type '{0}' could be found (are you missing a using directive or an assembly reference?)</value>
  </data>
  <data name="ERR_NoSuchMemberOrExtensionNeedUsing" xml:space="preserve">
    <value>'{0}' does not contain a definition for '{1}' and no extension method '{1}' accepting a first argument of type '{0}' could be found (are you missing a using directive for '{2}'?)</value>
  </data>
  <data name="ERR_BadThisParam" xml:space="preserve">
    <value>Method '{0}' has a parameter modifier 'this' which is not on the first parameter</value>
  </data>
  <data name="ERR_BadRefWithThis" xml:space="preserve">
    <value> The parameter modifier 'ref' cannot be used with 'this' </value>
  </data>
  <data name="ERR_BadOutWithThis" xml:space="preserve">
    <value> The parameter modifier 'out' cannot be used with 'this' </value>
  </data>
  <data name="ERR_BadTypeforThis" xml:space="preserve">
    <value>The first parameter of an extension method cannot be of type '{0}'</value>
  </data>
  <data name="ERR_BadParamModThis" xml:space="preserve">
    <value>A parameter array cannot be used with 'this' modifier on an extension method</value>
  </data>
  <data name="ERR_BadExtensionMeth" xml:space="preserve">
    <value>Extension method must be static</value>
  </data>
  <data name="ERR_BadExtensionAgg" xml:space="preserve">
    <value>Extension method must be defined in a non-generic static class</value>
  </data>
  <data name="ERR_DupParamMod" xml:space="preserve">
    <value>A parameter can only have one '{0}' modifier</value>
  </data>
  <data name="ERR_MultiParamMod" xml:space="preserve">
    <value>A parameter cannot have all the specified modifiers; there are too many modifiers on the parameter</value>
  </data>
  <data name="ERR_ExtensionMethodsDecl" xml:space="preserve">
    <value>Extension methods must be defined in a top level static class; {0} is a nested class</value>
  </data>
  <data name="ERR_ExtensionAttrNotFound" xml:space="preserve">
    <value>Cannot define a new extension method because the compiler required type '{0}' cannot be found. Are you missing a reference to System.Core.dll?</value>
  </data>
  <data name="ERR_ExplicitExtension" xml:space="preserve">
    <value>Do not use 'System.Runtime.CompilerServices.ExtensionAttribute'. Use the 'this' keyword instead.</value>
  </data>
  <data name="ERR_ExplicitDynamicAttr" xml:space="preserve">
    <value>Do not use 'System.Runtime.CompilerServices.DynamicAttribute'. Use the 'dynamic' keyword instead.</value>
  </data>
  <data name="ERR_NoDynamicPhantomOnBaseCtor" xml:space="preserve">
    <value>The constructor call needs to be dynamically dispatched, but cannot be because it is part of a constructor initializer. Consider casting the dynamic arguments.</value>
  </data>
  <data name="ERR_ValueTypeExtDelegate" xml:space="preserve">
    <value>Extension method '{0}' defined on value type '{1}' cannot be used to create delegates</value>
  </data>
  <data name="ERR_BadArgCount" xml:space="preserve">
    <value>No overload for method '{0}' takes {1} arguments</value>
  </data>
  <data name="ERR_BadArgType" xml:space="preserve">
    <value>Argument {0}: cannot convert from '{1}' to '{2}'</value>
  </data>
  <data name="ERR_NoSourceFile" xml:space="preserve">
    <value>Source file '{0}' could not be opened -- {1}</value>
  </data>
  <data name="ERR_CantRefResource" xml:space="preserve">
    <value>Cannot link resource files when building a module</value>
  </data>
  <data name="ERR_ResourceNotUnique" xml:space="preserve">
    <value>Resource identifier '{0}' has already been used in this assembly</value>
  </data>
  <data name="ERR_ResourceFileNameNotUnique" xml:space="preserve">
    <value>Each linked resource and module must have a unique filename. Filename '{0}' is specified more than once in this assembly</value>
  </data>
  <data name="ERR_ImportNonAssembly" xml:space="preserve">
    <value>The referenced file '{0}' is not an assembly</value>
  </data>
  <data name="ERR_RefLvalueExpected" xml:space="preserve">
    <value>A ref or out argument must be an assignable variable</value>
  </data>
  <data name="ERR_BaseInStaticMeth" xml:space="preserve">
    <value>Keyword 'base' is not available in a static method</value>
  </data>
  <data name="ERR_BaseInBadContext" xml:space="preserve">
    <value>Keyword 'base' is not available in the current context</value>
  </data>
  <data name="ERR_RbraceExpected" xml:space="preserve">
    <value>} expected</value>
  </data>
  <data name="ERR_LbraceExpected" xml:space="preserve">
    <value>{ expected</value>
  </data>
  <data name="ERR_InExpected" xml:space="preserve">
    <value>'in' expected</value>
  </data>
  <data name="ERR_InvalidPreprocExpr" xml:space="preserve">
    <value>Invalid preprocessor expression</value>
  </data>
  <data name="ERR_InvalidMemberDecl" xml:space="preserve">
    <value>Invalid token '{0}' in class, struct, or interface member declaration</value>
  </data>
  <data name="ERR_MemberNeedsType" xml:space="preserve">
    <value>Method must have a return type</value>
  </data>
  <data name="ERR_BadBaseType" xml:space="preserve">
    <value>Invalid base type</value>
  </data>
  <data name="WRN_EmptySwitch" xml:space="preserve">
    <value>Empty switch block</value>
  </data>
  <data name="WRN_EmptySwitch_Title" xml:space="preserve">
    <value>Empty switch block</value>
  </data>
  <data name="ERR_ExpectedEndTry" xml:space="preserve">
    <value>Expected catch or finally</value>
  </data>
  <data name="ERR_InvalidExprTerm" xml:space="preserve">
    <value>Invalid expression term '{0}'</value>
  </data>
  <data name="ERR_BadNewExpr" xml:space="preserve">
    <value>A new expression requires (), [], or {} after type</value>
  </data>
  <data name="ERR_NoNamespacePrivate" xml:space="preserve">
    <value>Elements defined in a namespace cannot be explicitly declared as private, protected, or protected internal</value>
  </data>
  <data name="ERR_BadVarDecl" xml:space="preserve">
    <value>Expected ; or = (cannot specify constructor arguments in declaration)</value>
  </data>
  <data name="ERR_UsingAfterElements" xml:space="preserve">
    <value>A using clause must precede all other elements defined in the namespace except extern alias declarations</value>
  </data>
  <data name="ERR_BadBinOpArgs" xml:space="preserve">
    <value>Overloaded binary operator '{0}' takes two parameters</value>
  </data>
  <data name="ERR_BadUnOpArgs" xml:space="preserve">
    <value>Overloaded unary operator '{0}' takes one parameter</value>
  </data>
  <data name="ERR_NoVoidParameter" xml:space="preserve">
    <value>Invalid parameter type 'void'</value>
  </data>
  <data name="ERR_DuplicateAlias" xml:space="preserve">
    <value>The using alias '{0}' appeared previously in this namespace</value>
  </data>
  <data name="ERR_BadProtectedAccess" xml:space="preserve">
    <value>Cannot access protected member '{0}' via a qualifier of type '{1}'; the qualifier must be of type '{2}' (or derived from it)</value>
  </data>
  <data name="ERR_AddModuleAssembly" xml:space="preserve">
    <value>'{0}' cannot be added to this assembly because it already is an assembly</value>
  </data>
  <data name="ERR_BindToBogusProp2" xml:space="preserve">
    <value>Property, indexer, or event '{0}' is not supported by the language; try directly calling accessor methods '{1}' or '{2}'</value>
  </data>
  <data name="ERR_BindToBogusProp1" xml:space="preserve">
    <value>Property, indexer, or event '{0}' is not supported by the language; try directly calling accessor method '{1}'</value>
  </data>
  <data name="ERR_NoVoidHere" xml:space="preserve">
    <value>Keyword 'void' cannot be used in this context</value>
  </data>
  <data name="ERR_IndexerNeedsParam" xml:space="preserve">
    <value>Indexers must have at least one parameter</value>
  </data>
  <data name="ERR_BadArraySyntax" xml:space="preserve">
    <value>Array type specifier, [], must appear before parameter name</value>
  </data>
  <data name="ERR_BadOperatorSyntax" xml:space="preserve">
    <value>Declaration is not valid; use '{0} operator &lt;dest-type&gt; (...' instead</value>
  </data>
  <data name="ERR_MainClassNotFound" xml:space="preserve">
    <value>Could not find '{0}' specified for Main method</value>
  </data>
  <data name="ERR_MainClassNotClass" xml:space="preserve">
    <value>'{0}' specified for Main method must be a valid non-generic class or struct</value>
  </data>
  <data name="ERR_NoMainInClass" xml:space="preserve">
    <value>'{0}' does not have a suitable static Main method</value>
  </data>
  <data name="ERR_MainClassIsImport" xml:space="preserve">
    <value>Cannot use '{0}' for Main method because it is imported</value>
  </data>
  <data name="ERR_OutputNeedsName" xml:space="preserve">
    <value>Outputs without source must have the /out option specified</value>
  </data>
  <data name="ERR_CantHaveWin32ResAndManifest" xml:space="preserve">
    <value>Conflicting options specified: Win32 resource file; Win32 manifest</value>
  </data>
  <data name="ERR_CantHaveWin32ResAndIcon" xml:space="preserve">
    <value>Conflicting options specified: Win32 resource file; Win32 icon</value>
  </data>
  <data name="ERR_CantReadResource" xml:space="preserve">
    <value>Error reading resource '{0}' -- '{1}'</value>
  </data>
  <data name="WRN_XMLParseError" xml:space="preserve">
    <value>XML comment has badly formed XML -- '{0}'</value>
  </data>
  <data name="WRN_XMLParseError_Title" xml:space="preserve">
    <value>XML comment has badly formed XML</value>
  </data>
  <data name="WRN_DuplicateParamTag" xml:space="preserve">
    <value>XML comment has a duplicate param tag for '{0}'</value>
  </data>
  <data name="WRN_DuplicateParamTag_Title" xml:space="preserve">
    <value>XML comment has a duplicate param tag</value>
  </data>
  <data name="WRN_UnmatchedParamTag" xml:space="preserve">
    <value>XML comment has a param tag for '{0}', but there is no parameter by that name</value>
  </data>
  <data name="WRN_UnmatchedParamTag_Title" xml:space="preserve">
    <value>XML comment has a param tag, but there is no parameter by that name</value>
  </data>
  <data name="WRN_UnmatchedParamRefTag" xml:space="preserve">
    <value>XML comment on '{1}' has a paramref tag for '{0}', but there is no parameter by that name</value>
  </data>
  <data name="WRN_UnmatchedParamRefTag_Title" xml:space="preserve">
    <value>XML comment has a paramref tag, but there is no parameter by that name</value>
  </data>
  <data name="WRN_MissingParamTag" xml:space="preserve">
    <value>Parameter '{0}' has no matching param tag in the XML comment for '{1}' (but other parameters do)</value>
  </data>
  <data name="WRN_MissingParamTag_Title" xml:space="preserve">
    <value>Parameter has no matching param tag in the XML comment (but other parameters do)</value>
  </data>
  <data name="WRN_BadXMLRef" xml:space="preserve">
    <value>XML comment has cref attribute '{0}' that could not be resolved</value>
  </data>
  <data name="WRN_BadXMLRef_Title" xml:space="preserve">
    <value>XML comment has cref attribute that could not be resolved</value>
  </data>
  <data name="ERR_BadStackAllocExpr" xml:space="preserve">
    <value>A stackalloc expression requires [] after type</value>
  </data>
  <data name="ERR_InvalidLineNumber" xml:space="preserve">
    <value>The line number specified for #line directive is missing or invalid</value>
  </data>
  <data name="ERR_MissingPPFile" xml:space="preserve">
    <value>Quoted file name, single-line comment or end-of-line expected</value>
  </data>
  <data name="ERR_ExpectedPPFile" xml:space="preserve">
    <value>Quoted file name expected</value>
  </data>
  <data name="ERR_ReferenceDirectiveOnlyAllowedInScripts" xml:space="preserve">
    <value>#r is only allowed in scripts</value>
  </data>
  <data name="ERR_ForEachMissingMember" xml:space="preserve">
    <value>foreach statement cannot operate on variables of type '{0}' because '{0}' does not contain a public definition for '{1}'</value>
  </data>
  <data name="WRN_BadXMLRefParamType" xml:space="preserve">
    <value>Invalid type for parameter {0} in XML comment cref attribute: '{1}'</value>
  </data>
  <data name="WRN_BadXMLRefParamType_Title" xml:space="preserve">
    <value>Invalid type for parameter in XML comment cref attribute</value>
  </data>
  <data name="WRN_BadXMLRefReturnType" xml:space="preserve">
    <value>Invalid return type in XML comment cref attribute</value>
  </data>
  <data name="WRN_BadXMLRefReturnType_Title" xml:space="preserve">
    <value>Invalid return type in XML comment cref attribute</value>
  </data>
  <data name="ERR_BadWin32Res" xml:space="preserve">
    <value>Error reading Win32 resources -- {0}</value>
  </data>
  <data name="WRN_BadXMLRefSyntax" xml:space="preserve">
    <value>XML comment has syntactically incorrect cref attribute '{0}'</value>
  </data>
  <data name="WRN_BadXMLRefSyntax_Title" xml:space="preserve">
    <value>XML comment has syntactically incorrect cref attribute</value>
  </data>
  <data name="ERR_BadModifierLocation" xml:space="preserve">
    <value>Member modifier '{0}' must precede the member type and name</value>
  </data>
  <data name="ERR_MissingArraySize" xml:space="preserve">
    <value>Array creation must have array size or array initializer</value>
  </data>
  <data name="WRN_UnprocessedXMLComment" xml:space="preserve">
    <value>XML comment is not placed on a valid language element</value>
  </data>
  <data name="WRN_UnprocessedXMLComment_Title" xml:space="preserve">
    <value>XML comment is not placed on a valid language element</value>
  </data>
  <data name="WRN_FailedInclude" xml:space="preserve">
    <value>Unable to include XML fragment '{1}' of file '{0}' -- {2}</value>
  </data>
  <data name="WRN_FailedInclude_Title" xml:space="preserve">
    <value>Unable to include XML fragment</value>
  </data>
  <data name="WRN_InvalidInclude" xml:space="preserve">
    <value>Invalid XML include element -- {0}</value>
  </data>
  <data name="WRN_InvalidInclude_Title" xml:space="preserve">
    <value>Invalid XML include element</value>
  </data>
  <data name="WRN_MissingXMLComment" xml:space="preserve">
    <value>Missing XML comment for publicly visible type or member '{0}'</value>
  </data>
  <data name="WRN_MissingXMLComment_Title" xml:space="preserve">
    <value>Missing XML comment for publicly visible type or member</value>
  </data>
  <data name="WRN_MissingXMLComment_Description" xml:space="preserve">
    <value>The /doc compiler option was specified, but one or more constructs did not have comments.</value>
  </data>
  <data name="WRN_XMLParseIncludeError" xml:space="preserve">
    <value>Badly formed XML in included comments file -- '{0}'</value>
  </data>
  <data name="WRN_XMLParseIncludeError_Title" xml:space="preserve">
    <value>Badly formed XML in included comments file</value>
  </data>
  <data name="ERR_BadDelArgCount" xml:space="preserve">
    <value>Delegate '{0}' does not take {1} arguments</value>
  </data>
  <data name="ERR_UnexpectedSemicolon" xml:space="preserve">
    <value>Semicolon after method or accessor block is not valid</value>
  </data>
  <data name="ERR_MethodReturnCantBeRefAny" xml:space="preserve">
    <value>Method or delegate cannot return type '{0}'</value>
  </data>
  <data name="ERR_CompileCancelled" xml:space="preserve">
    <value>Compilation cancelled by user</value>
  </data>
  <data name="ERR_MethodArgCantBeRefAny" xml:space="preserve">
    <value>Cannot make reference to variable of type '{0}'</value>
  </data>
  <data name="ERR_AssgReadonlyLocal" xml:space="preserve">
    <value>Cannot assign to '{0}' because it is read-only</value>
  </data>
  <data name="ERR_RefReadonlyLocal" xml:space="preserve">
    <value>Cannot pass '{0}' as a ref or out argument because it is read-only</value>
  </data>
  <data name="ERR_CantUseRequiredAttribute" xml:space="preserve">
    <value>The RequiredAttribute attribute is not permitted on C# types</value>
  </data>
  <data name="ERR_NoModifiersOnAccessor" xml:space="preserve">
    <value>Modifiers cannot be placed on event accessor declarations</value>
  </data>
  <data name="ERR_ParamsCantBeRefOut" xml:space="preserve">
    <value>The params parameter cannot be declared as ref or out</value>
  </data>
  <data name="ERR_ReturnNotLValue" xml:space="preserve">
    <value>Cannot modify the return value of '{0}' because it is not a variable</value>
  </data>
  <data name="ERR_MissingCoClass" xml:space="preserve">
    <value>The managed coclass wrapper class '{0}' for interface '{1}' cannot be found (are you missing an assembly reference?)</value>
  </data>
  <data name="ERR_AmbiguousAttribute" xml:space="preserve">
    <value>'{0}' is ambiguous between '{1}' and '{2}'; use either '@{0}' or '{0}Attribute'</value>
  </data>
  <data name="ERR_BadArgExtraRef" xml:space="preserve">
    <value>Argument {0} should not be passed with the '{1}' keyword</value>
  </data>
  <data name="WRN_CmdOptionConflictsSource" xml:space="preserve">
    <value>Option '{0}' overrides attribute '{1}' given in a source file or added module</value>
  </data>
  <data name="WRN_CmdOptionConflictsSource_Title" xml:space="preserve">
    <value>Option overrides attribute given in a source file or added module</value>
  </data>
  <data name="WRN_CmdOptionConflictsSource_Description" xml:space="preserve">
    <value>This warning occurs if the assembly attributes AssemblyKeyFileAttribute or AssemblyKeyNameAttribute found in source conflict with the /keyfile or /keycontainer command line option or key file name or key container specified in the Project Properties.</value>
  </data>
  <data name="ERR_BadCompatMode" xml:space="preserve">
    <value>Invalid option '{0}' for /langversion; must be ISO-1, ISO-2, Default or an integer in range 1 to 6.</value>
  </data>
  <data name="ERR_DelegateOnConditional" xml:space="preserve">
    <value>Cannot create delegate with '{0}' because it or a method it overrides has a Conditional attribute</value>
  </data>
  <data name="ERR_CantMakeTempFile" xml:space="preserve">
    <value>Cannot create temporary file -- {0}</value>
  </data>
  <data name="ERR_BadArgRef" xml:space="preserve">
    <value>Argument {0} must be passed with the '{1}' keyword</value>
  </data>
  <data name="ERR_YieldInAnonMeth" xml:space="preserve">
    <value>The yield statement cannot be used inside an anonymous method or lambda expression</value>
  </data>
  <data name="ERR_ReturnInIterator" xml:space="preserve">
    <value>Cannot return a value from an iterator. Use the yield return statement to return a value, or yield break to end the iteration.</value>
  </data>
  <data name="ERR_BadIteratorArgType" xml:space="preserve">
    <value>Iterators cannot have ref or out parameters</value>
  </data>
  <data name="ERR_BadIteratorReturn" xml:space="preserve">
    <value>The body of '{0}' cannot be an iterator block because '{1}' is not an iterator interface type</value>
  </data>
  <data name="ERR_BadYieldInFinally" xml:space="preserve">
    <value>Cannot yield in the body of a finally clause</value>
  </data>
  <data name="ERR_BadYieldInTryOfCatch" xml:space="preserve">
    <value>Cannot yield a value in the body of a try block with a catch clause</value>
  </data>
  <data name="ERR_EmptyYield" xml:space="preserve">
    <value>Expression expected after yield return</value>
  </data>
  <data name="ERR_AnonDelegateCantUse" xml:space="preserve">
    <value>Cannot use ref or out parameter '{0}' inside an anonymous method, lambda expression, or query expression</value>
  </data>
  <data name="ERR_IllegalInnerUnsafe" xml:space="preserve">
    <value>Unsafe code may not appear in iterators</value>
  </data>
  <data name="ERR_BadYieldInCatch" xml:space="preserve">
    <value>Cannot yield a value in the body of a catch clause</value>
  </data>
  <data name="ERR_BadDelegateLeave" xml:space="preserve">
    <value>Control cannot leave the body of an anonymous method or lambda expression</value>
  </data>
  <data name="WRN_IllegalPragma" xml:space="preserve">
    <value>Unrecognized #pragma directive</value>
  </data>
  <data name="WRN_IllegalPragma_Title" xml:space="preserve">
    <value>Unrecognized #pragma directive</value>
  </data>
  <data name="WRN_IllegalPPWarning" xml:space="preserve">
    <value>Expected disable or restore</value>
  </data>
  <data name="WRN_IllegalPPWarning_Title" xml:space="preserve">
    <value>Expected disable or restore after #pragma warning</value>
  </data>
  <data name="WRN_BadRestoreNumber" xml:space="preserve">
    <value>Cannot restore warning 'CS{0}' because it was disabled globally</value>
  </data>
  <data name="WRN_BadRestoreNumber_Title" xml:space="preserve">
    <value>Cannot restore warning because it was disabled globally</value>
  </data>
  <data name="ERR_VarargsIterator" xml:space="preserve">
    <value>__arglist is not allowed in the parameter list of iterators</value>
  </data>
  <data name="ERR_UnsafeIteratorArgType" xml:space="preserve">
    <value>Iterators cannot have unsafe parameters or yield types</value>
  </data>
  <data name="ERR_BadCoClassSig" xml:space="preserve">
    <value>The managed coclass wrapper class signature '{0}' for interface '{1}' is not a valid class name signature</value>
  </data>
  <data name="ERR_MultipleIEnumOfT" xml:space="preserve">
    <value>foreach statement cannot operate on variables of type '{0}' because it implements multiple instantiations of '{1}'; try casting to a specific interface instantiation</value>
  </data>
  <data name="ERR_FixedDimsRequired" xml:space="preserve">
    <value>A fixed size buffer field must have the array size specifier after the field name</value>
  </data>
  <data name="ERR_FixedNotInStruct" xml:space="preserve">
    <value>Fixed size buffer fields may only be members of structs</value>
  </data>
  <data name="ERR_AnonymousReturnExpected" xml:space="preserve">
    <value>Not all code paths return a value in {0} of type '{1}'</value>
  </data>
  <data name="WRN_NonECMAFeature" xml:space="preserve">
    <value>Feature '{0}' is not part of the standardized ISO C# language specification, and may not be accepted by other compilers</value>
  </data>
  <data name="WRN_NonECMAFeature_Title" xml:space="preserve">
    <value>Feature is not part of the standardized ISO C# language specification, and may not be accepted by other compilers</value>
  </data>
  <data name="ERR_ExpectedVerbatimLiteral" xml:space="preserve">
    <value>Keyword, identifier, or string expected after verbatim specifier: @</value>
  </data>
  <data name="ERR_AssgReadonly2" xml:space="preserve">
    <value>Members of readonly field '{0}' cannot be modified (except in a constructor or a variable initializer)</value>
  </data>
  <data name="ERR_RefReadonly2" xml:space="preserve">
    <value>Members of readonly field '{0}' cannot be passed ref or out (except in a constructor)</value>
  </data>
  <data name="ERR_AssgReadonlyStatic2" xml:space="preserve">
    <value>Fields of static readonly field '{0}' cannot be assigned to (except in a static constructor or a variable initializer)</value>
  </data>
  <data name="ERR_RefReadonlyStatic2" xml:space="preserve">
    <value>Fields of static readonly field '{0}' cannot be passed ref or out (except in a static constructor)</value>
  </data>
  <data name="ERR_AssgReadonlyLocal2Cause" xml:space="preserve">
    <value>Cannot modify members of '{0}' because it is a '{1}'</value>
  </data>
  <data name="ERR_RefReadonlyLocal2Cause" xml:space="preserve">
    <value>Cannot pass fields of '{0}' as a ref or out argument because it is a '{1}'</value>
  </data>
  <data name="ERR_AssgReadonlyLocalCause" xml:space="preserve">
    <value>Cannot assign to '{0}' because it is a '{1}'</value>
  </data>
  <data name="ERR_RefReadonlyLocalCause" xml:space="preserve">
    <value>Cannot pass '{0}' as a ref or out argument because it is a '{1}'</value>
  </data>
  <data name="WRN_ErrorOverride" xml:space="preserve">
    <value>{0}. See also error CS{1}.</value>
  </data>
  <data name="WRN_ErrorOverride_Title" xml:space="preserve">
    <value>Warning is overriding an error</value>
  </data>
  <data name="WRN_ErrorOverride_Description" xml:space="preserve">
    <value>The compiler emits this warning when it overrides an error with a warning. For information about the problem, search for the error code mentioned.</value>
  </data>
  <data name="ERR_AnonMethToNonDel" xml:space="preserve">
    <value>Cannot convert {0} to type '{1}' because it is not a delegate type</value>
  </data>
  <data name="ERR_CantConvAnonMethParams" xml:space="preserve">
    <value>Cannot convert {0} to delegate type '{1}' because the parameter types do not match the delegate parameter types</value>
  </data>
  <data name="ERR_CantConvAnonMethReturns" xml:space="preserve">
    <value>Cannot convert {0} to intended delegate type because some of the return types in the block are not implicitly convertible to the delegate return type</value>
  </data>
  <data name="ERR_BadAsyncReturnExpression" xml:space="preserve">
    <value>Since this is an async method, the return expression must be of type '{0}' rather than 'Task&lt;{0}&gt;'</value>
  </data>
  <data name="ERR_CantConvAsyncAnonFuncReturns" xml:space="preserve">
    <value>Cannot convert async {0} to delegate type '{1}'. An async {0} may return void, Task or Task&lt;T&gt;, none of which are convertible to '{1}'.</value>
  </data>
  <data name="ERR_IllegalFixedType" xml:space="preserve">
    <value>Fixed size buffer type must be one of the following: bool, byte, short, int, long, char, sbyte, ushort, uint, ulong, float or double</value>
  </data>
  <data name="ERR_FixedOverflow" xml:space="preserve">
    <value>Fixed size buffer of length {0} and type '{1}' is too big</value>
  </data>
  <data name="ERR_InvalidFixedArraySize" xml:space="preserve">
    <value>Fixed size buffers must have a length greater than zero</value>
  </data>
  <data name="ERR_FixedBufferNotFixed" xml:space="preserve">
    <value>You cannot use fixed size buffers contained in unfixed expressions. Try using the fixed statement.</value>
  </data>
  <data name="ERR_AttributeNotOnAccessor" xml:space="preserve">
    <value>Attribute '{0}' is not valid on property or event accessors. It is only valid on '{1}' declarations.</value>
  </data>
  <data name="WRN_InvalidSearchPathDir" xml:space="preserve">
    <value>Invalid search path '{0}' specified in '{1}' -- '{2}'</value>
  </data>
  <data name="WRN_InvalidSearchPathDir_Title" xml:space="preserve">
    <value>Invalid search path specified</value>
  </data>
  <data name="ERR_IllegalVarArgs" xml:space="preserve">
    <value>__arglist is not valid in this context</value>
  </data>
  <data name="ERR_IllegalParams" xml:space="preserve">
    <value>params is not valid in this context</value>
  </data>
  <data name="ERR_BadModifiersOnNamespace" xml:space="preserve">
    <value>A namespace declaration cannot have modifiers or attributes</value>
  </data>
  <data name="ERR_BadPlatformType" xml:space="preserve">
    <value>Invalid option '{0}' for /platform; must be anycpu, x86, Itanium or x64</value>
  </data>
  <data name="ERR_ThisStructNotInAnonMeth" xml:space="preserve">
    <value>Anonymous methods, lambda expressions, and query expressions inside structs cannot access instance members of 'this'. Consider copying 'this' to a local variable outside the anonymous method, lambda expression or query expression and using the local instead.</value>
  </data>
  <data name="ERR_NoConvToIDisp" xml:space="preserve">
    <value>'{0}': type used in a using statement must be implicitly convertible to 'System.IDisposable'</value>
  </data>
  <data name="ERR_BadParamRef" xml:space="preserve">
    <value>Parameter {0} must be declared with the '{1}' keyword</value>
  </data>
  <data name="ERR_BadParamExtraRef" xml:space="preserve">
    <value>Parameter {0} should not be declared with the '{1}' keyword</value>
  </data>
  <data name="ERR_BadParamType" xml:space="preserve">
    <value>Parameter {0} is declared as type '{1}{2}' but should be '{3}{4}'</value>
  </data>
  <data name="ERR_BadExternIdentifier" xml:space="preserve">
    <value>Invalid extern alias for '/reference'; '{0}' is not a valid identifier</value>
  </data>
  <data name="ERR_AliasMissingFile" xml:space="preserve">
    <value>Invalid reference alias option: '{0}=' -- missing filename</value>
  </data>
  <data name="ERR_GlobalExternAlias" xml:space="preserve">
    <value>You cannot redefine the global extern alias</value>
  </data>
  <data name="ERR_MissingTypeInSource" xml:space="preserve">
    <value>Reference to type '{0}' claims it is defined in this assembly, but it is not defined in source or any added modules</value>
  </data>
  <data name="ERR_MissingTypeInAssembly" xml:space="preserve">
    <value>Reference to type '{0}' claims it is defined in '{1}', but it could not be found</value>
  </data>
  <data name="WRN_MultiplePredefTypes" xml:space="preserve">
    <value>The predefined type '{0}' is defined in multiple assemblies in the global alias; using definition from '{1}'</value>
  </data>
  <data name="WRN_MultiplePredefTypes_Title" xml:space="preserve">
    <value>Predefined type is defined in multiple assemblies in the global alias</value>
  </data>
  <data name="WRN_MultiplePredefTypes_Description" xml:space="preserve">
    <value>This error occurs when a predefined system type such as System.Int32 is found in two assemblies. One way this can happen is if you are referencing mscorlib or System.Runtime.dll from two different places, such as trying to run two versions of the .NET Framework side-by-side.</value>
  </data>
  <data name="ERR_LocalCantBeFixedAndHoisted" xml:space="preserve">
    <value>Local '{0}' or its members cannot have their address taken and be used inside an anonymous method or lambda expression</value>
  </data>
  <data name="WRN_TooManyLinesForDebugger" xml:space="preserve">
    <value>Source file has exceeded the limit of 16,707,565 lines representable in the PDB; debug information will be incorrect</value>
  </data>
  <data name="WRN_TooManyLinesForDebugger_Title" xml:space="preserve">
    <value>Source file has exceeded the limit of 16,707,565 lines representable in the PDB; debug information will be incorrect</value>
  </data>
  <data name="ERR_CantConvAnonMethNoParams" xml:space="preserve">
    <value>Cannot convert anonymous method block without a parameter list to delegate type '{0}' because it has one or more out parameters</value>
  </data>
  <data name="ERR_ConditionalOnNonAttributeClass" xml:space="preserve">
    <value>Attribute '{0}' is only valid on methods or attribute classes</value>
  </data>
  <data name="WRN_CallOnNonAgileField" xml:space="preserve">
    <value>Accessing a member on '{0}' may cause a runtime exception because it is a field of a marshal-by-reference class</value>
  </data>
  <data name="WRN_CallOnNonAgileField_Title" xml:space="preserve">
    <value>Accessing a member on a field of a marshal-by-reference class may cause a runtime exception</value>
  </data>
  <data name="WRN_CallOnNonAgileField_Description" xml:space="preserve">
    <value>This warning occurs when you try to call a method, property, or indexer on a member of a class that derives from MarshalByRefObject, and the member is a value type. Objects that inherit from MarshalByRefObject are typically intended to be marshaled by reference across an application domain. If any code ever attempts to directly access the value-type member of such an object across an application domain, a runtime exception will occur. To resolve the warning, first copy the member into a local variable and call the method on that variable.</value>
  </data>
  <data name="WRN_BadWarningNumber" xml:space="preserve">
    <value>'{0}' is not a valid warning number</value>
  </data>
  <data name="WRN_BadWarningNumber_Title" xml:space="preserve">
    <value>Not a valid warning number</value>
  </data>
  <data name="WRN_BadWarningNumber_Description" xml:space="preserve">
    <value>A number that was passed to the #pragma warning preprocessor directive was not a valid warning number. Verify that the number represents a warning, not an error.</value>
  </data>
  <data name="WRN_InvalidNumber" xml:space="preserve">
    <value>Invalid number</value>
  </data>
  <data name="WRN_InvalidNumber_Title" xml:space="preserve">
    <value>Invalid number</value>
  </data>
  <data name="WRN_FileNameTooLong" xml:space="preserve">
    <value>Invalid filename specified for preprocessor directive. Filename is too long or not a valid filename.</value>
  </data>
  <data name="WRN_FileNameTooLong_Title" xml:space="preserve">
    <value>Invalid filename specified for preprocessor directive</value>
  </data>
  <data name="WRN_IllegalPPChecksum" xml:space="preserve">
    <value>Invalid #pragma checksum syntax; should be #pragma checksum "filename" "{XXXXXXXX-XXXX-XXXX-XXXX-XXXXXXXXXXXX}" "XXXX..."</value>
  </data>
  <data name="WRN_IllegalPPChecksum_Title" xml:space="preserve">
    <value>Invalid #pragma checksum syntax</value>
  </data>
  <data name="WRN_EndOfPPLineExpected" xml:space="preserve">
    <value>Single-line comment or end-of-line expected</value>
  </data>
  <data name="WRN_EndOfPPLineExpected_Title" xml:space="preserve">
    <value>Single-line comment or end-of-line expected after #pragma directive</value>
  </data>
  <data name="WRN_ConflictingChecksum" xml:space="preserve">
    <value>Different checksum values given for '{0}'</value>
  </data>
  <data name="WRN_ConflictingChecksum_Title" xml:space="preserve">
    <value>Different #pragma checksum values given</value>
  </data>
  <data name="WRN_InvalidAssemblyName" xml:space="preserve">
    <value>Assembly reference '{0}' is invalid and cannot be resolved</value>
  </data>
  <data name="WRN_InvalidAssemblyName_Title" xml:space="preserve">
    <value>Assembly reference is invalid and cannot be resolved</value>
  </data>
  <data name="WRN_InvalidAssemblyName_Description" xml:space="preserve">
    <value>This warning indicates that an attribute, such as InternalsVisibleToAttribute, was not specified correctly.</value>
  </data>
  <data name="WRN_UnifyReferenceMajMin" xml:space="preserve">
    <value>Assuming assembly reference '{0}' used by '{1}' matches identity '{2}' of '{3}', you may need to supply runtime policy</value>
  </data>
  <data name="WRN_UnifyReferenceMajMin_Title" xml:space="preserve">
    <value>Assuming assembly reference matches identity</value>
  </data>
  <data name="WRN_UnifyReferenceMajMin_Description" xml:space="preserve">
    <value>The two assemblies differ in release and/or version number. For unification to occur, you must specify directives in the application's .config file, and you must provide the correct strong name of an assembly.</value>
  </data>
  <data name="WRN_UnifyReferenceBldRev" xml:space="preserve">
    <value>Assuming assembly reference '{0}' used by '{1}' matches identity '{2}' of '{3}', you may need to supply runtime policy</value>
  </data>
  <data name="WRN_UnifyReferenceBldRev_Title" xml:space="preserve">
    <value>Assuming assembly reference matches identity</value>
  </data>
  <data name="WRN_UnifyReferenceBldRev_Description" xml:space="preserve">
    <value>The two assemblies differ in release and/or version number. For unification to occur, you must specify directives in the application's .config file, and you must provide the correct strong name of an assembly.</value>
  </data>
  <data name="ERR_DuplicateImport" xml:space="preserve">
    <value>Multiple assemblies with equivalent identity have been imported: '{0}' and '{1}'. Remove one of the duplicate references.</value>
  </data>
  <data name="ERR_DuplicateImportSimple" xml:space="preserve">
    <value>An assembly with the same simple name '{0}' has already been imported. Try removing one of the references (e.g. '{1}') or sign them to enable side-by-side.</value>
  </data>
  <data name="ERR_AssemblyMatchBadVersion" xml:space="preserve">
    <value>Assembly '{0}' with identity '{1}' uses '{2}' which has a higher version than referenced assembly '{3}' with identity '{4}'</value>
  </data>
  <data name="ERR_FixedNeedsLvalue" xml:space="preserve">
    <value>Fixed size buffers can only be accessed through locals or fields</value>
  </data>
  <data name="WRN_DuplicateTypeParamTag" xml:space="preserve">
    <value>XML comment has a duplicate typeparam tag for '{0}'</value>
  </data>
  <data name="WRN_DuplicateTypeParamTag_Title" xml:space="preserve">
    <value>XML comment has a duplicate typeparam tag</value>
  </data>
  <data name="WRN_UnmatchedTypeParamTag" xml:space="preserve">
    <value>XML comment has a typeparam tag for '{0}', but there is no type parameter by that name</value>
  </data>
  <data name="WRN_UnmatchedTypeParamTag_Title" xml:space="preserve">
    <value>XML comment has a typeparam tag, but there is no type parameter by that name</value>
  </data>
  <data name="WRN_UnmatchedTypeParamRefTag" xml:space="preserve">
    <value>XML comment on '{1}' has a typeparamref tag for '{0}', but there is no type parameter by that name</value>
  </data>
  <data name="WRN_UnmatchedTypeParamRefTag_Title" xml:space="preserve">
    <value>XML comment has a typeparamref tag, but there is no type parameter by that name</value>
  </data>
  <data name="WRN_MissingTypeParamTag" xml:space="preserve">
    <value>Type parameter '{0}' has no matching typeparam tag in the XML comment on '{1}' (but other type parameters do)</value>
  </data>
  <data name="WRN_MissingTypeParamTag_Title" xml:space="preserve">
    <value>Type parameter has no matching typeparam tag in the XML comment (but other type parameters do)</value>
  </data>
  <data name="ERR_CantChangeTypeOnOverride" xml:space="preserve">
    <value>'{0}': type must be '{2}' to match overridden member '{1}'</value>
  </data>
  <data name="ERR_DoNotUseFixedBufferAttr" xml:space="preserve">
    <value>Do not use 'System.Runtime.CompilerServices.FixedBuffer' attribute. Use the 'fixed' field modifier instead.</value>
  </data>
  <data name="WRN_AssignmentToSelf" xml:space="preserve">
    <value>Assignment made to same variable; did you mean to assign something else?</value>
  </data>
  <data name="WRN_AssignmentToSelf_Title" xml:space="preserve">
    <value>Assignment made to same variable</value>
  </data>
  <data name="WRN_ComparisonToSelf" xml:space="preserve">
    <value>Comparison made to same variable; did you mean to compare something else?</value>
  </data>
  <data name="WRN_ComparisonToSelf_Title" xml:space="preserve">
    <value>Comparison made to same variable</value>
  </data>
  <data name="ERR_CantOpenWin32Res" xml:space="preserve">
    <value>Error opening Win32 resource file '{0}' -- '{1}'</value>
  </data>
  <data name="WRN_DotOnDefault" xml:space="preserve">
    <value>Expression will always cause a System.NullReferenceException because the default value of '{0}' is null</value>
  </data>
  <data name="WRN_DotOnDefault_Title" xml:space="preserve">
    <value>Expression will always cause a System.NullReferenceException because the type's default value is null</value>
  </data>
  <data name="ERR_NoMultipleInheritance" xml:space="preserve">
    <value>Class '{0}' cannot have multiple base classes: '{1}' and '{2}'</value>
  </data>
  <data name="ERR_BaseClassMustBeFirst" xml:space="preserve">
    <value>Base class '{0}' must come before any interfaces</value>
  </data>
  <data name="WRN_BadXMLRefTypeVar" xml:space="preserve">
    <value>XML comment has cref attribute '{0}' that refers to a type parameter</value>
  </data>
  <data name="WRN_BadXMLRefTypeVar_Title" xml:space="preserve">
    <value>XML comment has cref attribute that refers to a type parameter</value>
  </data>
  <data name="ERR_FriendAssemblyBadArgs" xml:space="preserve">
    <value>Friend assembly reference '{0}' is invalid. InternalsVisibleTo declarations cannot have a version, culture, public key token, or processor architecture specified.</value>
  </data>
  <data name="ERR_FriendAssemblySNReq" xml:space="preserve">
    <value>Friend assembly reference '{0}' is invalid. Strong-name signed assemblies must specify a public key in their InternalsVisibleTo declarations.</value>
  </data>
  <data name="ERR_DelegateOnNullable" xml:space="preserve">
    <value>Cannot bind delegate to '{0}' because it is a member of 'System.Nullable&lt;T&gt;'</value>
  </data>
  <data name="ERR_BadCtorArgCount" xml:space="preserve">
    <value>'{0}' does not contain a constructor that takes {1} arguments</value>
  </data>
  <data name="ERR_GlobalAttributesNotFirst" xml:space="preserve">
    <value>Assembly and module attributes must precede all other elements defined in a file except using clauses and extern alias declarations</value>
  </data>
  <data name="ERR_ExpressionExpected" xml:space="preserve">
    <value>Expected expression</value>
  </data>
  <data name="ERR_InvalidSubsystemVersion" xml:space="preserve">
    <value>Invalid version {0} for /subsystemversion. The version must be 6.02 or greater for ARM or AppContainerExe, and 4.00 or greater otherwise</value>
  </data>
  <data name="ERR_InteropMethodWithBody" xml:space="preserve">
    <value>Embedded interop method '{0}' contains a body.</value>
  </data>
  <data name="ERR_BadWarningLevel" xml:space="preserve">
    <value>Warning level must be in the range 0-4</value>
  </data>
  <data name="ERR_BadDebugType" xml:space="preserve">
    <value>Invalid option '{0}' for /debug; must be full or pdbonly</value>
  </data>
  <data name="ERR_BadResourceVis" xml:space="preserve">
    <value>Invalid option '{0}'; Resource visibility must be either 'public' or 'private'</value>
  </data>
  <data name="ERR_DefaultValueTypeMustMatch" xml:space="preserve">
    <value>The type of the argument to the DefaultParameterValue attribute must match the parameter type</value>
  </data>
  <data name="ERR_DefaultValueBadValueType" xml:space="preserve">
    <value>Argument of type '{0}' is not applicable for the DefaultParameterValue attribute</value>
  </data>
  <data name="ERR_MemberAlreadyInitialized" xml:space="preserve">
    <value>Duplicate initialization of member '{0}'</value>
  </data>
  <data name="ERR_MemberCannotBeInitialized" xml:space="preserve">
    <value>Member '{0}' cannot be initialized. It is not a field or property.</value>
  </data>
  <data name="ERR_StaticMemberInObjectInitializer" xml:space="preserve">
    <value>Static field or property '{0}' cannot be assigned in an object initializer</value>
  </data>
  <data name="ERR_ReadonlyValueTypeInObjectInitializer" xml:space="preserve">
    <value>Members of readonly field '{0}' of type '{1}' cannot be assigned with an object initializer because it is of a value type</value>
  </data>
  <data name="ERR_ValueTypePropertyInObjectInitializer" xml:space="preserve">
    <value>Members of property '{0}' of type '{1}' cannot be assigned with an object initializer because it is of a value type</value>
  </data>
  <data name="ERR_UnsafeTypeInObjectCreation" xml:space="preserve">
    <value>Unsafe type '{0}' cannot be used in object creation</value>
  </data>
  <data name="ERR_EmptyElementInitializer" xml:space="preserve">
    <value>Element initializer cannot be empty</value>
  </data>
  <data name="ERR_InitializerAddHasWrongSignature" xml:space="preserve">
    <value>The best overloaded method match for '{0}' has wrong signature for the initializer element. The initializable Add must be an accessible instance method.</value>
  </data>
  <data name="ERR_CollectionInitRequiresIEnumerable" xml:space="preserve">
    <value>Cannot initialize type '{0}' with a collection initializer because it does not implement 'System.Collections.IEnumerable'</value>
  </data>
  <data name="ERR_CantSetWin32Manifest" xml:space="preserve">
    <value>Error reading Win32 manifest file '{0}' -- '{1}'</value>
  </data>
  <data name="WRN_CantHaveManifestForModule" xml:space="preserve">
    <value>Ignoring /win32manifest for module because it only applies to assemblies</value>
  </data>
  <data name="WRN_CantHaveManifestForModule_Title" xml:space="preserve">
    <value>Ignoring /win32manifest for module because it only applies to assemblies</value>
  </data>
  <data name="ERR_BadExtensionArgTypes" xml:space="preserve">
    <value>'{0}' does not contain a definition for '{1}' and the best extension method overload '{2}' has some invalid arguments</value>
  </data>
  <data name="ERR_BadInstanceArgType" xml:space="preserve">
    <value>'{0}' does not contain a definition for '{1}' and the best extension method overload '{2}' requires a receiver of type '{3}'</value>
  </data>
  <data name="ERR_QueryDuplicateRangeVariable" xml:space="preserve">
    <value>The range variable '{0}' has already been declared</value>
  </data>
  <data name="ERR_QueryRangeVariableOverrides" xml:space="preserve">
    <value>The range variable '{0}' conflicts with a previous declaration of '{0}'</value>
  </data>
  <data name="ERR_QueryRangeVariableAssignedBadValue" xml:space="preserve">
    <value>Cannot assign {0} to a range variable</value>
  </data>
  <data name="ERR_QueryNoProviderCastable" xml:space="preserve">
    <value>Could not find an implementation of the query pattern for source type '{0}'.  '{1}' not found.  Consider explicitly specifying the type of the range variable '{2}'.</value>
  </data>
  <data name="ERR_QueryNoProviderStandard" xml:space="preserve">
    <value>Could not find an implementation of the query pattern for source type '{0}'.  '{1}' not found.  Are you missing a reference to 'System.Core.dll' or a using directive for 'System.Linq'?</value>
  </data>
  <data name="ERR_QueryNoProvider" xml:space="preserve">
    <value>Could not find an implementation of the query pattern for source type '{0}'.  '{1}' not found.</value>
  </data>
  <data name="ERR_QueryOuterKey" xml:space="preserve">
    <value>The name '{0}' is not in scope on the left side of 'equals'.  Consider swapping the expressions on either side of 'equals'.</value>
  </data>
  <data name="ERR_QueryInnerKey" xml:space="preserve">
    <value>The name '{0}' is not in scope on the right side of 'equals'.  Consider swapping the expressions on either side of 'equals'.</value>
  </data>
  <data name="ERR_QueryOutRefRangeVariable" xml:space="preserve">
    <value>Cannot pass the range variable '{0}' as an out or ref parameter</value>
  </data>
  <data name="ERR_QueryMultipleProviders" xml:space="preserve">
    <value>Multiple implementations of the query pattern were found for source type '{0}'.  Ambiguous call to '{1}'.</value>
  </data>
  <data name="ERR_QueryTypeInferenceFailedMulti" xml:space="preserve">
    <value>The type of one of the expressions in the {0} clause is incorrect.  Type inference failed in the call to '{1}'.</value>
  </data>
  <data name="ERR_QueryTypeInferenceFailed" xml:space="preserve">
    <value>The type of the expression in the {0} clause is incorrect.  Type inference failed in the call to '{1}'.</value>
  </data>
  <data name="ERR_QueryTypeInferenceFailedSelectMany" xml:space="preserve">
    <value>An expression of type '{0}' is not allowed in a subsequent from clause in a query expression with source type '{1}'.  Type inference failed in the call to '{2}'.</value>
  </data>
  <data name="ERR_ExpressionTreeContainsPointerOp" xml:space="preserve">
    <value>An expression tree may not contain an unsafe pointer operation</value>
  </data>
  <data name="ERR_ExpressionTreeContainsAnonymousMethod" xml:space="preserve">
    <value>An expression tree may not contain an anonymous method expression</value>
  </data>
  <data name="ERR_AnonymousMethodToExpressionTree" xml:space="preserve">
    <value>An anonymous method expression cannot be converted to an expression tree</value>
  </data>
  <data name="ERR_QueryRangeVariableReadOnly" xml:space="preserve">
    <value>Range variable '{0}' cannot be assigned to -- it is read only</value>
  </data>
  <data name="ERR_QueryRangeVariableSameAsTypeParam" xml:space="preserve">
    <value>The range variable '{0}' cannot have the same name as a method type parameter</value>
  </data>
  <data name="ERR_TypeVarNotFoundRangeVariable" xml:space="preserve">
    <value>The contextual keyword 'var' cannot be used in a range variable declaration</value>
  </data>
  <data name="ERR_BadArgTypesForCollectionAdd" xml:space="preserve">
    <value>The best overloaded Add method '{0}' for the collection initializer has some invalid arguments</value>
  </data>
  <data name="ERR_ByRefParameterInExpressionTree" xml:space="preserve">
    <value>An expression tree lambda may not contain an out or ref parameter</value>
  </data>
  <data name="ERR_VarArgsInExpressionTree" xml:space="preserve">
    <value>An expression tree lambda may not contain a method with variable arguments</value>
  </data>
  <data name="ERR_MemGroupInExpressionTree" xml:space="preserve">
    <value>An expression tree lambda may not contain a method group</value>
  </data>
  <data name="ERR_InitializerAddHasParamModifiers" xml:space="preserve">
    <value>The best overloaded method match '{0}' for the collection initializer element cannot be used. Collection initializer 'Add' methods cannot have ref or out parameters.</value>
  </data>
  <data name="ERR_NonInvocableMemberCalled" xml:space="preserve">
    <value>Non-invocable member '{0}' cannot be used like a method.</value>
  </data>
  <data name="WRN_MultipleRuntimeImplementationMatches" xml:space="preserve">
    <value>Member '{0}' implements interface member '{1}' in type '{2}'. There are multiple matches for the interface member at run-time. It is implementation dependent which method will be called.</value>
  </data>
  <data name="WRN_MultipleRuntimeImplementationMatches_Title" xml:space="preserve">
    <value>Member implements interface member with multiple matches at run-time</value>
  </data>
  <data name="WRN_MultipleRuntimeImplementationMatches_Description" xml:space="preserve">
    <value>This warning can be generated when two interface methods are differentiated only by whether a particular parameter is marked with ref or with out. It is best to change your code to avoid this warning because it is not obvious or guaranteed which method is called at runtime.

Although C# distinguishes between out and ref, the CLR sees them as the same. When deciding which method implements the interface, the CLR just picks one.

Give the compiler some way to differentiate the methods. For example, you can give them different names or provide an additional parameter on one of them.</value>
  </data>
  <data name="WRN_MultipleRuntimeOverrideMatches" xml:space="preserve">
    <value>Member '{1}' overrides '{0}'. There are multiple override candidates at run-time. It is implementation dependent which method will be called.</value>
  </data>
  <data name="WRN_MultipleRuntimeOverrideMatches_Title" xml:space="preserve">
    <value>Member overrides base member with multiple override candidates at run-time</value>
  </data>
  <data name="ERR_ObjectOrCollectionInitializerWithDelegateCreation" xml:space="preserve">
    <value>Object and collection initializer expressions may not be applied to a delegate creation expression</value>
  </data>
  <data name="ERR_InvalidConstantDeclarationType" xml:space="preserve">
    <value>'{0}' is of type '{1}'. The type specified in a constant declaration must be sbyte, byte, short, ushort, int, uint, long, ulong, char, float, double, decimal, bool, string, an enum-type, or a reference-type.</value>
  </data>
  <data name="ERR_FileNotFound" xml:space="preserve">
    <value>Source file '{0}' could not be found.</value>
  </data>
  <data name="WRN_FileAlreadyIncluded" xml:space="preserve">
    <value>Source file '{0}' specified multiple times</value>
  </data>
  <data name="WRN_FileAlreadyIncluded_Title" xml:space="preserve">
    <value>Source file specified multiple times</value>
  </data>
  <data name="ERR_NoFileSpec" xml:space="preserve">
    <value>Missing file specification for '{0}' option</value>
  </data>
  <data name="ERR_SwitchNeedsString" xml:space="preserve">
    <value>Command-line syntax error: Missing '{0}' for '{1}' option</value>
  </data>
  <data name="ERR_BadSwitch" xml:space="preserve">
    <value>Unrecognized option: '{0}'</value>
  </data>
  <data name="WRN_NoSources" xml:space="preserve">
    <value>No source files specified.</value>
  </data>
  <data name="WRN_NoSources_Title" xml:space="preserve">
    <value>No source files specified</value>
  </data>
  <data name="ERR_ExpectedSingleScript" xml:space="preserve">
    <value>Expected a script (.csx file) but none specified</value>
  </data>
  <data name="ERR_OpenResponseFile" xml:space="preserve">
    <value>Error opening response file '{0}'</value>
  </data>
  <data name="ERR_CantOpenFileWrite" xml:space="preserve">
    <value>Cannot open '{0}' for writing -- '{1}'</value>
  </data>
  <data name="ERR_BadBaseNumber" xml:space="preserve">
    <value>Invalid image base number '{0}'</value>
  </data>
  <data name="ERR_BinaryFile" xml:space="preserve">
    <value>'{0}' is a binary file instead of a text file</value>
  </data>
  <data name="FTL_BadCodepage" xml:space="preserve">
    <value>Code page '{0}' is invalid or not installed</value>
  </data>
  <data name="FTL_BadChecksumAlgorithm" xml:space="preserve">
    <value>Algorithm '{0}' is not supported</value>
  </data>
  <data name="ERR_NoMainOnDLL" xml:space="preserve">
    <value>Cannot specify /main if building a module or library</value>
  </data>
  <data name="FTL_InvalidTarget" xml:space="preserve">
    <value>Invalid target type for /target: must specify 'exe', 'winexe', 'library', or 'module'</value>
  </data>
  <data name="FTL_InputFileNameTooLong" xml:space="preserve">
    <value>File name '{0}' is empty, contains invalid characters, has a drive specification without an absolute path, or is too long</value>
  </data>
  <data name="WRN_NoConfigNotOnCommandLine" xml:space="preserve">
    <value>Ignoring /noconfig option because it was specified in a response file</value>
  </data>
  <data name="WRN_NoConfigNotOnCommandLine_Title" xml:space="preserve">
    <value>Ignoring /noconfig option because it was specified in a response file</value>
  </data>
  <data name="ERR_InvalidFileAlignment" xml:space="preserve">
    <value>Invalid file section alignment '{0}'</value>
  </data>
  <data name="ERR_InvalidOutputName" xml:space="preserve">
    <value>Invalid output name: {0}</value>
  </data>
  <data name="ERR_InvalidDebugInformationFormat" xml:space="preserve">
    <value>Invalid debug information format: {0}</value>
  </data>
  <data name="ERR_LegacyObjectIdSyntax" xml:space="preserve">
    <value>'id#' syntax is no longer supported. Use '$id' instead.</value>
  </data>
  <data name="WRN_DefineIdentifierRequired" xml:space="preserve">
    <value>Invalid value for '/define'; '{0}' is not a valid identifier</value>
  </data>
  <data name="WRN_DefineIdentifierRequired_Title" xml:space="preserve">
    <value>Invalid value for '/define'; not a valid identifier</value>
  </data>
  <data name="FTL_OutputFileExists" xml:space="preserve">
    <value>Cannot create short filename '{0}' when a long filename with the same short filename already exists</value>
  </data>
  <data name="ERR_OneAliasPerReference" xml:space="preserve">
    <value>A /reference option that declares an extern alias can only have one filename. To specify multiple aliases or filenames, use multiple /reference options.</value>
  </data>
  <data name="ERR_SwitchNeedsNumber" xml:space="preserve">
    <value>Command-line syntax error: Missing ':&lt;number&gt;' for '{0}' option</value>
  </data>
  <data name="ERR_MissingDebugSwitch" xml:space="preserve">
    <value>The /pdb option requires that the /debug option also be used</value>
  </data>
  <data name="ERR_ComRefCallInExpressionTree" xml:space="preserve">
    <value>An expression tree lambda may not contain a COM call with ref omitted on arguments</value>
  </data>
  <data name="ERR_InvalidFormatForGuidForOption" xml:space="preserve">
    <value>Command-line syntax error: Invalid Guid format '{0}' for option '{1}'</value>
  </data>
  <data name="ERR_MissingGuidForOption" xml:space="preserve">
    <value>Command-line syntax error: Missing Guid for option '{1}'</value>
  </data>
  <data name="WRN_CLS_NoVarArgs" xml:space="preserve">
    <value>Methods with variable arguments are not CLS-compliant</value>
  </data>
  <data name="WRN_CLS_NoVarArgs_Title" xml:space="preserve">
    <value>Methods with variable arguments are not CLS-compliant</value>
  </data>
  <data name="WRN_CLS_BadArgType" xml:space="preserve">
    <value>Argument type '{0}' is not CLS-compliant</value>
  </data>
  <data name="WRN_CLS_BadArgType_Title" xml:space="preserve">
    <value>Argument type is not CLS-compliant</value>
  </data>
  <data name="WRN_CLS_BadReturnType" xml:space="preserve">
    <value>Return type of '{0}' is not CLS-compliant</value>
  </data>
  <data name="WRN_CLS_BadReturnType_Title" xml:space="preserve">
    <value>Return type is not CLS-compliant</value>
  </data>
  <data name="WRN_CLS_BadFieldPropType" xml:space="preserve">
    <value>Type of '{0}' is not CLS-compliant</value>
  </data>
  <data name="WRN_CLS_BadFieldPropType_Title" xml:space="preserve">
    <value>Type is not CLS-compliant</value>
  </data>
  <data name="WRN_CLS_BadFieldPropType_Description" xml:space="preserve">
    <value>A public, protected, or protected internal variable must be of a type that is compliant with the Common Language Specification (CLS).</value>
  </data>
  <data name="WRN_CLS_BadIdentifierCase" xml:space="preserve">
    <value>Identifier '{0}' differing only in case is not CLS-compliant</value>
  </data>
  <data name="WRN_CLS_BadIdentifierCase_Title" xml:space="preserve">
    <value>Identifier differing only in case is not CLS-compliant</value>
  </data>
  <data name="WRN_CLS_OverloadRefOut" xml:space="preserve">
    <value>Overloaded method '{0}' differing only in ref or out, or in array rank, is not CLS-compliant</value>
  </data>
  <data name="WRN_CLS_OverloadRefOut_Title" xml:space="preserve">
    <value>Overloaded method differing only in ref or out, or in array rank, is not CLS-compliant</value>
  </data>
  <data name="WRN_CLS_OverloadUnnamed" xml:space="preserve">
    <value>Overloaded method '{0}' differing only by unnamed array types is not CLS-compliant</value>
  </data>
  <data name="WRN_CLS_OverloadUnnamed_Title" xml:space="preserve">
    <value>Overloaded method differing only by unnamed array types is not CLS-compliant</value>
  </data>
  <data name="WRN_CLS_OverloadUnnamed_Description" xml:space="preserve">
    <value>This error occurs if you have an overloaded method that takes a jagged array and the only difference between the method signatures is the element type of the array. To avoid this error, consider using a rectangular array rather than a jagged array; use an additional parameter to disambiguate the function call; rename one or more of the overloaded methods; or, if CLS Compliance is not needed, remove the CLSCompliantAttribute attribute.</value>
  </data>
  <data name="WRN_CLS_BadIdentifier" xml:space="preserve">
    <value>Identifier '{0}' is not CLS-compliant</value>
  </data>
  <data name="WRN_CLS_BadIdentifier_Title" xml:space="preserve">
    <value>Identifier is not CLS-compliant</value>
  </data>
  <data name="WRN_CLS_BadBase" xml:space="preserve">
    <value>'{0}': base type '{1}' is not CLS-compliant</value>
  </data>
  <data name="WRN_CLS_BadBase_Title" xml:space="preserve">
    <value>Base type is not CLS-compliant</value>
  </data>
  <data name="WRN_CLS_BadBase_Description" xml:space="preserve">
    <value>A base type was marked as not having to be compliant with the Common Language Specification (CLS) in an assembly that was marked as being CLS compliant. Either remove the attribute that specifies the assembly is CLS compliant or remove the attribute that indicates the type is not CLS compliant.</value>
  </data>
  <data name="WRN_CLS_BadInterfaceMember" xml:space="preserve">
    <value>'{0}': CLS-compliant interfaces must have only CLS-compliant members</value>
  </data>
  <data name="WRN_CLS_BadInterfaceMember_Title" xml:space="preserve">
    <value>CLS-compliant interfaces must have only CLS-compliant members</value>
  </data>
  <data name="WRN_CLS_NoAbstractMembers" xml:space="preserve">
    <value>'{0}': only CLS-compliant members can be abstract</value>
  </data>
  <data name="WRN_CLS_NoAbstractMembers_Title" xml:space="preserve">
    <value>Only CLS-compliant members can be abstract</value>
  </data>
  <data name="WRN_CLS_NotOnModules" xml:space="preserve">
    <value>You must specify the CLSCompliant attribute on the assembly, not the module, to enable CLS compliance checking</value>
  </data>
  <data name="WRN_CLS_NotOnModules_Title" xml:space="preserve">
    <value>You must specify the CLSCompliant attribute on the assembly, not the module, to enable CLS compliance checking</value>
  </data>
  <data name="WRN_CLS_ModuleMissingCLS" xml:space="preserve">
    <value>Added modules must be marked with the CLSCompliant attribute to match the assembly</value>
  </data>
  <data name="WRN_CLS_ModuleMissingCLS_Title" xml:space="preserve">
    <value>Added modules must be marked with the CLSCompliant attribute to match the assembly</value>
  </data>
  <data name="WRN_CLS_AssemblyNotCLS" xml:space="preserve">
    <value>'{0}' cannot be marked as CLS-compliant because the assembly does not have a CLSCompliant attribute</value>
  </data>
  <data name="WRN_CLS_AssemblyNotCLS_Title" xml:space="preserve">
    <value>Type or member cannot be marked as CLS-compliant because the assembly does not have a CLSCompliant attribute</value>
  </data>
  <data name="WRN_CLS_BadAttributeType" xml:space="preserve">
    <value>'{0}' has no accessible constructors which use only CLS-compliant types</value>
  </data>
  <data name="WRN_CLS_BadAttributeType_Title" xml:space="preserve">
    <value>Type has no accessible constructors which use only CLS-compliant types</value>
  </data>
  <data name="WRN_CLS_ArrayArgumentToAttribute" xml:space="preserve">
    <value>Arrays as attribute arguments is not CLS-compliant</value>
  </data>
  <data name="WRN_CLS_ArrayArgumentToAttribute_Title" xml:space="preserve">
    <value>Arrays as attribute arguments is not CLS-compliant</value>
  </data>
  <data name="WRN_CLS_NotOnModules2" xml:space="preserve">
    <value>You cannot specify the CLSCompliant attribute on a module that differs from the CLSCompliant attribute on the assembly</value>
  </data>
  <data name="WRN_CLS_NotOnModules2_Title" xml:space="preserve">
    <value>You cannot specify the CLSCompliant attribute on a module that differs from the CLSCompliant attribute on the assembly</value>
  </data>
  <data name="WRN_CLS_IllegalTrueInFalse" xml:space="preserve">
    <value>'{0}' cannot be marked as CLS-compliant because it is a member of non-CLS-compliant type '{1}'</value>
  </data>
  <data name="WRN_CLS_IllegalTrueInFalse_Title" xml:space="preserve">
    <value>Type cannot be marked as CLS-compliant because it is a member of non-CLS-compliant type</value>
  </data>
  <data name="WRN_CLS_MeaninglessOnPrivateType" xml:space="preserve">
    <value>CLS compliance checking will not be performed on '{0}' because it is not visible from outside this assembly</value>
  </data>
  <data name="WRN_CLS_MeaninglessOnPrivateType_Title" xml:space="preserve">
    <value>CLS compliance checking will not be performed because it is not visible from outside this assembly</value>
  </data>
  <data name="WRN_CLS_AssemblyNotCLS2" xml:space="preserve">
    <value>'{0}' does not need a CLSCompliant attribute because the assembly does not have a CLSCompliant attribute</value>
  </data>
  <data name="WRN_CLS_AssemblyNotCLS2_Title" xml:space="preserve">
    <value>Type or member does not need a CLSCompliant attribute because the assembly does not have a CLSCompliant attribute</value>
  </data>
  <data name="WRN_CLS_MeaninglessOnParam" xml:space="preserve">
    <value>CLSCompliant attribute has no meaning when applied to parameters. Try putting it on the method instead.</value>
  </data>
  <data name="WRN_CLS_MeaninglessOnParam_Title" xml:space="preserve">
    <value>CLSCompliant attribute has no meaning when applied to parameters</value>
  </data>
  <data name="WRN_CLS_MeaninglessOnReturn" xml:space="preserve">
    <value>CLSCompliant attribute has no meaning when applied to return types. Try putting it on the method instead.</value>
  </data>
  <data name="WRN_CLS_MeaninglessOnReturn_Title" xml:space="preserve">
    <value>CLSCompliant attribute has no meaning when applied to return types</value>
  </data>
  <data name="WRN_CLS_BadTypeVar" xml:space="preserve">
    <value>Constraint type '{0}' is not CLS-compliant</value>
  </data>
  <data name="WRN_CLS_BadTypeVar_Title" xml:space="preserve">
    <value>Constraint type is not CLS-compliant</value>
  </data>
  <data name="WRN_CLS_VolatileField" xml:space="preserve">
    <value>CLS-compliant field '{0}' cannot be volatile</value>
  </data>
  <data name="WRN_CLS_VolatileField_Title" xml:space="preserve">
    <value>CLS-compliant field cannot be volatile</value>
  </data>
  <data name="WRN_CLS_BadInterface" xml:space="preserve">
    <value>'{0}' is not CLS-compliant because base interface '{1}' is not CLS-compliant</value>
  </data>
  <data name="WRN_CLS_BadInterface_Title" xml:space="preserve">
    <value>Type is not CLS-compliant because base interface is not CLS-compliant</value>
  </data>
  <data name="ERR_BadAwaitArg" xml:space="preserve">
    <value>'await' requires that the type {0} have a suitable GetAwaiter method</value>
  </data>
  <data name="ERR_BadAwaitArgIntrinsic" xml:space="preserve">
    <value>Cannot await '{0}'</value>
  </data>
  <data name="ERR_BadAwaiterPattern" xml:space="preserve">
    <value>'await' requires that the return type '{0}' of '{1}.GetAwaiter()' have suitable IsCompleted, OnCompleted, and GetResult members, and implement INotifyCompletion or ICriticalNotifyCompletion</value>
  </data>
  <data name="ERR_BadAwaitArg_NeedSystem" xml:space="preserve">
    <value>'await' requires that the type '{0}' have a suitable GetAwaiter method. Are you missing a using directive for 'System'?</value>
  </data>
  <data name="ERR_BadAwaitArgVoidCall" xml:space="preserve">
    <value>Cannot await 'void'</value>
  </data>
  <data name="ERR_BadAwaitAsIdentifier" xml:space="preserve">
    <value>'await' cannot be used as an identifier within an async method or lambda expression</value>
  </data>
  <data name="ERR_DoesntImplementAwaitInterface" xml:space="preserve">
    <value>'{0}' does not implement '{1}'</value>
  </data>
  <data name="ERR_TaskRetNoObjectRequired" xml:space="preserve">
    <value>Since '{0}' is an async method that returns 'Task', a return keyword must not be followed by an object expression. Did you intend to return 'Task&lt;T&gt;'?</value>
  </data>
  <data name="ERR_BadAsyncReturn" xml:space="preserve">
    <value>The return type of an async method must be void, Task or Task&lt;T&gt;</value>
  </data>
  <data name="ERR_CantReturnVoid" xml:space="preserve">
    <value>Cannot return an expression of type 'void'</value>
  </data>
  <data name="ERR_VarargsAsync" xml:space="preserve">
    <value>__arglist is not allowed in the parameter list of async methods</value>
  </data>
  <data name="ERR_ByRefTypeAndAwait" xml:space="preserve">
    <value>'await' cannot be used in an expression containing the type '{0}'</value>
  </data>
  <data name="ERR_UnsafeAsyncArgType" xml:space="preserve">
    <value>Async methods cannot have unsafe parameters or return types</value>
  </data>
  <data name="ERR_BadAsyncArgType" xml:space="preserve">
    <value>Async methods cannot have ref or out parameters</value>
  </data>
  <data name="ERR_BadAwaitWithoutAsync" xml:space="preserve">
    <value>The 'await' operator can only be used when contained within a method or lambda expression marked with the 'async' modifier</value>
  </data>
  <data name="ERR_BadAwaitWithoutAsyncLambda" xml:space="preserve">
    <value>The 'await' operator can only be used within an async {0}. Consider marking this {0} with the 'async' modifier.</value>
  </data>
  <data name="ERR_BadAwaitWithoutAsyncMethod" xml:space="preserve">
    <value>The 'await' operator can only be used within an async method. Consider marking this method with the 'async' modifier and changing its return type to 'Task&lt;{0}&gt;'.</value>
  </data>
  <data name="ERR_BadAwaitWithoutVoidAsyncMethod" xml:space="preserve">
    <value>The 'await' operator can only be used within an async method. Consider marking this method with the 'async' modifier and changing its return type to 'Task'.</value>
  </data>
  <data name="ERR_BadAwaitInFinally" xml:space="preserve">
    <value>Cannot await in the body of a finally clause</value>
  </data>
  <data name="ERR_BadAwaitInCatch" xml:space="preserve">
    <value>Cannot await in a catch clause</value>
  </data>
  <data name="ERR_BadAwaitInCatchFilter" xml:space="preserve">
    <value>Cannot await in the filter expression of a catch clause</value>
  </data>
  <data name="ERR_BadAwaitInLock" xml:space="preserve">
    <value>Cannot await in the body of a lock statement</value>
  </data>
  <data name="ERR_BadAwaitInStaticVariableInitializer" xml:space="preserve">
    <value>The 'await' operator cannot be used in a static script variable initializer.</value>
  </data>
  <data name="ERR_AwaitInUnsafeContext" xml:space="preserve">
    <value>Cannot await in an unsafe context</value>
  </data>
  <data name="ERR_BadAsyncLacksBody" xml:space="preserve">
    <value>The 'async' modifier can only be used in methods that have a body.</value>
  </data>
  <data name="ERR_BadSpecialByRefLocal" xml:space="preserve">
    <value>Parameters or locals of type '{0}' cannot be declared in async methods or lambda expressions.</value>
  </data>
  <data name="ERR_SecurityCriticalOrSecuritySafeCriticalOnAsync" xml:space="preserve">
    <value>Security attribute '{0}' cannot be applied to an Async method.</value>
  </data>
  <data name="ERR_SecurityCriticalOrSecuritySafeCriticalOnAsyncInClassOrStruct" xml:space="preserve">
    <value>Async methods are not allowed in an Interface, Class, or Structure which has the 'SecurityCritical' or 'SecuritySafeCritical' attribute.</value>
  </data>
  <data name="ERR_MainCantBeAsync" xml:space="preserve">
    <value>'{0}': an entry point cannot be marked with the 'async' modifier</value>
  </data>
  <data name="ERR_BadAwaitInQuery" xml:space="preserve">
    <value>The 'await' operator may only be used in a query expression within the first collection expression of the initial 'from' clause or within the collection expression of a 'join' clause</value>
  </data>
  <data name="WRN_AsyncLacksAwaits" xml:space="preserve">
    <value>This async method lacks 'await' operators and will run synchronously. Consider using the 'await' operator to await non-blocking API calls, or 'await Task.Run(...)' to do CPU-bound work on a background thread.</value>
  </data>
  <data name="WRN_AsyncLacksAwaits_Title" xml:space="preserve">
    <value>Async method lacks 'await' operators and will run synchronously</value>
  </data>
  <data name="WRN_UnobservedAwaitableExpression" xml:space="preserve">
    <value>Because this call is not awaited, execution of the current method continues before the call is completed. Consider applying the 'await' operator to the result of the call.</value>
  </data>
  <data name="WRN_UnobservedAwaitableExpression_Title" xml:space="preserve">
    <value>Because this call is not awaited, execution of the current method continues before the call is completed</value>
  </data>
  <data name="WRN_UnobservedAwaitableExpression_Description" xml:space="preserve">
    <value>The current method calls an async method that returns a Task or a Task&lt;TResult&gt; and doesn't apply the await operator to the result. The call to the async method starts an asynchronous task. However, because no await operator is applied, the program continues without waiting for the task to complete. In most cases, that behavior isn't what you expect. Usually other aspects of the calling method depend on the results of the call or, minimally, the called method is expected to complete before you return from the method that contains the call.

An equally important issue is what happens to exceptions that are raised in the called async method. An exception that's raised in a method that returns a Task or Task&lt;TResult&gt; is stored in the returned task. If you don't await the task or explicitly check for exceptions, the exception is lost. If you await the task, its exception is rethrown.

As a best practice, you should always await the call.

You should consider suppressing the warning only if you're sure that you don't want to wait for the asynchronous call to complete and that the called method won't raise any exceptions. In that case, you can suppress the warning by assigning the task result of the call to a variable.</value>
  </data>
  <data name="ERR_SynchronizedAsyncMethod" xml:space="preserve">
    <value>'MethodImplOptions.Synchronized' cannot be applied to an async method</value>
  </data>
  <data name="ERR_NoConversionForCallerLineNumberParam" xml:space="preserve">
    <value>CallerLineNumberAttribute cannot be applied because there are no standard conversions from type '{0}' to type '{1}'</value>
  </data>
  <data name="ERR_NoConversionForCallerFilePathParam" xml:space="preserve">
    <value>CallerFilePathAttribute cannot be applied because there are no standard conversions from type '{0}' to type '{1}'</value>
  </data>
  <data name="ERR_NoConversionForCallerMemberNameParam" xml:space="preserve">
    <value>CallerMemberNameAttribute cannot be applied because there are no standard conversions from type '{0}' to type '{1}'</value>
  </data>
  <data name="ERR_BadCallerLineNumberParamWithoutDefaultValue" xml:space="preserve">
    <value>The CallerLineNumberAttribute may only be applied to parameters with default values</value>
  </data>
  <data name="ERR_BadCallerFilePathParamWithoutDefaultValue" xml:space="preserve">
    <value>The CallerFilePathAttribute may only be applied to parameters with default values</value>
  </data>
  <data name="ERR_BadCallerMemberNameParamWithoutDefaultValue" xml:space="preserve">
    <value>The CallerMemberNameAttribute may only be applied to parameters with default values</value>
  </data>
  <data name="WRN_CallerLineNumberParamForUnconsumedLocation" xml:space="preserve">
    <value>The CallerLineNumberAttribute applied to parameter '{0}' will have no effect because it applies to a member that is used in contexts that do not allow optional arguments</value>
  </data>
  <data name="WRN_CallerLineNumberParamForUnconsumedLocation_Title" xml:space="preserve">
    <value>The CallerLineNumberAttribute will have no effect because it applies to a member that is used in contexts that do not allow optional arguments</value>
  </data>
  <data name="WRN_CallerFilePathParamForUnconsumedLocation" xml:space="preserve">
    <value>The CallerFilePathAttribute applied to parameter '{0}' will have no effect because it applies to a member that is used in contexts that do not allow optional arguments</value>
  </data>
  <data name="WRN_CallerFilePathParamForUnconsumedLocation_Title" xml:space="preserve">
    <value>The CallerFilePathAttribute will have no effect because it applies to a member that is used in contexts that do not allow optional arguments</value>
  </data>
  <data name="WRN_CallerMemberNameParamForUnconsumedLocation" xml:space="preserve">
    <value>The CallerMemberNameAttribute applied to parameter '{0}' will have no effect because it applies to a member that is used in contexts that do not allow optional arguments</value>
  </data>
  <data name="WRN_CallerMemberNameParamForUnconsumedLocation_Title" xml:space="preserve">
    <value>The CallerMemberNameAttribute will have no effect because it applies to a member that is used in contexts that do not allow optional arguments</value>
  </data>
  <data name="ERR_NoEntryPoint" xml:space="preserve">
    <value>Program does not contain a static 'Main' method suitable for an entry point</value>
  </data>
  <data name="ERR_ArrayInitializerIncorrectLength" xml:space="preserve">
    <value>An array initializer of length '{0}' is expected</value>
  </data>
  <data name="ERR_ArrayInitializerExpected" xml:space="preserve">
    <value>A nested array initializer is expected</value>
  </data>
  <data name="ERR_IllegalVarianceSyntax" xml:space="preserve">
    <value>Invalid variance modifier. Only interface and delegate type parameters can be specified as variant.</value>
  </data>
  <data name="ERR_UnexpectedAliasedName" xml:space="preserve">
    <value>Unexpected use of an aliased name</value>
  </data>
  <data name="ERR_UnexpectedGenericName" xml:space="preserve">
    <value>Unexpected use of a generic name</value>
  </data>
  <data name="ERR_UnexpectedUnboundGenericName" xml:space="preserve">
    <value>Unexpected use of an unbound generic name</value>
  </data>
  <data name="ERR_GlobalStatement" xml:space="preserve">
    <value>Expressions and statements can only occur in a method body</value>
  </data>
  <data name="ERR_NamedArgumentForArray" xml:space="preserve">
    <value>An array access may not have a named argument specifier</value>
  </data>
  <data name="ERR_NotYetImplementedInRoslyn" xml:space="preserve">
    <value>This language feature ('{0}') is not yet implemented.</value>
  </data>
  <data name="ERR_DefaultValueNotAllowed" xml:space="preserve">
    <value>Default values are not valid in this context.</value>
  </data>
  <data name="ERR_CantOpenIcon" xml:space="preserve">
    <value>Error opening icon file {0} -- {1}</value>
  </data>
  <data name="ERR_CantOpenWin32Manifest" xml:space="preserve">
    <value>Error opening Win32 manifest file {0} -- {1}</value>
  </data>
  <data name="ERR_ErrorBuildingWin32Resources" xml:space="preserve">
    <value>Error building Win32 resources -- {0}</value>
  </data>
  <data name="ERR_DefaultValueBeforeRequiredValue" xml:space="preserve">
    <value>Optional parameters must appear after all required parameters</value>
  </data>
  <data name="ERR_ExplicitImplCollisionOnRefOut" xml:space="preserve">
    <value>Cannot inherit interface '{0}' with the specified type parameters because it causes method '{1}' to contain overloads which differ only on ref and out</value>
  </data>
  <data name="ERR_PartialWrongTypeParamsVariance" xml:space="preserve">
    <value>Partial declarations of '{0}' must have the same type parameter names and variance modifiers in the same order</value>
  </data>
  <data name="ERR_UnexpectedVariance" xml:space="preserve">
    <value>Invalid variance: The type parameter '{1}' must be {3} valid on '{0}'. '{1}' is {2}.</value>
  </data>
  <data name="ERR_DeriveFromDynamic" xml:space="preserve">
    <value>'{0}': cannot derive from the dynamic type</value>
  </data>
  <data name="ERR_DeriveFromConstructedDynamic" xml:space="preserve">
    <value>'{0}': cannot implement a dynamic interface '{1}'</value>
  </data>
  <data name="ERR_DynamicTypeAsBound" xml:space="preserve">
    <value>Constraint cannot be the dynamic type</value>
  </data>
  <data name="ERR_ConstructedDynamicTypeAsBound" xml:space="preserve">
    <value>Constraint cannot be a dynamic type '{0}'</value>
  </data>
  <data name="ERR_DynamicRequiredTypesMissing" xml:space="preserve">
    <value>One or more types required to compile a dynamic expression cannot be found. Are you missing a reference?</value>
  </data>
  <data name="ERR_MetadataNameTooLong" xml:space="preserve">
    <value>Name '{0}' exceeds the maximum length allowed in metadata.</value>
  </data>
  <data name="ERR_AttributesNotAllowed" xml:space="preserve">
    <value>Attributes are not valid in this context.</value>
  </data>
  <data name="ERR_ExternAliasNotAllowed" xml:space="preserve">
    <value>'extern alias' is not valid in this context</value>
  </data>
  <data name="WRN_IsDynamicIsConfusing" xml:space="preserve">
    <value>Using '{0}' to test compatibility with '{1}' is essentially identical to testing compatibility with '{2}' and will succeed for all non-null values</value>
  </data>
  <data name="WRN_IsDynamicIsConfusing_Title" xml:space="preserve">
    <value>Using 'is' to test compatibility with 'dynamic' is essentially identical to testing compatibility with 'Object'</value>
  </data>
  <data name="ERR_OverloadRefOutCtor" xml:space="preserve">
    <value>Cannot define overloaded constructor '{0}' because it differs from another constructor only on ref and out</value>
  </data>
  <data name="ERR_ReturnNotAllowedInScript" xml:space="preserve">
    <value>You cannot use 'return' in top-level script code</value>
  </data>
  <data name="ERR_NamespaceNotAllowedInScript" xml:space="preserve">
    <value>You cannot declare namespace in script code</value>
  </data>
  <data name="ERR_GlobalAttributesNotAllowed" xml:space="preserve">
    <value>Assembly and module attributes are not allowed in this context</value>
  </data>
  <data name="ERR_InvalidDelegateType" xml:space="preserve">
    <value>Delegate '{0}' has no invoke method or an invoke method with a return type or parameter types that are not supported.</value>
  </data>
  <data name="WRN_MainIgnored" xml:space="preserve">
    <value>The entry point of the program is global script code; ignoring '{0}' entry point.</value>
  </data>
  <data name="WRN_MainIgnored_Title" xml:space="preserve">
    <value>The entry point of the program is global script code; ignoring entry point</value>
  </data>
  <data name="ERR_StaticInAsOrIs" xml:space="preserve">
    <value>The second operand of an 'is' or 'as' operator may not be static type '{0}'</value>
  </data>
  <data name="ERR_BadVisEventType" xml:space="preserve">
    <value>Inconsistent accessibility: event type '{1}' is less accessible than event '{0}'</value>
  </data>
  <data name="ERR_NamedArgumentSpecificationBeforeFixedArgument" xml:space="preserve">
    <value>Named argument specifications must appear after all fixed arguments have been specified</value>
  </data>
  <data name="ERR_BadNamedArgument" xml:space="preserve">
    <value>The best overload for '{0}' does not have a parameter named '{1}'</value>
  </data>
  <data name="ERR_BadNamedArgumentForDelegateInvoke" xml:space="preserve">
    <value>The delegate '{0}' does not have a parameter named '{1}'</value>
  </data>
  <data name="ERR_DuplicateNamedArgument" xml:space="preserve">
    <value>Named argument '{0}' cannot be specified multiple times</value>
  </data>
  <data name="ERR_NamedArgumentUsedInPositional" xml:space="preserve">
    <value>Named argument '{0}' specifies a parameter for which a positional argument has already been given</value>
  </data>
  <data name="ERR_DefaultValueUsedWithAttributes" xml:space="preserve">
    <value>Cannot specify default parameter value in conjunction with DefaultParameterAttribute or OptionalAttribute</value>
  </data>
  <data name="ERR_DefaultValueMustBeConstant" xml:space="preserve">
    <value>Default parameter value for '{0}' must be a compile-time constant</value>
  </data>
  <data name="ERR_RefOutDefaultValue" xml:space="preserve">
    <value>A ref or out parameter cannot have a default value</value>
  </data>
  <data name="ERR_DefaultValueForExtensionParameter" xml:space="preserve">
    <value>Cannot specify a default value for the 'this' parameter</value>
  </data>
  <data name="ERR_DefaultValueForParamsParameter" xml:space="preserve">
    <value>Cannot specify a default value for a parameter array</value>
  </data>
  <data name="ERR_NoConversionForDefaultParam" xml:space="preserve">
    <value>A value of type '{0}' cannot be used as a default parameter because there are no standard conversions to type '{1}'</value>
  </data>
  <data name="ERR_NoConversionForNubDefaultParam" xml:space="preserve">
    <value>A value of type '{0}' cannot be used as default parameter for nullable parameter '{1}' because '{0}' is not a simple type</value>
  </data>
  <data name="ERR_NotNullRefDefaultParameter" xml:space="preserve">
    <value>'{0}' is of type '{1}'. A default parameter value of a reference type other than string can only be initialized with null</value>
  </data>
  <data name="WRN_DefaultValueForUnconsumedLocation" xml:space="preserve">
    <value>The default value specified for parameter '{0}' will have no effect because it applies to a member that is used in contexts that do not allow optional arguments</value>
  </data>
  <data name="WRN_DefaultValueForUnconsumedLocation_Title" xml:space="preserve">
    <value>The default value specified will have no effect because it applies to a member that is used in contexts that do not allow optional arguments</value>
  </data>
  <data name="ERR_PublicKeyFileFailure" xml:space="preserve">
    <value>Error signing output with public key from file '{0}' -- {1}</value>
  </data>
  <data name="ERR_PublicKeyContainerFailure" xml:space="preserve">
    <value>Error signing output with public key from container '{0}' -- {1}</value>
  </data>
  <data name="ERR_BadDynamicTypeof" xml:space="preserve">
    <value>The typeof operator cannot be used on the dynamic type</value>
  </data>
  <data name="ERR_ExpressionTreeContainsDynamicOperation" xml:space="preserve">
    <value>An expression tree may not contain a dynamic operation</value>
  </data>
  <data name="ERR_BadAsyncExpressionTree" xml:space="preserve">
    <value>Async lambda expressions cannot be converted to expression trees</value>
  </data>
  <data name="ERR_DynamicAttributeMissing" xml:space="preserve">
    <value>Cannot define a class or member that utilizes 'dynamic' because the compiler required type '{0}' cannot be found. Are you missing a reference?</value>
  </data>
  <data name="ERR_CannotPassNullForFriendAssembly" xml:space="preserve">
    <value>Cannot pass null for friend assembly name</value>
  </data>
  <data name="ERR_SignButNoPrivateKey" xml:space="preserve">
    <value>Key file '{0}' is missing the private key needed for signing</value>
  </data>
  <data name="WRN_DelaySignButNoKey" xml:space="preserve">
    <value>Delay signing was specified and requires a public key, but no public key was specified</value>
  </data>
  <data name="WRN_DelaySignButNoKey_Title" xml:space="preserve">
    <value>Delay signing was specified and requires a public key, but no public key was specified</value>
  </data>
  <data name="ERR_InvalidVersionFormat" xml:space="preserve">
    <value>The specified version string does not conform to the required format - major[.minor[.build[.revision]]]</value>
  </data>
  <data name="ERR_InvalidVersionFormat2" xml:space="preserve">
    <value>The specified version string does not conform to the required format - major.minor.build.revision</value>
  </data>
  <data name="WRN_InvalidVersionFormat" xml:space="preserve">
    <value>The specified version string does not conform to the recommended format - major.minor.build.revision</value>
  </data>
  <data name="WRN_InvalidVersionFormat_Title" xml:space="preserve">
    <value>The specified version string does not conform to the recommended format - major.minor.build.revision</value>
  </data>
  <data name="ERR_InvalidAssemblyCultureForExe" xml:space="preserve">
    <value>Executables cannot be satellite assemblies; culture should always be empty</value>
  </data>
  <data name="ERR_NoCorrespondingArgument" xml:space="preserve">
    <value>There is no argument given that corresponds to the required formal parameter '{0}' of '{1}'</value>
  </data>
  <data name="WRN_UnimplementedCommandLineSwitch" xml:space="preserve">
    <value>The command line switch '{0}' is not yet implemented and was ignored.</value>
  </data>
  <data name="WRN_UnimplementedCommandLineSwitch_Title" xml:space="preserve">
    <value>Command line switch is not yet implemented</value>
  </data>
  <data name="ERR_ModuleEmitFailure" xml:space="preserve">
    <value>Failed to emit module '{0}'.</value>
  </data>
  <data name="ERR_FixedLocalInLambda" xml:space="preserve">
    <value>Cannot use fixed local '{0}' inside an anonymous method, lambda expression, or query expression</value>
  </data>
  <data name="ERR_ExpressionTreeContainsNamedArgument" xml:space="preserve">
    <value>An expression tree may not contain a named argument specification</value>
  </data>
  <data name="ERR_ExpressionTreeContainsOptionalArgument" xml:space="preserve">
    <value>An expression tree may not contain a call or invocation that uses optional arguments</value>
  </data>
  <data name="ERR_ExpressionTreeContainsIndexedProperty" xml:space="preserve">
    <value>An expression tree may not contain an indexed property</value>
  </data>
  <data name="ERR_IndexedPropertyRequiresParams" xml:space="preserve">
    <value>Indexed property '{0}' has non-optional arguments which must be provided</value>
  </data>
  <data name="ERR_IndexedPropertyMustHaveAllOptionalParams" xml:space="preserve">
    <value>Indexed property '{0}' must have all arguments optional</value>
  </data>
  <data name="ERR_SpecialByRefInLambda" xml:space="preserve">
    <value>Instance of type '{0}' cannot be used inside an anonymous function, query expression, iterator block or async method</value>
  </data>
  <data name="ERR_SecurityAttributeMissingAction" xml:space="preserve">
    <value>First argument to a security attribute must be a valid SecurityAction</value>
  </data>
  <data name="ERR_SecurityAttributeInvalidAction" xml:space="preserve">
    <value>Security attribute '{0}' has an invalid SecurityAction value '{1}'</value>
  </data>
  <data name="ERR_SecurityAttributeInvalidActionAssembly" xml:space="preserve">
    <value>SecurityAction value '{0}' is invalid for security attributes applied to an assembly</value>
  </data>
  <data name="ERR_SecurityAttributeInvalidActionTypeOrMethod" xml:space="preserve">
    <value>SecurityAction value '{0}' is invalid for security attributes applied to a type or a method</value>
  </data>
  <data name="ERR_PrincipalPermissionInvalidAction" xml:space="preserve">
    <value>SecurityAction value '{0}' is invalid for PrincipalPermission attribute</value>
  </data>
  <data name="ERR_FeatureNotValidInExpressionTree" xml:space="preserve">
    <value>An expression tree may not contain '{0}'</value>
  </data>
  <data name="ERR_PermissionSetAttributeInvalidFile" xml:space="preserve">
    <value>Unable to resolve file path '{0}' specified for the named argument '{1}' for PermissionSet attribute</value>
  </data>
  <data name="ERR_PermissionSetAttributeFileReadError" xml:space="preserve">
    <value>Error reading file '{0}' specified for the named argument '{1}' for PermissionSet attribute: '{2}'</value>
  </data>
  <data name="ERR_GlobalSingleTypeNameNotFoundFwd" xml:space="preserve">
    <value>The type name '{0}' could not be found in the global namespace. This type has been forwarded to assembly '{1}' Consider adding a reference to that assembly.</value>
  </data>
  <data name="ERR_DottedTypeNameNotFoundInNSFwd" xml:space="preserve">
    <value>The type name '{0}' could not be found in the namespace '{1}'. This type has been forwarded to assembly '{2}' Consider adding a reference to that assembly.</value>
  </data>
  <data name="ERR_SingleTypeNameNotFoundFwd" xml:space="preserve">
    <value>The type name '{0}' could not be found. This type has been forwarded to assembly '{1}'. Consider adding a reference to that assembly.</value>
  </data>
  <data name="ERR_AssemblySpecifiedForLinkAndRef" xml:space="preserve">
    <value>Assemblies '{0}' and '{1}' refer to the same metadata but only one is a linked reference (specified using /link option); consider removing one of the references.</value>
  </data>
  <data name="WRN_DeprecatedCollectionInitAdd" xml:space="preserve">
    <value>The best overloaded Add method '{0}' for the collection initializer element is obsolete.</value>
  </data>
  <data name="WRN_DeprecatedCollectionInitAdd_Title" xml:space="preserve">
    <value>The best overloaded Add method for the collection initializer element is obsolete</value>
  </data>
  <data name="WRN_DeprecatedCollectionInitAddStr" xml:space="preserve">
    <value>The best overloaded Add method '{0}' for the collection initializer element is obsolete. {1}</value>
  </data>
  <data name="WRN_DeprecatedCollectionInitAddStr_Title" xml:space="preserve">
    <value>The best overloaded Add method for the collection initializer element is obsolete</value>
  </data>
  <data name="ERR_DeprecatedCollectionInitAddStr" xml:space="preserve">
    <value>The best overloaded Add method '{0}' for the collection initializer element is obsolete. {1}</value>
  </data>
  <data name="ERR_IteratorInInteractive" xml:space="preserve">
    <value>Yield statements may not appear at the top level in interactive code.</value>
  </data>
  <data name="ERR_SecurityAttributeInvalidTarget" xml:space="preserve">
    <value>Security attribute '{0}' is not valid on this declaration type. Security attributes are only valid on assembly, type and method declarations.</value>
  </data>
  <data name="ERR_BadDynamicMethodArg" xml:space="preserve">
    <value>Cannot use an expression of type '{0}' as an argument to a dynamically dispatched operation.</value>
  </data>
  <data name="ERR_BadDynamicMethodArgLambda" xml:space="preserve">
    <value>Cannot use a lambda expression as an argument to a dynamically dispatched operation without first casting it to a delegate or expression tree type.</value>
  </data>
  <data name="ERR_BadDynamicMethodArgMemgrp" xml:space="preserve">
    <value>Cannot use a method group as an argument to a dynamically dispatched operation. Did you intend to invoke the method?</value>
  </data>
  <data name="ERR_NoDynamicPhantomOnBase" xml:space="preserve">
    <value>The call to method '{0}' needs to be dynamically dispatched, but cannot be because it is part of a base access expression. Consider casting the dynamic arguments or eliminating the base access.</value>
  </data>
  <data name="ERR_BadDynamicQuery" xml:space="preserve">
    <value>Query expressions over source type 'dynamic' or with a join sequence of type 'dynamic' are not allowed</value>
  </data>
  <data name="ERR_NoDynamicPhantomOnBaseIndexer" xml:space="preserve">
    <value>The indexer access needs to be dynamically dispatched, but cannot be because it is part of a base access expression. Consider casting the dynamic arguments or eliminating the base access.</value>
  </data>
  <data name="WRN_DynamicDispatchToConditionalMethod" xml:space="preserve">
    <value>The dynamically dispatched call to method '{0}' may fail at runtime because one or more applicable overloads are conditional methods.</value>
  </data>
  <data name="WRN_DynamicDispatchToConditionalMethod_Title" xml:space="preserve">
    <value>Dynamically dispatched call may fail at runtime because one or more applicable overloads are conditional methods</value>
  </data>
  <data name="ERR_BadArgTypeDynamicExtension" xml:space="preserve">
    <value>'{0}' has no applicable method named '{1}' but appears to have an extension method by that name. Extension methods cannot be dynamically dispatched. Consider casting the dynamic arguments or calling the extension method without the extension method syntax.</value>
  </data>
  <data name="WRN_CallerFilePathPreferredOverCallerMemberName" xml:space="preserve">
    <value>The CallerMemberNameAttribute applied to parameter '{0}' will have no effect. It is overridden by the CallerFilePathAttribute.</value>
  </data>
  <data name="WRN_CallerFilePathPreferredOverCallerMemberName_Title" xml:space="preserve">
    <value>The CallerMemberNameAttribute will have no effect; it is overridden by the CallerFilePathAttribute</value>
  </data>
  <data name="WRN_CallerLineNumberPreferredOverCallerMemberName" xml:space="preserve">
    <value>The CallerMemberNameAttribute applied to parameter '{0}' will have no effect. It is overridden by the CallerLineNumberAttribute.</value>
  </data>
  <data name="WRN_CallerLineNumberPreferredOverCallerMemberName_Title" xml:space="preserve">
    <value>The CallerMemberNameAttribute will have no effect; it is overridden by the CallerLineNumberAttribute</value>
  </data>
  <data name="WRN_CallerLineNumberPreferredOverCallerFilePath" xml:space="preserve">
    <value>The CallerFilePathAttribute applied to parameter '{0}' will have no effect. It is overridden by the CallerLineNumberAttribute.</value>
  </data>
  <data name="WRN_CallerLineNumberPreferredOverCallerFilePath_Title" xml:space="preserve">
    <value>The CallerFilePathAttribute will have no effect; it is overridden by the CallerLineNumberAttribute</value>
  </data>
  <data name="ERR_InvalidDynamicCondition" xml:space="preserve">
    <value>Expression must be implicitly convertible to Boolean or its type '{0}' must define operator '{1}'.</value>
  </data>
  <data name="ERR_MixingWinRTEventWithRegular" xml:space="preserve">
    <value>'{0}' cannot implement '{1}' because '{2}' is a Windows Runtime event and '{3}' is a regular .NET event.</value>
  </data>
  <data name="WRN_CA2000_DisposeObjectsBeforeLosingScope1" xml:space="preserve">
    <value>Call System.IDisposable.Dispose() on allocated instance of {0} before all references to it are out of scope.</value>
  </data>
  <data name="WRN_CA2000_DisposeObjectsBeforeLosingScope1_Title" xml:space="preserve">
    <value>Call System.IDisposable.Dispose() on allocated instance before all references to it are out of scope</value>
  </data>
  <data name="WRN_CA2000_DisposeObjectsBeforeLosingScope2" xml:space="preserve">
    <value>Allocated instance of {0} is not disposed along all exception paths.  Call System.IDisposable.Dispose() before all references to it are out of scope.</value>
  </data>
  <data name="WRN_CA2000_DisposeObjectsBeforeLosingScope2_Title" xml:space="preserve">
    <value>Allocated instance is not disposed along all exception paths</value>
  </data>
  <data name="WRN_CA2202_DoNotDisposeObjectsMultipleTimes" xml:space="preserve">
    <value>Object '{0}' can be disposed more than once.</value>
  </data>
  <data name="WRN_CA2202_DoNotDisposeObjectsMultipleTimes_Title" xml:space="preserve">
    <value>Object can be disposed more than once</value>
  </data>
  <data name="ERR_NewCoClassOnLink" xml:space="preserve">
    <value>Interop type '{0}' cannot be embedded. Use the applicable interface instead.</value>
  </data>
  <data name="ERR_NoPIANestedType" xml:space="preserve">
    <value>Type '{0}' cannot be embedded because it is a nested type. Consider setting the 'Embed Interop Types' property to false.</value>
  </data>
  <data name="ERR_GenericsUsedInNoPIAType" xml:space="preserve">
    <value>Type '{0}' cannot be embedded because it has a generic argument. Consider setting the 'Embed Interop Types' property to false.</value>
  </data>
  <data name="ERR_InteropStructContainsMethods" xml:space="preserve">
    <value>Embedded interop struct '{0}' can contain only public instance fields.</value>
  </data>
  <data name="ERR_WinRtEventPassedByRef" xml:space="preserve">
    <value>A Windows Runtime event may not be passed as an out or ref parameter.</value>
  </data>
  <data name="ERR_MissingMethodOnSourceInterface" xml:space="preserve">
    <value>Source interface '{0}' is missing method '{1}' which is required to embed event '{2}'.</value>
  </data>
  <data name="ERR_MissingSourceInterface" xml:space="preserve">
    <value>Interface '{0}' has an invalid source interface which is required to embed event '{1}'.</value>
  </data>
  <data name="ERR_InteropTypeMissingAttribute" xml:space="preserve">
    <value>Interop type '{0}' cannot be embedded because it is missing the required '{1}' attribute.</value>
  </data>
  <data name="ERR_NoPIAAssemblyMissingAttribute" xml:space="preserve">
    <value>Cannot embed interop types from assembly '{0}' because it is missing the '{1}' attribute.</value>
  </data>
  <data name="ERR_NoPIAAssemblyMissingAttributes" xml:space="preserve">
    <value>Cannot embed interop types from assembly '{0}' because it is missing either the '{1}' attribute or the '{2}' attribute.</value>
  </data>
  <data name="ERR_InteropTypesWithSameNameAndGuid" xml:space="preserve">
    <value>Cannot embed interop type '{0}' found in both assembly '{1}' and '{2}'. Consider setting the 'Embed Interop Types' property to false.</value>
  </data>
  <data name="ERR_LocalTypeNameClash" xml:space="preserve">
    <value>Embedding the interop type '{0}' from assembly '{1}' causes a name clash in the current assembly. Consider setting the 'Embed Interop Types' property to false.</value>
  </data>
  <data name="WRN_ReferencedAssemblyReferencesLinkedPIA" xml:space="preserve">
    <value>A reference was created to embedded interop assembly '{0}' because of an indirect reference to that assembly created by assembly '{1}'. Consider changing the 'Embed Interop Types' property on either assembly.</value>
  </data>
  <data name="WRN_ReferencedAssemblyReferencesLinkedPIA_Title" xml:space="preserve">
    <value>A reference was created to embedded interop assembly because of an indirect assembly reference</value>
  </data>
  <data name="WRN_ReferencedAssemblyReferencesLinkedPIA_Description" xml:space="preserve">
    <value>You have added a reference to an assembly using /link (Embed Interop Types property set to True). This instructs the compiler to embed interop type information from that assembly. However, the compiler cannot embed interop type information from that assembly because another assembly that you have referenced also references that assembly using /reference (Embed Interop Types property set to False).

To embed interop type information for both assemblies, use /link for references to each assembly (set the Embed Interop Types property to True).

To remove the warning, you can use /reference instead (set the Embed Interop Types property to False). In this case, a primary interop assembly (PIA) provides interop type information.</value>
  </data>
  <data name="ERR_GenericsUsedAcrossAssemblies" xml:space="preserve">
    <value>Type '{0}' from assembly '{1}' cannot be used across assembly boundaries because it has a generic type parameter that is an embedded interop type.</value>
  </data>
  <data name="ERR_NoCanonicalView" xml:space="preserve">
    <value>Cannot find the interop type that matches the embedded interop type '{0}'. Are you missing an assembly reference?</value>
  </data>
  <data name="ERR_ByRefReturnUnsupported" xml:space="preserve">
    <value>By-reference return type 'ref {0}' is not supported.</value>
  </data>
  <data name="ERR_NetModuleNameMismatch" xml:space="preserve">
    <value>Module name '{0}' stored in '{1}' must match its filename.</value>
  </data>
  <data name="ERR_BadCompilationOption" xml:space="preserve">
    <value>{0}</value>
  </data>
  <data name="ERR_BadCompilationOptionValue" xml:space="preserve">
    <value>Invalid '{0}' value: '{1}'.</value>
  </data>
  <data name="ERR_BadAppConfigPath" xml:space="preserve">
    <value>AppConfigPath must be absolute.</value>
  </data>
  <data name="WRN_AssemblyAttributeFromModuleIsOverridden" xml:space="preserve">
    <value>Attribute '{0}' from module '{1}' will be ignored in favor of the instance appearing in source</value>
  </data>
  <data name="WRN_AssemblyAttributeFromModuleIsOverridden_Title" xml:space="preserve">
    <value>Attribute will be ignored in favor of the instance appearing in source</value>
  </data>
  <data name="ERR_CmdOptionConflictsSource" xml:space="preserve">
    <value>Attribute '{0}' given in a source file conflicts with option '{1}'.</value>
  </data>
  <data name="ERR_FixedBufferTooManyDimensions" xml:space="preserve">
    <value>A fixed buffer may only have one dimension.</value>
  </data>
  <data name="WRN_ReferencedAssemblyDoesNotHaveStrongName" xml:space="preserve">
    <value>Referenced assembly '{0}' does not have a strong name.</value>
  </data>
  <data name="WRN_ReferencedAssemblyDoesNotHaveStrongName_Title" xml:space="preserve">
    <value>Referenced assembly does not have a strong name</value>
  </data>
  <data name="ERR_InvalidSignaturePublicKey" xml:space="preserve">
    <value>Invalid signature public key specified in AssemblySignatureKeyAttribute.</value>
  </data>
  <data name="ERR_ExportedTypeConflictsWithDeclaration" xml:space="preserve">
    <value>Type '{0}' exported from module '{1}' conflicts with type declared in primary module of this assembly.</value>
  </data>
  <data name="ERR_ExportedTypesConflict" xml:space="preserve">
    <value>Type '{0}' exported from module '{1}' conflicts with type '{2}' exported from module '{3}'.</value>
  </data>
  <data name="ERR_ForwardedTypeConflictsWithDeclaration" xml:space="preserve">
    <value>Forwarded type '{0}' conflicts with type declared in primary module of this assembly.</value>
  </data>
  <data name="ERR_ForwardedTypesConflict" xml:space="preserve">
    <value>Type '{0}' forwarded to assembly '{1}' conflicts with type '{2}' forwarded to assembly '{3}'.</value>
  </data>
  <data name="ERR_ForwardedTypeConflictsWithExportedType" xml:space="preserve">
    <value>Type '{0}' forwarded to assembly '{1}' conflicts with type '{2}' exported from module '{3}'.</value>
  </data>
  <data name="WRN_RefCultureMismatch" xml:space="preserve">
    <value>Referenced assembly '{0}' has different culture setting of '{1}'.</value>
  </data>
  <data name="WRN_RefCultureMismatch_Title" xml:space="preserve">
    <value>Referenced assembly has different culture setting</value>
  </data>
  <data name="ERR_AgnosticToMachineModule" xml:space="preserve">
    <value>Agnostic assembly cannot have a processor specific module '{0}'.</value>
  </data>
  <data name="ERR_ConflictingMachineModule" xml:space="preserve">
    <value>Assembly and module '{0}' cannot target different processors.</value>
  </data>
  <data name="WRN_ConflictingMachineAssembly" xml:space="preserve">
    <value>Referenced assembly '{0}' targets a different processor.</value>
  </data>
  <data name="WRN_ConflictingMachineAssembly_Title" xml:space="preserve">
    <value>Referenced assembly targets a different processor</value>
  </data>
  <data name="ERR_CryptoHashFailed" xml:space="preserve">
    <value>Cryptographic failure while creating hashes.</value>
  </data>
  <data name="ERR_MissingNetModuleReference" xml:space="preserve">
    <value>Reference to '{0}' netmodule missing.</value>
  </data>
  <data name="ERR_NetModuleNameMustBeUnique" xml:space="preserve">
    <value>Module '{0}' is already defined in this assembly. Each module must have a unique filename.</value>
  </data>
  <data name="ERR_CantReadConfigFile" xml:space="preserve">
    <value>Cannot read config file '{0}' -- '{1}'</value>
  </data>
  <data name="ERR_EncNoPIAReference" xml:space="preserve">
    <value>Cannot continue since the edit includes a reference to an embedded type: '{0}'.</value>
  </data>
  <data name="ERR_EncReferenceToAddedMember" xml:space="preserve">
    <value>Member '{0}' added during the current debug session can only be accessed from within its declaring assembly '{1}'.</value>
  </data>
  <data name="ERR_MutuallyExclusiveOptions" xml:space="preserve">
    <value>Compilation options '{0}' and '{1}' can't both be specified at the same time.</value>
  </data>
  <data name="ERR_LinkedNetmoduleMetadataMustProvideFullPEImage" xml:space="preserve">
    <value>Linked netmodule metadata must provide a full PE image: '{0}'.</value>
  </data>
  <data name="ERR_BadPrefer32OnLib" xml:space="preserve">
    <value>/platform:anycpu32bitpreferred can only be used with /t:exe, /t:winexe and /t:appcontainerexe</value>
  </data>
  <data name="IDS_PathList" xml:space="preserve">
    <value>&lt;path list&gt;</value>
  </data>
  <data name="IDS_Text" xml:space="preserve">
    <value>&lt;text&gt;</value>
  </data>
  <data name="IDS_FeatureDeclarationExpression" xml:space="preserve">
    <value>declaration expression</value>
  </data>
  <data name="IDS_FeatureNullPropagatingOperator" xml:space="preserve">
    <value>null propagating operator</value>
  </data>
  <data name="IDS_FeatureExpressionBodiedMethod" xml:space="preserve">
    <value>expression-bodied method</value>
  </data>
  <data name="IDS_FeatureExpressionBodiedProperty" xml:space="preserve">
    <value>expression-bodied property</value>
  </data>
  <data name="IDS_FeatureExpressionBodiedIndexer" xml:space="preserve">
    <value>expression-bodied indexer</value>
  </data>
  <data name="IDS_FeatureAutoPropertyInitializer" xml:space="preserve">
    <value>auto property initializer</value>
  </data>
  <data name="IDS_Namespace1" xml:space="preserve">
    <value>&lt;namespace&gt;</value>
  </data>
  <data name="CompilationC" xml:space="preserve">
    <value>Compilation (C#): </value>
  </data>
  <data name="SyntaxNodeIsNotWithinSynt" xml:space="preserve">
    <value>Syntax node is not within syntax tree</value>
  </data>
  <data name="LocationMustBeProvided" xml:space="preserve">
    <value>Location must be provided in order to provide minimal type qualification.</value>
  </data>
  <data name="SyntaxTreeSemanticModelMust" xml:space="preserve">
    <value>SyntaxTreeSemanticModel must be provided in order to provide minimal type qualification.</value>
  </data>
  <data name="CantReferenceCompilationOf" xml:space="preserve">
    <value>Can't reference compilation of type '{0}' from {1} compilation.</value>
  </data>
  <data name="SyntaxTreeAlreadyPresent" xml:space="preserve">
    <value>Syntax tree already present</value>
  </data>
  <data name="SubmissionCanOnlyInclude" xml:space="preserve">
    <value>Submission can only include script code.</value>
  </data>
  <data name="SubmissionCanHaveAtMostOne" xml:space="preserve">
    <value>Submission can have at most one syntax tree.</value>
  </data>
  <data name="SyntaxTreeNotFoundTo" xml:space="preserve">
    <value>SyntaxTree '{0}' not found to remove</value>
  </data>
  <data name="TreeMustHaveARootNodeWith" xml:space="preserve">
    <value>tree must have a root node with SyntaxKind.CompilationUnit</value>
  </data>
  <data name="TypeArgumentCannotBeNull" xml:space="preserve">
    <value>Type argument cannot be null</value>
  </data>
  <data name="WrongNumberOfTypeArguments" xml:space="preserve">
    <value>Wrong number of type arguments</value>
  </data>
  <data name="TheStreamCannotBeWritten" xml:space="preserve">
    <value>The stream cannot be written to.</value>
  </data>
  <data name="TheStreamCannotBeReadFrom" xml:space="preserve">
    <value>The stream cannot be read from.</value>
  </data>
  <data name="NameConflictForName" xml:space="preserve">
    <value>Name conflict for name {0}</value>
  </data>
  <data name="LookupOptionsHasInvalidCombo" xml:space="preserve">
    <value>LookupOptions has an invalid combination of options</value>
  </data>
  <data name="ItemsMustBeNonEmpty" xml:space="preserve">
    <value>items: must be non-empty</value>
  </data>
  <data name="UseVerbatimIdentifier" xml:space="preserve">
    <value>Use Roslyn.Compilers.CSharp.Syntax.Identifier or Roslyn.Compilers.CSharp.Syntax.VerbatimIdentifier to create identifier tokens.</value>
  </data>
  <data name="UseLiteralForTokens" xml:space="preserve">
    <value>Use Roslyn.Compilers.CSharp.Syntax.Literal to create character literal tokens.</value>
  </data>
  <data name="UseLiteralForNumeric" xml:space="preserve">
    <value>Use Roslyn.Compilers.CSharp.Syntax.Literal to create numeric literal tokens.</value>
  </data>
  <data name="ThisMethodCanOnlyBeUsedToCreateTokens" xml:space="preserve">
    <value>This method can only be used to create tokens - {0} is not a token kind.</value>
  </data>
  <data name="SeparatorIsExpected" xml:space="preserve">
    <value>separator is expected</value>
  </data>
  <data name="ElementIsExpected" xml:space="preserve">
    <value>element is expected</value>
  </data>
  <data name="MustCallSetMethodTestData" xml:space="preserve">
    <value>Must call SetMethodTestData(ConcurrentDictionary) before calling SetMethodTestData(MethodSymbol, ILBuilder)</value>
  </data>
  <data name="GenericParameterDefinition" xml:space="preserve">
    <value>Generic parameter is definition when expected to be reference {0}</value>
  </data>
  <data name="InvalidGetDeclarationNameMultipleDeclarators" xml:space="preserve">
    <value>Called GetDeclarationName for a declaration node that can possibly contain multiple variable declarators.</value>
  </data>
  <data name="TreeNotPartOfCompilation" xml:space="preserve">
    <value>tree not part of compilation</value>
  </data>
  <data name="PositionIsNotWithinSyntax" xml:space="preserve">
    <value>Position is not within syntax tree with full span {0}</value>
  </data>
  <data name="WRN_BadUILang" xml:space="preserve">
    <value>The language name '{0}' is invalid.</value>
  </data>
  <data name="WRN_BadUILang_Title" xml:space="preserve">
    <value>The language name is invalid</value>
  </data>
  <data name="ERR_UnsupportedTransparentIdentifierAccess" xml:space="preserve">
    <value>Transparent identifier member access failed for field '{0}' of '{1}'.  Does the data being queried implement the query pattern?</value>
  </data>
  <data name="ERR_ParamDefaultValueDiffersFromAttribute" xml:space="preserve">
    <value>The parameter has multiple distinct default values.</value>
  </data>
  <data name="ERR_FieldHasMultipleDistinctConstantValues" xml:space="preserve">
    <value>The field has multiple distinct constant values.</value>
  </data>
  <data name="WRN_UnqualifiedNestedTypeInCref" xml:space="preserve">
    <value>Within cref attributes, nested types of generic types should be qualified.</value>
  </data>
  <data name="WRN_UnqualifiedNestedTypeInCref_Title" xml:space="preserve">
    <value>Within cref attributes, nested types of generic types should be qualified</value>
  </data>
  <data name="NotACSharpSymbol" xml:space="preserve">
    <value>Not a C# symbol.</value>
  </data>
  <data name="HDN_UnusedUsingDirective" xml:space="preserve">
    <value>Unnecessary using directive.</value>
  </data>
  <data name="HDN_UnusedExternAlias" xml:space="preserve">
    <value>Unused extern alias.</value>
  </data>
  <data name="ElementsCannotBeNull" xml:space="preserve">
    <value>Elements cannot be null.</value>
  </data>
  <data name="IDS_LIB_ENV" xml:space="preserve">
    <value>LIB environment variable</value>
  </data>
  <data name="IDS_LIB_OPTION" xml:space="preserve">
    <value>/LIB option</value>
  </data>
  <data name="IDS_REFERENCEPATH_OPTION" xml:space="preserve">
    <value>/REFERENCEPATH option</value>
  </data>
  <data name="IDS_DirectoryDoesNotExist" xml:space="preserve">
    <value>directory does not exist</value>
  </data>
  <data name="IDS_DirectoryHasInvalidPath" xml:space="preserve">
    <value>path is too long or invalid</value>
  </data>
  <data name="WRN_NoRuntimeMetadataVersion" xml:space="preserve">
    <value>No value for RuntimeMetadataVersion found. No assembly containing System.Object was found nor was a value for RuntimeMetadataVersion specified through options.</value>
  </data>
  <data name="WRN_NoRuntimeMetadataVersion_Title" xml:space="preserve">
    <value>No value for RuntimeMetadataVersion found</value>
  </data>
  <data name="WrongSemanticModelType" xml:space="preserve">
    <value>Expected a {0} SemanticModel.</value>
  </data>
  <data name="IDS_FeatureLambda" xml:space="preserve">
    <value>lambda expression</value>
  </data>
  <data name="ERR_FeatureNotAvailableInVersion1" xml:space="preserve">
    <value>Feature '{0}' is not available in C# 1.  Please use language version {1} or greater.</value>
  </data>
  <data name="ERR_FeatureNotAvailableInVersion2" xml:space="preserve">
    <value>Feature '{0}' is not available in C# 2.  Please use language version {1} or greater.</value>
  </data>
  <data name="ERR_FeatureNotAvailableInVersion3" xml:space="preserve">
    <value>Feature '{0}' is not available in C# 3.  Please use language version {1} or greater.</value>
  </data>
  <data name="ERR_FeatureNotAvailableInVersion4" xml:space="preserve">
    <value>Feature '{0}' is not available in C# 4.  Please use language version {1} or greater.</value>
  </data>
  <data name="ERR_FeatureNotAvailableInVersion5" xml:space="preserve">
    <value>Feature '{0}' is not available in C# 5.  Please use language version {1} or greater.</value>
  </data>
  <data name="ERR_FeatureNotAvailableInVersion6" xml:space="preserve">
    <value>Feature '{0}' is not available in C# 6.  Please use language version {1} or greater.</value>
  </data>
  <data name="ERR_FeatureIsExperimental" xml:space="preserve">
    <value>Feature '{0}' is only available in 'experimental' language version.</value>
  </data>
  <data name="IDS_VersionExperimental" xml:space="preserve">
    <value>'experimental'</value>
  </data>
  <data name="PositionNotWithinTree" xml:space="preserve">
    <value>Position must be within span of the syntax tree.</value>
  </data>
  <data name="SpeculatedSyntaxNodeCannotBelongToCurrentCompilation" xml:space="preserve">
    <value>Syntax node to be speculated cannot belong to a syntax tree from the current compilation.</value>
  </data>
  <data name="ChainingSpeculativeModelIsNotSupported" xml:space="preserve">
    <value>Chaining speculative semantic model is not supported. You should create a speculative model from the non-speculative ParentModel.</value>
  </data>
  <data name="IDS_ToolName" xml:space="preserve">
    <value>Microsoft (R) Visual C# Compiler</value>
  </data>
  <data name="IDS_LogoLine1" xml:space="preserve">
    <value>{0} version {1}</value>
  </data>
  <data name="IDS_LogoLine2" xml:space="preserve">
    <value>Copyright (C) Microsoft Corporation. All rights reserved.</value>
  </data>
  <data name="IDS_CSCHelp" xml:space="preserve">
    <value>
                              Visual C# Compiler Options

                        - OUTPUT FILES -
 /out:&lt;file&gt;                   Specify output file name (default: base name of 
                               file with main class or first file)
 /target:exe                   Build a console executable (default) (Short 
                               form: /t:exe)
 /target:winexe                Build a Windows executable (Short form: 
                               /t:winexe)
 /target:library               Build a library (Short form: /t:library)
 /target:module                Build a module that can be added to another 
                               assembly (Short form: /t:module)
 /target:appcontainerexe       Build an Appcontainer executable (Short form: 
                               /t:appcontainerexe)
 /target:winmdobj              Build a Windows Runtime intermediate file that 
                               is consumed by WinMDExp (Short form: /t:winmdobj)
 /doc:&lt;file&gt;                   XML Documentation file to generate
 /platform:&lt;string&gt;            Limit which platforms this code can run on: x86,
                               Itanium, x64, arm, anycpu32bitpreferred, or 
                               anycpu. The default is anycpu.

                        - INPUT FILES -
 /recurse:&lt;wildcard&gt;           Include all files in the current directory and 
                               subdirectories according to the wildcard 
                               specifications
 /reference:&lt;alias&gt;=&lt;file&gt;     Reference metadata from the specified assembly 
                               file using the given alias (Short form: /r)
 /reference:&lt;file list&gt;        Reference metadata from the specified assembly 
                               files (Short form: /r)
 /addmodule:&lt;file list&gt;        Link the specified modules into this assembly
 /link:&lt;file list&gt;             Embed metadata from the specified interop 
                               assembly files (Short form: /l)
 /analyzer:&lt;file list&gt;         Run the analyzers from this assembly
                               (Short form: /a)
 /additionalfile:&lt;file list&gt;   Additional files that don't directly affect code
                               generation but may be used by analyzers for producing
                               errors or warnings.

                        - RESOURCES -
 /win32res:&lt;file&gt;              Specify a Win32 resource file (.res)
 /win32icon:&lt;file&gt;             Use this icon for the output
 /win32manifest:&lt;file&gt;         Specify a Win32 manifest file (.xml)
 /nowin32manifest              Do not include the default Win32 manifest
 /resource:&lt;resinfo&gt;           Embed the specified resource (Short form: /res)
 /linkresource:&lt;resinfo&gt;       Link the specified resource to this assembly 
                               (Short form: /linkres) Where the resinfo format 
                               is &lt;file&gt;[,&lt;string name&gt;[,public|private]]

                        - CODE GENERATION -
 /debug[+|-]                   Emit debugging information
 /debug:{full|pdbonly}         Specify debugging type ('full' is default, and 
                               enables attaching a debugger to a running 
                               program)
 /optimize[+|-]                Enable optimizations (Short form: /o)

                        - ERRORS AND WARNINGS -
 /warnaserror[+|-]             Report all warnings as errors
 /warnaserror[+|-]:&lt;warn list&gt; Report specific warnings as errors
 /warn:&lt;n&gt;                     Set warning level (0-4) (Short form: /w)
 /nowarn:&lt;warn list&gt;           Disable specific warning messages
 /ruleset:&lt;file&gt;               Specify a ruleset file that disables specific
                               diagnostics.
 /errorlog:&lt;file&gt;              Specify a file to log all compiler and analyzer
                               diagnostics.
 /reportanalyzer               Report additional analyzer information, such as
                               execution time.
 
                        - LANGUAGE -
 /checked[+|-]                 Generate overflow checks
 /unsafe[+|-]                  Allow 'unsafe' code
 /define:&lt;symbol list&gt;         Define conditional compilation symbol(s) (Short 
                               form: /d)
 /langversion:&lt;string&gt;         Specify language version mode: ISO-1, ISO-2, 3, 
                               4, 5, 6, or Default

                        - SECURITY -
 /delaysign[+|-]               Delay-sign the assembly using only the public 
                               portion of the strong name key
 /keyfile:&lt;file&gt;               Specify a strong name key file
 /keycontainer:&lt;string&gt;        Specify a strong name key container
 /highentropyva[+|-]           Enable high-entropy ASLR

                        - MISCELLANEOUS -
 @&lt;file&gt;                       Read response file for more options
 /help                         Display this usage message (Short form: /?)
 /nologo                       Suppress compiler copyright message
 /noconfig                     Do not auto include CSC.RSP file
 /parallel[+|-]                Concurrent build. 

                        - ADVANCED -
 /baseaddress:&lt;address&gt;        Base address for the library to be built
 /bugreport:&lt;file&gt;             Create a 'Bug Report' file
 /checksumalgorithm:&lt;alg&gt;      Specify algorithm for calculating source file 
                               checksum stored in PDB. Supported values are:
                               SHA1 (default) or SHA256.
 /codepage:&lt;n&gt;                 Specify the codepage to use when opening source 
                               files
 /utf8output                   Output compiler messages in UTF-8 encoding
 /main:&lt;type&gt;                  Specify the type that contains the entry point 
                               (ignore all other possible entry points) (Short 
                               form: /m)
 /fullpaths                    Compiler generates fully qualified paths
 /filealign:&lt;n&gt;                Specify the alignment used for output file 
                               sections
 /pathmap:&lt;K1&gt;=&lt;V1&gt;,&lt;K2&gt;=&lt;V2&gt;,...
                               Specify a mapping for source path names output by
                               the compiler.
 /pdb:&lt;file&gt;                   Specify debug information file name (default: 
                               output file name with .pdb extension)
 /errorendlocation             Output line and column of the end location of 
                               each error
 /preferreduilang              Specify the preferred output language name.
 /nostdlib[+|-]                Do not reference standard library (mscorlib.dll)
 /subsystemversion:&lt;string&gt;    Specify subsystem version of this assembly
 /lib:&lt;file list&gt;              Specify additional directories to search in for 
                               references
 /errorreport:&lt;string&gt;         Specify how to handle internal compiler errors: 
                               prompt, send, queue, or none. The default is 
                               queue.
 /appconfig:&lt;file&gt;             Specify an application configuration file 
                               containing assembly binding settings
 /moduleassemblyname:&lt;string&gt;  Name of the assembly which this module will be 
                               a part of
 /modulename:&lt;string&gt;          Specify the name of the source module
</value>
    <comment>Visual C# Compiler Options</comment>
  </data>
  <data name="ERR_ComImportWithInitializers" xml:space="preserve">
    <value>'{0}': a class with the ComImport attribute cannot specify field initializers.</value>
  </data>
  <data name="WRN_PdbLocalNameTooLong" xml:space="preserve">
    <value>Local name '{0}' is too long for PDB.  Consider shortening or compiling without /debug.</value>
  </data>
  <data name="WRN_PdbLocalNameTooLong_Title" xml:space="preserve">
    <value>Local name is too long for PDB</value>
  </data>
  <data name="ERR_RetNoObjectRequiredLambda" xml:space="preserve">
    <value>Anonymous function converted to a void returning delegate cannot return a value</value>
  </data>
  <data name="ERR_TaskRetNoObjectRequiredLambda" xml:space="preserve">
    <value>Async lambda expression converted to a 'Task' returning delegate cannot return a value. Did you intend to return 'Task&lt;T&gt;'?</value>
  </data>
  <data name="WRN_AnalyzerCannotBeCreated" xml:space="preserve">
    <value>An instance of analyzer {0} cannot be created from {1} : {2}.</value>
  </data>
  <data name="WRN_AnalyzerCannotBeCreated_Title" xml:space="preserve">
    <value>An analyzer instance cannot be created</value>
  </data>
  <data name="WRN_NoAnalyzerInAssembly" xml:space="preserve">
    <value>The assembly {0} does not contain any analyzers.</value>
  </data>
  <data name="WRN_NoAnalyzerInAssembly_Title" xml:space="preserve">
    <value>Assembly does not contain any analyzers</value>
  </data>
  <data name="WRN_UnableToLoadAnalyzer" xml:space="preserve">
    <value>Unable to load Analyzer assembly {0} : {1}</value>
  </data>
  <data name="WRN_UnableToLoadAnalyzer_Title" xml:space="preserve">
    <value>Unable to load Analyzer assembly</value>
  </data>
  <data name="INF_UnableToLoadSomeTypesInAnalyzer" xml:space="preserve">
    <value>Skipping some types in analyzer assembly {0} due to a ReflectionTypeLoadException : {1}.</value>
  </data>
  <data name="ERR_CantReadRulesetFile" xml:space="preserve">
    <value>Error reading ruleset file {0} - {1}</value>
  </data>
  <data name="ERR_BadPdbData" xml:space="preserve">
    <value>Error reading debug information for '{0}'</value>
  </data>
  <data name="IDS_OperationCausedStackOverflow" xml:space="preserve">
    <value>Operation caused a stack overflow.</value>
  </data>
  <data name="WRN_IdentifierOrNumericLiteralExpected" xml:space="preserve">
    <value>Expected identifier or numeric literal.</value>
  </data>
  <data name="WRN_IdentifierOrNumericLiteralExpected_Title" xml:space="preserve">
    <value>Expected identifier or numeric literal</value>
  </data>
  <data name="ERR_InitializerOnNonAutoProperty" xml:space="preserve">
    <value>Only auto-implemented properties can have initializers.</value>
  </data>
  <data name="ERR_AutoPropertyMustHaveGetAccessor" xml:space="preserve">
    <value>Auto-implemented properties must have get accessors.</value>
  </data>
  <data name="ERR_AutoPropertyMustOverrideSet" xml:space="preserve">
    <value>Auto-implemented properties must override all accessors of the overridden property.</value>
  </data>
  <data name="ERR_AutoPropertyInitializerInInterface" xml:space="preserve">
    <value>Auto-implemented properties inside interfaces cannot have initializers.</value>
  </data>
  <data name="ERR_InitializerInStructWithoutExplicitConstructor" xml:space="preserve">
    <value>Structs without explicit constructors cannot contain members with initializers.</value>
  </data>
  <data name="ERR_EncodinglessSyntaxTree" xml:space="preserve">
    <value>Cannot emit debug information for a source text without encoding.</value>
  </data>
  <data name="ERR_AccessorListAndExpressionBody" xml:space="preserve">
    <value>Properties cannot combine accessor lists with expression bodies.</value>
  </data>
  <data name="ERR_BlockBodyAndExpressionBody" xml:space="preserve">
    <value>Methods cannot combine block bodies with expression bodies.</value>
  </data>
  <data name="ERR_SwitchFallOut" xml:space="preserve">
    <value>Control cannot fall out of switch from final case label ('{0}')</value>
  </data>
  <data name="ERR_UnexpectedBoundGenericName" xml:space="preserve">
    <value>Type arguments are not allowed in the nameof operator.</value>
  </data>
  <data name="ERR_NullPropagatingOpInExpressionTree" xml:space="preserve">
    <value>An expression tree lambda may not contain a null propagating operator.</value>
  </data>
  <data name="ERR_DictionaryInitializerInExpressionTree" xml:space="preserve">
    <value>An expression tree lambda may not contain a dictionary initializer.</value>
  </data>
  <data name="ERR_ExtensionCollectionElementInitializerInExpressionTree" xml:space="preserve">
    <value>An extension Add method is not supported for a collection initializer in an expression lambda.</value>
  </data>
  <data name="IDS_FeatureNameof" xml:space="preserve">
    <value>nameof operator</value>
  </data>
  <data name="IDS_FeatureDictionaryInitializer" xml:space="preserve">
    <value>dictionary initializer</value>
  </data>
  <data name="ERR_UnclosedExpressionHole" xml:space="preserve">
    <value>Missing close delimiter '}' for interpolated expression started with '{'.</value>
  </data>
  <data name="ERR_SingleLineCommentInExpressionHole" xml:space="preserve">
    <value>A single-line comment may not be used in an interpolated string.</value>
  </data>
  <data name="ERR_InsufficientStack" xml:space="preserve">
    <value>An expression is too long or complex to compile</value>
  </data>
  <data name="ERR_ExpressionHasNoName" xml:space="preserve">
    <value>Expression does not have a name.</value>
  </data>
  <data name="ERR_SubexpressionNotInNameof" xml:space="preserve">
    <value>Sub-expression cannot be used in an argument to nameof.</value>
  </data>
  <data name="ERR_AliasQualifiedNameNotAnExpression" xml:space="preserve">
    <value>An alias-qualified name is not an expression.</value>
  </data>
  <data name="ERR_NameofMethodGroupWithTypeParameters" xml:space="preserve">
    <value>Type parameters are not allowed on a method group as an argument to 'nameof'.</value>
  </data>
  <data name="NoNoneSearchCriteria" xml:space="preserve">
    <value>SearchCriteria is expected.</value>
  </data>
  <data name="ERR_InvalidAssemblyCulture" xml:space="preserve">
    <value>Assembly culture strings may not contain embedded NUL characters.</value>
  </data>
  <data name="IDS_FeatureUsingStatic" xml:space="preserve">
    <value>using static</value>
  </data>
  <data name="IDS_FeatureInterpolatedStrings" xml:space="preserve">
    <value>interpolated strings</value>
  </data>
  <data name="IDS_AwaitInCatchAndFinally" xml:space="preserve">
    <value>await in catch blocks and finally blocks</value>
  </data>
  <data name="ERR_UnescapedCurly" xml:space="preserve">
    <value>A '{0}' character must be escaped (by doubling) in an interpolated string.</value>
  </data>
  <data name="ERR_EscapedCurly" xml:space="preserve">
    <value>A '{0}' character may only be escaped by doubling '{0}{0}' in an interpolated string.</value>
  </data>
  <data name="ERR_TrailingWhitespaceInFormatSpecifier" xml:space="preserve">
    <value>A format specifier may not contain trailing whitespace.</value>
  </data>
  <data name="ERR_EmptyFormatSpecifier" xml:space="preserve">
    <value>Empty format specifier.</value>
  </data>
  <data name="ERR_ErrorInReferencedAssembly" xml:space="preserve">
    <value>There is an error in a referenced assembly '{0}'.</value>
  </data>
  <data name="ERR_ExpressionOrDeclarationExpected" xml:space="preserve">
    <value>Expression or declaration statement expected.</value>
  </data>
  <data name="ERR_NameofExtensionMethod" xml:space="preserve">
    <value>Extension method groups are not allowed as an argument to 'nameof'.</value>
  </data>
  <data name="WRN_AlignmentMagnitude" xml:space="preserve">
    <value>Alignment value {0} has a magnitude greater than {1} and may result in a large formatted string.</value>
  </data>
  <data name="HDN_UnusedExternAlias_Title" xml:space="preserve">
    <value>Unused extern alias</value>
  </data>
  <data name="HDN_UnusedUsingDirective_Title" xml:space="preserve">
    <value>Unnecessary using directive</value>
  </data>
  <data name="INF_UnableToLoadSomeTypesInAnalyzer_Title" xml:space="preserve">
    <value>Skip loading types in analyzer assembly that fail due to a ReflectionTypeLoadException</value>
  </data>
  <data name="WRN_AlignmentMagnitude_Title" xml:space="preserve">
    <value>Alignment value has a magnitude that may result in a large formatted string</value>
  </data>
  <data name="ERR_ConstantStringTooLong" xml:space="preserve">
    <value>Length of String constant exceeds current memory limit.  Try splitting the string into multiple constants.</value>
  </data>
  <data name="ERR_DebugEntryPointNotSourceMethodDefinition" xml:space="preserve">
    <value>Debug entry point must be a definition of a method declared in the current compilation.</value>
  </data>
<<<<<<< HEAD
  <data name="ERR_SupersededMethodNotDefined" xml:space="preserve">
    <value>The superseded method is not defined.</value>
=======
  <data name="ERR_LoadDirectiveOnlyAllowedInScripts" xml:space="preserve">
    <value>#load is only allowed in scripts</value>
  </data>
  <data name="ERR_PPLoadFollowsToken" xml:space="preserve">
    <value>Cannot use #load after first token in file</value>
  </data>
  <data name="CouldNotFindFile" xml:space="preserve">
    <value>Could not find file.</value>
    <comment>File path referenced in source (#load) could not be resolved.</comment>
  </data>
  <data name="SyntaxTreeFromLoadNoRemoveReplace" xml:space="preserve">
    <value>SyntaxTree '{0}' resulted from a #load directive and cannot be removed or replaced directly.</value>
  </data>
  <data name="ERR_SourceFileReferencesNotSupported" xml:space="preserve">
    <value>Source file references are not supported.</value>
>>>>>>> bcc2ed6f
  </data>
</root><|MERGE_RESOLUTION|>--- conflicted
+++ resolved
@@ -4641,10 +4641,9 @@
   <data name="ERR_DebugEntryPointNotSourceMethodDefinition" xml:space="preserve">
     <value>Debug entry point must be a definition of a method declared in the current compilation.</value>
   </data>
-<<<<<<< HEAD
   <data name="ERR_SupersededMethodNotDefined" xml:space="preserve">
     <value>The superseded method is not defined.</value>
-=======
+  </data>
   <data name="ERR_LoadDirectiveOnlyAllowedInScripts" xml:space="preserve">
     <value>#load is only allowed in scripts</value>
   </data>
@@ -4660,6 +4659,5 @@
   </data>
   <data name="ERR_SourceFileReferencesNotSupported" xml:space="preserve">
     <value>Source file references are not supported.</value>
->>>>>>> bcc2ed6f
   </data>
 </root>