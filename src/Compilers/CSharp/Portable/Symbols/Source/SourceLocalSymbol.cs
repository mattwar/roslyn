﻿// Copyright (c) Microsoft.  All Rights Reserved.  Licensed under the Apache License, Version 2.0.  See License.txt in the project root for license information.

using System;
using System.Collections.Immutable;
using System.Diagnostics;
using System.Threading;
using Microsoft.CodeAnalysis.CSharp.Syntax;
using Roslyn.Utilities;

namespace Microsoft.CodeAnalysis.CSharp.Symbols
{
    /// <summary>
    /// Represents a local variable in a method body.
    /// </summary>
    internal class SourceLocalSymbol : LocalSymbol
    {
        private readonly Binder _scopeBinder;

        /// <summary>
        /// Might not be a method symbol.
        /// </summary>
        private readonly Symbol _containingSymbol;

        private readonly SyntaxToken _identifierToken;
        private readonly ImmutableArray<Location> _locations;
        private readonly RefKind _refKind;
        private readonly TypeSyntax _typeSyntax;
        private readonly LocalDeclarationKind _declarationKind;
        private TypeSymbol _type;

        /// <summary>
        /// There are three ways to initialize a fixed statement local:
        ///   1) with an address;
        ///   2) with an array (or fixed-size buffer); or
        ///   3) with a string.
        /// 
        /// In the first two cases, the resulting local will be emitted with a "pinned" modifier.
        /// In the third case, it is not the fixed statement local but a synthesized temp that is pinned.  
        /// Unfortunately, we can't distinguish these cases when the local is declared; we only know
        /// once we have bound the initializer.
        /// </summary>
        /// <remarks>
        /// CompareExchange doesn't support bool, so use an int.  First bit is true/false, second bit 
        /// is read/unread (debug-only).
        /// </remarks>
        private int _isSpecificallyNotPinned;

        private SourceLocalSymbol(
            Symbol containingSymbol,
            Binder scopeBinder,
            bool allowRefKind,
            TypeSyntax typeSyntax,
            SyntaxToken identifierToken,
            LocalDeclarationKind declarationKind)
        {
            Debug.Assert(identifierToken.Kind() != SyntaxKind.None);
            Debug.Assert(declarationKind != LocalDeclarationKind.None);
            Debug.Assert(scopeBinder != null);

            this._scopeBinder = scopeBinder;
            this._containingSymbol = containingSymbol;
            this._identifierToken = identifierToken;
            this._typeSyntax = allowRefKind ? typeSyntax.SkipRef(out this._refKind) : typeSyntax;
            this._declarationKind = declarationKind;

            // create this eagerly as it will always be needed for the EnsureSingleDefinition
            _locations = ImmutableArray.Create<Location>(identifierToken.GetLocation());
        }

        /// <summary>
<<<<<<< HEAD
        /// A binder for the local's scope that is used to check for name conflicts.
        /// </summary>
        internal Binder Binder
=======
        /// Binder that owns the scope for the local, the one that returns it in its <see cref="Binder.Locals"/> array.
        /// </summary>
        internal Binder ScopeBinder
>>>>>>> e0452837
        {
            get { return _scopeBinder; }
        }

        /// <summary>
<<<<<<< HEAD
        /// Make a local variable symbol for a foreach iteration variable that can be inferred
        /// (if necessary) by binding the collection element type of a foreach loop.
        /// </summary>
=======
        /// Binder that should be used to bind type syntax for the local.
        /// </summary>
        internal Binder TypeSyntaxBinder
        {
            get { return _scopeBinder; } // Scope binder should be good enough for this.
        }


>>>>>>> e0452837
        public static SourceLocalSymbol MakeForeachLocal(
            MethodSymbol containingMethod,
            ForEachLoopBinder binder,
            TypeSyntax typeSyntax,
            SyntaxToken identifierToken,
            ExpressionSyntax collection)
        {
            return new ForEachLocalSymbol(containingMethod, binder, typeSyntax, identifierToken, collection, LocalDeclarationKind.ForEachIterationVariable);
        }

        /// <summary>
        /// Make a local variable symbol for an element of a deconstruction,
        /// which can be inferred (if necessary) by binding the enclosing statement.
        /// </summary>
        public static SourceLocalSymbol MakeDeconstructionLocal(
            Symbol containingSymbol,
            Binder binder,
            TypeSyntax closestTypeSyntax,
            SyntaxToken identifierToken,
            LocalDeclarationKind kind,
            SyntaxNode deconstruction)
        {
            Debug.Assert(closestTypeSyntax != null);

            Debug.Assert(closestTypeSyntax.Kind() != SyntaxKind.RefType);
            if (closestTypeSyntax.IsVar)
            {
                return new DeconstructionLocalSymbol(
                    containingSymbol, binder, closestTypeSyntax, identifierToken, kind, deconstruction);
            }
            else
            {
                return new SourceLocalSymbol(containingSymbol, binder, false, closestTypeSyntax, identifierToken, kind);
            }
        }

<<<<<<< HEAD
        /// <summary>
        /// Make a pattern local variable symbol which can be inferred (if necessary) by binding the enclosing pattern-matching operation.
        /// </summary>
        internal static LocalSymbol MakePatternLocalSymbol(
            Symbol containingSymbol,
            Binder binder,
            DeclarationPatternSyntax node)
        {
            Debug.Assert(node.Type.Kind() != SyntaxKind.RefType);
            if (!node.Type.IsVar)
            {
                return new SourceLocalSymbol(containingSymbol, binder, false, node.Type, node.Identifier, LocalDeclarationKind.PatternVariable);
            }

            //
            // A pattern variable's type can be inferred from context.
            //
            // The syntax allows a pattern either (1) on the right-hand-side of an "is-pattern" expression, or
            // (2) in the pattern of a switch case. These have their type inferred using different mechanisms,
            // so we need to find that context. These are the only cases the parser will produce, so we can be
            // confident that we will find one of them by scanning up node's .Parent chain. We allow
            // a NullReferenceException at n.Parent to occur when we are fed bad trees.
            //
            for (SyntaxNode n = node; ; n = n.Parent)
            {
                var kind = n.Kind();
                if (kind == SyntaxKind.IsPatternExpression)
                {
                    var expr = (IsPatternExpressionSyntax)n;
                    return new VariableDeclaredInExpression(containingSymbol, binder, binder, node.Type, node.Identifier, LocalDeclarationKind.PatternVariable, expr);
                }
                else if (kind == SyntaxKind.CasePatternSwitchLabel)
                {
                    var label = (CasePatternSwitchLabelSyntax)n;
                    return new SwitchPatternLocalSymbol(containingSymbol, binder, node.Type, node.Identifier, label);
                }
            }
        }

        /// <summary>
        /// Make a local variable symbol which can be inferred (if necessary) by binding its initializing expression.
        /// </summary>
=======
        /// <param name="containingSymbol"></param>
        /// <param name="scopeBinder">
        /// Binder that owns the scope for the local, the one that returns it in its <see cref="Binder.Locals"/> array.
        /// </param>
        /// <param name="allowRefKind"></param>
        /// <param name="typeSyntax"></param>
        /// <param name="identifierToken"></param>
        /// <param name="declarationKind"></param>
        /// <param name="initializer"></param>
        /// <param name="initializerBinderOpt">
        /// Binder that should be used to bind initializer, if different from the <paramref name="scopeBinder"/>.
        /// </param>
        /// <returns></returns>
>>>>>>> e0452837
        public static SourceLocalSymbol MakeLocal(
            Symbol containingSymbol,
            Binder scopeBinder,
            bool allowRefKind,
            TypeSyntax typeSyntax,
            SyntaxToken identifierToken,
            LocalDeclarationKind declarationKind,
            EqualsValueClauseSyntax initializer = null,
            Binder initializerBinderOpt = null)
        {
            Debug.Assert(declarationKind != LocalDeclarationKind.ForEachIterationVariable);
            if (initializer == null)
            {
                return new SourceLocalSymbol(containingSymbol, scopeBinder, allowRefKind, typeSyntax, identifierToken, declarationKind);
            }

            return new LocalWithInitializer(containingSymbol, scopeBinder, typeSyntax, identifierToken, initializer, initializerBinderOpt, declarationKind);
        }

        /// <summary>
        /// Make a local variable for an out variable declaration whose type is inferred as a side-effect of binding the enclosing expression.
        /// </summary>
        /// <param name="containingSymbol"></param>
        /// <param name="scopeBinder">The binder for the scope of the local</param>
        /// <param name="invocationBinderOpt">The binder for the invocation, if different from scopeBinder</param>
        /// <param name="typeSyntax">The type syntax</param>
        /// <param name="identifierToken"></param>
        /// <param name="declarationKind"></param>
        /// <param name="context">The expression to be bound, which will result in the variable receiving a type</param>
        /// <returns></returns>
        public static SourceLocalSymbol MakeVariableDeclaredInExpression(
            Symbol containingSymbol,
            Binder scopeBinder,
            Binder invocationBinderOpt,
            TypeSyntax typeSyntax,
            SyntaxToken identifierToken,
            LocalDeclarationKind declarationKind,
            ExpressionSyntax context)
        {
            Debug.Assert(typeSyntax.Kind() != SyntaxKind.RefType);
            return typeSyntax.IsVar
                ? new VariableDeclaredInExpression(containingSymbol, scopeBinder, invocationBinderOpt ?? scopeBinder, typeSyntax, identifierToken, declarationKind, context)
                : new SourceLocalSymbol(containingSymbol, scopeBinder, false, typeSyntax, identifierToken, declarationKind);
        }

        /// <summary>
        /// Make a local variable for an out variable declaration that can be inferred by binding a constructor initializer.
        /// </summary>
        /// <param name="containingSymbol"></param>
        /// <param name="scopeBinder">The binder for the scope of the local</param>
        /// <param name="typeSyntax"></param>
        /// <param name="identifierToken"></param>
        /// <param name="context">The expression to be bound, which will result in the variable receiving a type</param>
        /// <returns></returns>
        public static SourceLocalSymbol MakeOutVariableInCtorInitializer(
            Symbol containingSymbol,
            Binder scopeBinder,
            TypeSyntax typeSyntax,
            SyntaxToken identifierToken,
            ConstructorInitializerSyntax context)
        {
            Debug.Assert(typeSyntax.Kind() != SyntaxKind.RefType);
            return typeSyntax.IsVar
                ? new OutVariableInCtorInitializer(containingSymbol, scopeBinder, typeSyntax, identifierToken, context)
                : new SourceLocalSymbol(containingSymbol, scopeBinder, false, typeSyntax, identifierToken, LocalDeclarationKind.RegularVariable);
        }

        internal override bool IsImportedFromMetadata
        {
            get { return false; }
        }

        internal override LocalDeclarationKind DeclarationKind
        {
            get { return _declarationKind; }
        }

        internal override SynthesizedLocalKind SynthesizedKind
        {
            get { return SynthesizedLocalKind.UserDefined; }
        }

        internal override LocalSymbol WithSynthesizedLocalKindAndSyntax(SynthesizedLocalKind kind, SyntaxNode syntax)
        {
            throw ExceptionUtilities.Unreachable;
        }

        internal override bool IsPinned
        {
            get
            {
#if DEBUG
                if ((_isSpecificallyNotPinned & 2) == 0)
                {
                    Interlocked.CompareExchange(ref _isSpecificallyNotPinned, _isSpecificallyNotPinned | 2, _isSpecificallyNotPinned);
                    Debug.Assert((_isSpecificallyNotPinned & 2) == 2, "Regardless of which thread won, the read bit should be set.");
                }
#endif
                return _declarationKind == LocalDeclarationKind.FixedVariable && (_isSpecificallyNotPinned & 1) == 0;
            }
        }

        internal void SetSpecificallyNotPinned()
        {
            Debug.Assert((_isSpecificallyNotPinned & 2) == 0, "Shouldn't be writing after first read.");
            Interlocked.CompareExchange(ref _isSpecificallyNotPinned, _isSpecificallyNotPinned | 1, _isSpecificallyNotPinned);
            Debug.Assert((_isSpecificallyNotPinned & 1) == 1, "Regardless of which thread won, the flag bit should be set.");
        }

        internal virtual void SetReturnable()
        {
            throw ExceptionUtilities.Unreachable;
        }

        public override Symbol ContainingSymbol
        {
            get { return _containingSymbol; }
        }

        /// <summary>
        /// Gets the name of the local variable.
        /// </summary>
        public override string Name
        {
            get
            {
                return _identifierToken.ValueText;
            }
        }

        // Get the identifier token that defined this local symbol. This is useful for robustly
        // checking if a local symbol actually matches a particular definition, even in the presence
        // of duplicates.
        internal override SyntaxToken IdentifierToken
        {
            get
            {
                return _identifierToken;
            }
        }

        public override TypeSymbol Type
        {
            get
            {
                if ((object)_type == null)
                {
                    TypeSymbol localType = GetTypeSymbol();
                    SetType(localType);
                }

                return _type;
            }
        }

        public bool IsVar
        {
            get
            {
                if (_typeSyntax == null)
                {
                    // in "let x = 1;" there is no syntax corresponding to the type.
                    return true;
                }

                if (_typeSyntax.IsVar)
                {
                    bool isVar;
                    TypeSymbol declType = this.TypeSyntaxBinder.BindType(_typeSyntax, new DiagnosticBag(), out isVar);
                    return isVar;
                }

                return false;
            }
        }

        private TypeSymbol GetTypeSymbol()
        {
            var diagnostics = DiagnosticBag.GetInstance();

            Binder typeBinder = this.TypeSyntaxBinder;

            bool isVar;
            RefKind refKind;
            TypeSymbol declType = typeBinder.BindType(_typeSyntax.SkipRef(out refKind), diagnostics, out isVar);

            if (isVar)
            {
                TypeSymbol inferredType = InferTypeOfVarVariable(diagnostics);

                // If we got a valid result that was not void then use the inferred type
                // else create an error type.
                if ((object)inferredType != null &&
                    inferredType.SpecialType != SpecialType.System_Void)
                {
                    declType = inferredType;
                }
                else
                {
                    declType = typeBinder.CreateErrorType("var");
                }
            }

            Debug.Assert((object)declType != null);

            //
            // Note that we drop the diagnostics on the floor! That is because this code is invoked mainly in
            // IDE scenarios where we are attempting to use the types of a variable before we have processed
            // the code which causes the variable's type to be inferred. In batch compilation, on the
            // other hand, local variables have their type inferred, if necessary, in the course of binding
            // the statements of a method from top to bottom, and an inferred type is given to a variable
            // before the variable's type is used by the compiler.
            //
            diagnostics.Free();
            return declType;
        }

        protected virtual TypeSymbol InferTypeOfVarVariable(DiagnosticBag diagnostics)
        {
            // TODO: this method must be overridden for pattern variables to bind the
            // expression or statement that is the nearest enclosing to the pattern variable's
            // declaration. That will cause the type of the pattern variable to be set as a side-effect.
            return _type;
        }

        internal void SetType(TypeSymbol newType)
        {
            TypeSymbol originalType = _type;

            // In the event that we race to set the type of a local, we should
            // always deduce the same type, or deduce that the type is an error.

            Debug.Assert((object)originalType == null ||
                originalType.IsErrorType() && newType.IsErrorType() ||
                originalType == newType);

            if ((object)originalType == null)
            {
                Interlocked.CompareExchange(ref _type, newType, null);
            }
        }

        /// <summary>
        /// Gets the locations where the local symbol was originally defined in source.
        /// There should not be local symbols from metadata, and there should be only one local variable declared.
        /// TODO: check if there are multiple same name local variables - error symbol or local symbol?
        /// </summary>
        public override ImmutableArray<Location> Locations
        {
            get
            {
                return _locations;
            }
        }

        internal sealed override SyntaxNode GetDeclaratorSyntax()
        {
            return _identifierToken.Parent;
        }

        public override ImmutableArray<SyntaxReference> DeclaringSyntaxReferences
        {
            get
            {
                SyntaxNode node = _identifierToken.Parent;
#if DEBUG
                switch (_declarationKind)
                {
                    case LocalDeclarationKind.RegularVariable:
                    case LocalDeclarationKind.ForInitializerVariable:
                        Debug.Assert(node is VariableDeclaratorSyntax || node is SingleVariableDesignationSyntax);
                        break;

                    case LocalDeclarationKind.Constant:
                    case LocalDeclarationKind.FixedVariable:
                    case LocalDeclarationKind.UsingVariable:
                        Debug.Assert(node is VariableDeclaratorSyntax);
                        break;

                    case LocalDeclarationKind.ForEachIterationVariable:
                        Debug.Assert(node is ForEachStatementSyntax || node is SingleVariableDesignationSyntax);
                        break;

                    case LocalDeclarationKind.CatchVariable:
                        Debug.Assert(node is CatchDeclarationSyntax);
                        break;

                    case LocalDeclarationKind.PatternVariable:
                        Debug.Assert(node is DeclarationPatternSyntax);
                        break;

                    default:
                        throw ExceptionUtilities.UnexpectedValue(_declarationKind);
                }
#endif
                return ImmutableArray.Create(node.GetReference());
            }
        }

        internal override bool IsCompilerGenerated
        {
            get { return false; }
        }

        internal override ConstantValue GetConstantValue(SyntaxNode node, LocalSymbol inProgress, DiagnosticBag diagnostics)
        {
            return null;
        }

        internal override ImmutableArray<Diagnostic> GetConstantValueDiagnostics(BoundExpression boundInitValue)
        {
            return ImmutableArray<Diagnostic>.Empty;
        }

        internal override RefKind RefKind
        {
            get { return _refKind; }
        }

        public sealed override bool Equals(object obj)
        {
            if (obj == (object)this)
            {
                return true;
            }

            var symbol = obj as SourceLocalSymbol;
            return (object)symbol != null
                && symbol._identifierToken.Equals(_identifierToken)
                && Equals(symbol._containingSymbol, _containingSymbol);
        }

        public sealed override int GetHashCode()
        {
            return Hash.Combine(_identifierToken.GetHashCode(), _containingSymbol.GetHashCode());
        }

        /// <summary>
        /// Symbol for a local whose type can be inferred by binding its initializer.
        /// </summary>
        private sealed class LocalWithInitializer : SourceLocalSymbol
        {
            private readonly EqualsValueClauseSyntax _initializer;
            private readonly Binder _initializerBinderOpt;

            /// <summary>
            /// Store the constant value and the corresponding diagnostics together
            /// to avoid having the former set by one thread and the latter set by
            /// another.
            /// </summary>
            private EvaluatedConstant _constantTuple;

            /// <summary>
            /// Unfortunately we can only know a ref local is returnable after binding the initializer.
            /// </summary>
            private bool _returnable;

            public LocalWithInitializer(
                Symbol containingSymbol,
                Binder binder,
                TypeSyntax typeSyntax,
                SyntaxToken identifierToken,
                EqualsValueClauseSyntax initializer,
                Binder initializerBinderOpt,
                LocalDeclarationKind declarationKind) :
                    base(containingSymbol, binder, true, typeSyntax, identifierToken, declarationKind)
            {
                Debug.Assert(declarationKind != LocalDeclarationKind.ForEachIterationVariable);
                Debug.Assert(initializer != null);

                _initializer = initializer;
                _initializerBinderOpt = initializerBinderOpt;

                // byval locals are always returnable
                // byref locals with initializers are assumed not returnable unless proven otherwise
                // NOTE: if we assumed returnable, then self-referring initializer could result in 
                //       a randomly changing returnability when initializer is bound concurrently.
                _returnable = this.RefKind == RefKind.None;
            }

            protected override TypeSymbol InferTypeOfVarVariable(DiagnosticBag diagnostics)
            {
                var initializerOpt = (this._initializerBinderOpt ?? this.ScopeBinder).BindInferredVariableInitializer(diagnostics, RefKind, _initializer, _initializer);
                return initializerOpt?.Type;
            }

            internal override SyntaxNode ForbiddenZone => _initializer;

            /// <summary>
            /// Determine the constant value of this local and the corresponding diagnostics.
            /// Set both to constantTuple in a single operation for thread safety.
            /// </summary>
            /// <param name="inProgress">Null for the initial call, non-null if we are in the process of evaluating a constant.</param>
            /// <param name="boundInitValue">If we already have the bound node for the initial value, pass it in to avoid recomputing it.</param>
            private void MakeConstantTuple(LocalSymbol inProgress, BoundExpression boundInitValue)
            {
                if (this.IsConst && _constantTuple == null)
                {
                    var value = Microsoft.CodeAnalysis.ConstantValue.Bad;
                    var initValueNodeLocation = _initializer.Value.Location;
                    var diagnostics = DiagnosticBag.GetInstance();
                    Debug.Assert(inProgress != this);
                    var type = this.Type;
                    if (boundInitValue == null)
                    {
                        var inProgressBinder = new LocalInProgressBinder(this, this._initializerBinderOpt ?? this.ScopeBinder);
                        boundInitValue = inProgressBinder.BindVariableOrAutoPropInitializer(_initializer, this.RefKind, type, diagnostics);
                    }

                    value = ConstantValueUtils.GetAndValidateConstantValue(boundInitValue, this, type, initValueNodeLocation, diagnostics);
                    Interlocked.CompareExchange(ref _constantTuple, new EvaluatedConstant(value, diagnostics.ToReadOnlyAndFree()), null);
                }
            }

            internal override ConstantValue GetConstantValue(SyntaxNode node, LocalSymbol inProgress, DiagnosticBag diagnostics = null)
            {
                if (this.IsConst && inProgress == this)
                {
                    if (diagnostics != null)
                    {
                        diagnostics.Add(ErrorCode.ERR_CircConstValue, node.GetLocation(), this);
                    }

                    return Microsoft.CodeAnalysis.ConstantValue.Bad;
                }

                MakeConstantTuple(inProgress, boundInitValue: null);
                return _constantTuple == null ? null : _constantTuple.Value;
            }

            internal override ImmutableArray<Diagnostic> GetConstantValueDiagnostics(BoundExpression boundInitValue)
            {
                Debug.Assert(boundInitValue != null);
                MakeConstantTuple(inProgress: null, boundInitValue: boundInitValue);
                return _constantTuple == null ? ImmutableArray<Diagnostic>.Empty : _constantTuple.Diagnostics;
            }

            internal override void SetReturnable()
            {
                _returnable = true;
            }

            internal override bool IsReturnable
            {
                get
                {
                    return _returnable;
                }
            }
        }

        /// <summary>
        /// Symbol for a foreach iteration variable that can be inferred by binding the
        /// collection element type of the foreach.
        /// </summary>
        private sealed class ForEachLocalSymbol : SourceLocalSymbol
        {
            private readonly ExpressionSyntax _collection;

            public ForEachLocalSymbol(
                Symbol containingSymbol,
                ForEachLoopBinder binder,
                TypeSyntax typeSyntax,
                SyntaxToken identifierToken,
                ExpressionSyntax collection,
                LocalDeclarationKind declarationKind) :
                    base(containingSymbol, binder, false, typeSyntax, identifierToken, declarationKind)
            {
                Debug.Assert(declarationKind == LocalDeclarationKind.ForEachIterationVariable);
                _collection = collection;
            }

            /// <summary>
            /// We initialize the base's binder with a ForEachLoopBinder, so it is safe
            /// to cast it to that type here.
            /// </summary>
            private ForEachLoopBinder ForEachLoopBinder => (ForEachLoopBinder)base.binder;

            protected override TypeSymbol InferTypeOfVarVariable(DiagnosticBag diagnostics)
            {
<<<<<<< HEAD
                return ForEachLoopBinder.InferCollectionElementType(diagnostics, _collection);
=======
                // Normally, it would not be safe to cast to a specific binder type.  However, we verified the type
                // in the factory method call for this symbol.
                return ((ForEachLoopBinder)this.ScopeBinder).InferCollectionElementType(diagnostics, _collection);
>>>>>>> e0452837
            }

            internal override SyntaxNode ForbiddenZone => _collection;
        }

        /// <summary>
        /// Symbol for a variable that can be inferred by binding an expression.
        /// </summary>
        private class VariableDeclaredInExpression : SourceLocalSymbol
        {
            private readonly ExpressionSyntax _expression;
            private readonly Binder _expressionBinder;

            public VariableDeclaredInExpression(
                Symbol containingSymbol,
                Binder scopeBinder,
                Binder expressionBinder,
                TypeSyntax typeSyntax,
                SyntaxToken identifierToken,
                LocalDeclarationKind declarationKind,
                ExpressionSyntax expression)
            : base(containingSymbol, scopeBinder, false, typeSyntax, identifierToken, declarationKind)
            {
                Debug.Assert(expression != null && expressionBinder != null);
                _expression = expression;
                _expressionBinder = expressionBinder;
            }

            internal override SyntaxNode ForbiddenZone => _expression;

            //
            // The forbidden zone for this type can only come into play for out variables, since they have a forbidden
            // zone that extends beyond the declaration point. For pattern variables, which are the other
            // kind of variable that can be typed based on an expression, we only need to bind the
            // immediately enclosing expression, which due to the shape of the syntax has the variable
            // declaration following any expression from which its value is inferred.
            //
            internal override ErrorCode ForbiddenDiagnostic => ErrorCode.ERR_ImplicitlyTypedOutVariableUsedInTheSameArgumentList;

            protected override TypeSymbol InferTypeOfVarVariable(DiagnosticBag diagnostics)
            {
<<<<<<< HEAD
                // Bind the invocation to force inference.
                _expressionBinder.BindExpression(_expression, diagnostics);
                Debug.Assert((object)this._type != null);
                return this._type;
            }
        }
=======
                // Try binding immediately enclosing invocation expression, this should force the inference.
                TypeSymbol result;
                switch (_containingInvocation.Kind())
                {
                    case SyntaxKind.InvocationExpression:
                    case SyntaxKind.ObjectCreationExpression:
                        (_enclosingBinderOpt ?? this.ScopeBinder).BindExpression((ExpressionSyntax)_containingInvocation, diagnostics);
                        result = this._type;
                        Debug.Assert((object)result != null);
                        return result;

                    case SyntaxKind.ThisConstructorInitializer:
                    case SyntaxKind.BaseConstructorInitializer:
                        Debug.Assert(_enclosingBinderOpt == null || _enclosingBinderOpt == this.ScopeBinder);
                        (_enclosingBinderOpt ?? this.ScopeBinder).BindConstructorInitializer(((ConstructorInitializerSyntax)_containingInvocation).ArgumentList, (MethodSymbol)this.ScopeBinder.ContainingMember(), diagnostics);
                        result = this._type;
                        Debug.Assert((object)result != null);
                        return result;
>>>>>>> e0452837

        /// <summary>
        /// Symbol for a variable that can be inferred by binding a pattern switch section label.
        /// </summary>
        private class SwitchPatternLocalSymbol : SourceLocalSymbol
        {
            private readonly CasePatternSwitchLabelSyntax _labelSyntax;

            public SwitchPatternLocalSymbol(
                Symbol containingSymbol, Binder binder, TypeSyntax type, SyntaxToken identifier, CasePatternSwitchLabelSyntax labelSyntax)
                : base(containingSymbol, binder, false, type, identifier, LocalDeclarationKind.PatternVariable)
            {
                this._labelSyntax = labelSyntax;
            }

            protected override TypeSymbol InferTypeOfVarVariable(DiagnosticBag diagnostics)
            {
                // bind the switch label to cause inference of its pattern variables
                var sectionSyntax = (SwitchSectionSyntax)_labelSyntax.Parent;
                var switchStatement = (SwitchStatementSyntax)sectionSyntax.Parent;
                binder.GetBinder(switchStatement).BindPatternSwitchLabelForInference(_labelSyntax, diagnostics);
                Debug.Assert((object)this._type != null);
                return this._type;
            }
        }


        /// <summary>
        /// Symbol for an out variable that can be inferred by binding a ctor-initializer.
        /// </summary>
        private class OutVariableInCtorInitializer : SourceLocalSymbol
        {
            private readonly ConstructorInitializerSyntax _invocation;

            public OutVariableInCtorInitializer(
                Symbol containingSymbol,
                Binder scopeBinder,
                TypeSyntax typeSyntax,
                SyntaxToken identifierToken,
                ConstructorInitializerSyntax invocation)
            : base(containingSymbol, scopeBinder, false, typeSyntax, identifierToken, LocalDeclarationKind.RegularVariable)
            {
                Debug.Assert(invocation != null);
                _invocation = invocation;
            }

            internal override SyntaxNode ForbiddenZone => _invocation;

            internal override ErrorCode ForbiddenDiagnostic => ErrorCode.ERR_ImplicitlyTypedOutVariableUsedInTheSameArgumentList;

            protected override TypeSymbol InferTypeOfVarVariable(DiagnosticBag diagnostics)
            {
                // Bind the ctor-initializer to force inference.
                this.binder.BindConstructorInitializer(_invocation.ArgumentList, (MethodSymbol)this.binder.ContainingMember(), diagnostics);
                Debug.Assert((object)this._type != null);
                return this._type;
            }
        }

        /// <summary>
        /// Symbol for a deconstruction local that might require type inference.
        /// For instance, local `x` in `var (x, y) = ...` or `(var x, int y) = ...`.
        /// </summary>
        private class DeconstructionLocalSymbol : SourceLocalSymbol
        {
            private readonly SyntaxNode _deconstruction;

            public DeconstructionLocalSymbol(
                Symbol containingSymbol,
                Binder scopeBinder,
                TypeSyntax typeSyntax,
                SyntaxToken identifierToken,
                LocalDeclarationKind declarationKind,
                SyntaxNode deconstruction)
            : base(containingSymbol, scopeBinder, false, typeSyntax, identifierToken, declarationKind)
            {
                _deconstruction = deconstruction;
            }

            protected override TypeSymbol InferTypeOfVarVariable(DiagnosticBag diagnostics)
            {
                // Try binding enclosing deconstruction-declaration (the top-level VariableDeclaration), this should force the inference.
                switch (_deconstruction.Kind())
                {
                    case SyntaxKind.DeconstructionDeclarationStatement:
                        var localDecl = (DeconstructionDeclarationStatementSyntax)_deconstruction;
                        var localBinder = this.ScopeBinder.GetBinder(localDecl);
                        localBinder.BindDeconstructionDeclaration(localDecl, localDecl.Assignment.VariableComponent, localDecl.Assignment.Value, diagnostics);
                        break;

                    case SyntaxKind.ForStatement:
                        var forStatement = (ForStatementSyntax)_deconstruction;
                        var forBinder = this.ScopeBinder.GetBinder(forStatement);
                        forBinder.BindDeconstructionDeclaration(forStatement, forStatement.Deconstruction.VariableComponent, forStatement.Deconstruction.Value, diagnostics);
                        break;

                    case SyntaxKind.ForEachComponentStatement:
                        var foreachBinder = this.ScopeBinder.GetBinder((ForEachComponentStatementSyntax)_deconstruction);
                        foreachBinder.BindForEachDeconstruction(diagnostics, foreachBinder);
                        break;

                    default:
                        throw ExceptionUtilities.UnexpectedValue(_deconstruction.Kind());
                }

                TypeSymbol result = this._type;
                Debug.Assert((object)result != null);
                return result;
            }

            internal override SyntaxNode ForbiddenZone
            {
                get
                {
                    switch (_deconstruction.Kind())
                    {
                        case SyntaxKind.DeconstructionDeclarationStatement:
                            var localDecl = (DeconstructionDeclarationStatementSyntax)_deconstruction;
                            return localDecl.Assignment.Value;

                        case SyntaxKind.ForStatement:
                            var forStatement = (ForStatementSyntax)_deconstruction;
                            return forStatement.Deconstruction;

                        case SyntaxKind.ForEachComponentStatement:
                            // There is no forbidden zone for a foreach statement, because the deconstruction
                            // variables are not in scope in the expression.
                            return null;

                        default:
                            throw ExceptionUtilities.UnexpectedValue(_deconstruction.Kind());
                    }
                }
            }
        }
    }
}<|MERGE_RESOLUTION|>--- conflicted
+++ resolved
@@ -68,25 +68,14 @@
         }
 
         /// <summary>
-<<<<<<< HEAD
-        /// A binder for the local's scope that is used to check for name conflicts.
-        /// </summary>
-        internal Binder Binder
-=======
         /// Binder that owns the scope for the local, the one that returns it in its <see cref="Binder.Locals"/> array.
         /// </summary>
         internal Binder ScopeBinder
->>>>>>> e0452837
         {
             get { return _scopeBinder; }
         }
 
         /// <summary>
-<<<<<<< HEAD
-        /// Make a local variable symbol for a foreach iteration variable that can be inferred
-        /// (if necessary) by binding the collection element type of a foreach loop.
-        /// </summary>
-=======
         /// Binder that should be used to bind type syntax for the local.
         /// </summary>
         internal Binder TypeSyntaxBinder
@@ -94,8 +83,6 @@
             get { return _scopeBinder; } // Scope binder should be good enough for this.
         }
 
-
->>>>>>> e0452837
         public static SourceLocalSymbol MakeForeachLocal(
             MethodSymbol containingMethod,
             ForEachLoopBinder binder,
@@ -112,7 +99,7 @@
         /// </summary>
         public static SourceLocalSymbol MakeDeconstructionLocal(
             Symbol containingSymbol,
-            Binder binder,
+            Binder scopeBinder,
             TypeSyntax closestTypeSyntax,
             SyntaxToken identifierToken,
             LocalDeclarationKind kind,
@@ -124,27 +111,26 @@
             if (closestTypeSyntax.IsVar)
             {
                 return new DeconstructionLocalSymbol(
-                    containingSymbol, binder, closestTypeSyntax, identifierToken, kind, deconstruction);
+                    containingSymbol, scopeBinder, closestTypeSyntax, identifierToken, kind, deconstruction);
             }
             else
             {
-                return new SourceLocalSymbol(containingSymbol, binder, false, closestTypeSyntax, identifierToken, kind);
-            }
-        }
-
-<<<<<<< HEAD
+                return new SourceLocalSymbol(containingSymbol, scopeBinder, false, closestTypeSyntax, identifierToken, kind);
+            }
+        }
+
         /// <summary>
         /// Make a pattern local variable symbol which can be inferred (if necessary) by binding the enclosing pattern-matching operation.
         /// </summary>
         internal static LocalSymbol MakePatternLocalSymbol(
             Symbol containingSymbol,
-            Binder binder,
+            Binder scopeBinder,
             DeclarationPatternSyntax node)
         {
             Debug.Assert(node.Type.Kind() != SyntaxKind.RefType);
             if (!node.Type.IsVar)
             {
-                return new SourceLocalSymbol(containingSymbol, binder, false, node.Type, node.Identifier, LocalDeclarationKind.PatternVariable);
+                return new SourceLocalSymbol(containingSymbol, scopeBinder, false, node.Type, node.Identifier, LocalDeclarationKind.PatternVariable);
             }
 
             //
@@ -162,12 +148,12 @@
                 if (kind == SyntaxKind.IsPatternExpression)
                 {
                     var expr = (IsPatternExpressionSyntax)n;
-                    return new VariableDeclaredInExpression(containingSymbol, binder, binder, node.Type, node.Identifier, LocalDeclarationKind.PatternVariable, expr);
+                    return new VariableDeclaredInExpression(containingSymbol, scopeBinder, scopeBinder, node.Type, node.Identifier, LocalDeclarationKind.PatternVariable, expr);
                 }
                 else if (kind == SyntaxKind.CasePatternSwitchLabel)
                 {
                     var label = (CasePatternSwitchLabelSyntax)n;
-                    return new SwitchPatternLocalSymbol(containingSymbol, binder, node.Type, node.Identifier, label);
+                    return new SwitchPatternLocalSymbol(containingSymbol, scopeBinder, node.Type, node.Identifier, label);
                 }
             }
         }
@@ -175,7 +161,6 @@
         /// <summary>
         /// Make a local variable symbol which can be inferred (if necessary) by binding its initializing expression.
         /// </summary>
-=======
         /// <param name="containingSymbol"></param>
         /// <param name="scopeBinder">
         /// Binder that owns the scope for the local, the one that returns it in its <see cref="Binder.Locals"/> array.
@@ -189,7 +174,6 @@
         /// Binder that should be used to bind initializer, if different from the <paramref name="scopeBinder"/>.
         /// </param>
         /// <returns></returns>
->>>>>>> e0452837
         public static SourceLocalSymbol MakeLocal(
             Symbol containingSymbol,
             Binder scopeBinder,
@@ -206,7 +190,7 @@
                 return new SourceLocalSymbol(containingSymbol, scopeBinder, allowRefKind, typeSyntax, identifierToken, declarationKind);
             }
 
-            return new LocalWithInitializer(containingSymbol, scopeBinder, typeSyntax, identifierToken, initializer, initializerBinderOpt, declarationKind);
+            return new LocalWithInitializer(containingSymbol, scopeBinder, typeSyntax, identifierToken, initializer, initializerBinderOpt ?? scopeBinder, declarationKind);
         }
 
         /// <summary>
@@ -533,7 +517,7 @@
         private sealed class LocalWithInitializer : SourceLocalSymbol
         {
             private readonly EqualsValueClauseSyntax _initializer;
-            private readonly Binder _initializerBinderOpt;
+            private readonly Binder _initializerBinder;
 
             /// <summary>
             /// Store the constant value and the corresponding diagnostics together
@@ -549,19 +533,19 @@
 
             public LocalWithInitializer(
                 Symbol containingSymbol,
-                Binder binder,
+                Binder scopeBinder,
                 TypeSyntax typeSyntax,
                 SyntaxToken identifierToken,
                 EqualsValueClauseSyntax initializer,
-                Binder initializerBinderOpt,
+                Binder initializerBinder,
                 LocalDeclarationKind declarationKind) :
-                    base(containingSymbol, binder, true, typeSyntax, identifierToken, declarationKind)
+                    base(containingSymbol, scopeBinder, true, typeSyntax, identifierToken, declarationKind)
             {
                 Debug.Assert(declarationKind != LocalDeclarationKind.ForEachIterationVariable);
                 Debug.Assert(initializer != null);
 
                 _initializer = initializer;
-                _initializerBinderOpt = initializerBinderOpt;
+                _initializerBinder = initializerBinder;
 
                 // byval locals are always returnable
                 // byref locals with initializers are assumed not returnable unless proven otherwise
@@ -572,7 +556,7 @@
 
             protected override TypeSymbol InferTypeOfVarVariable(DiagnosticBag diagnostics)
             {
-                var initializerOpt = (this._initializerBinderOpt ?? this.ScopeBinder).BindInferredVariableInitializer(diagnostics, RefKind, _initializer, _initializer);
+                var initializerOpt = this._initializerBinder.BindInferredVariableInitializer(diagnostics, RefKind, _initializer, _initializer);
                 return initializerOpt?.Type;
             }
 
@@ -595,7 +579,7 @@
                     var type = this.Type;
                     if (boundInitValue == null)
                     {
-                        var inProgressBinder = new LocalInProgressBinder(this, this._initializerBinderOpt ?? this.ScopeBinder);
+                        var inProgressBinder = new LocalInProgressBinder(this, this._initializerBinder);
                         boundInitValue = inProgressBinder.BindVariableOrAutoPropInitializer(_initializer, this.RefKind, type, diagnostics);
                     }
 
@@ -651,35 +635,33 @@
 
             public ForEachLocalSymbol(
                 Symbol containingSymbol,
-                ForEachLoopBinder binder,
+                ForEachLoopBinder scopeBinder,
                 TypeSyntax typeSyntax,
                 SyntaxToken identifierToken,
                 ExpressionSyntax collection,
                 LocalDeclarationKind declarationKind) :
-                    base(containingSymbol, binder, false, typeSyntax, identifierToken, declarationKind)
+                    base(containingSymbol, scopeBinder, false, typeSyntax, identifierToken, declarationKind)
             {
                 Debug.Assert(declarationKind == LocalDeclarationKind.ForEachIterationVariable);
                 _collection = collection;
             }
 
             /// <summary>
-            /// We initialize the base's binder with a ForEachLoopBinder, so it is safe
+            /// We initialize the base's ScopeBinder with a ForEachLoopBinder, so it is safe
             /// to cast it to that type here.
             /// </summary>
-            private ForEachLoopBinder ForEachLoopBinder => (ForEachLoopBinder)base.binder;
+            private ForEachLoopBinder ForEachLoopBinder => (ForEachLoopBinder)ScopeBinder;
 
             protected override TypeSymbol InferTypeOfVarVariable(DiagnosticBag diagnostics)
             {
-<<<<<<< HEAD
                 return ForEachLoopBinder.InferCollectionElementType(diagnostics, _collection);
-=======
-                // Normally, it would not be safe to cast to a specific binder type.  However, we verified the type
-                // in the factory method call for this symbol.
-                return ((ForEachLoopBinder)this.ScopeBinder).InferCollectionElementType(diagnostics, _collection);
->>>>>>> e0452837
-            }
-
-            internal override SyntaxNode ForbiddenZone => _collection;
+            }
+
+            /// <summary>
+            /// There is no forbidden zone for a foreach loop, because the iteration
+            /// variable is not in scope in the collection expression.
+            /// </summary>
+            internal override SyntaxNode ForbiddenZone => null;
         }
 
         /// <summary>
@@ -718,33 +700,12 @@
 
             protected override TypeSymbol InferTypeOfVarVariable(DiagnosticBag diagnostics)
             {
-<<<<<<< HEAD
                 // Bind the invocation to force inference.
                 _expressionBinder.BindExpression(_expression, diagnostics);
                 Debug.Assert((object)this._type != null);
                 return this._type;
             }
         }
-=======
-                // Try binding immediately enclosing invocation expression, this should force the inference.
-                TypeSymbol result;
-                switch (_containingInvocation.Kind())
-                {
-                    case SyntaxKind.InvocationExpression:
-                    case SyntaxKind.ObjectCreationExpression:
-                        (_enclosingBinderOpt ?? this.ScopeBinder).BindExpression((ExpressionSyntax)_containingInvocation, diagnostics);
-                        result = this._type;
-                        Debug.Assert((object)result != null);
-                        return result;
-
-                    case SyntaxKind.ThisConstructorInitializer:
-                    case SyntaxKind.BaseConstructorInitializer:
-                        Debug.Assert(_enclosingBinderOpt == null || _enclosingBinderOpt == this.ScopeBinder);
-                        (_enclosingBinderOpt ?? this.ScopeBinder).BindConstructorInitializer(((ConstructorInitializerSyntax)_containingInvocation).ArgumentList, (MethodSymbol)this.ScopeBinder.ContainingMember(), diagnostics);
-                        result = this._type;
-                        Debug.Assert((object)result != null);
-                        return result;
->>>>>>> e0452837
 
         /// <summary>
         /// Symbol for a variable that can be inferred by binding a pattern switch section label.
@@ -754,8 +715,8 @@
             private readonly CasePatternSwitchLabelSyntax _labelSyntax;
 
             public SwitchPatternLocalSymbol(
-                Symbol containingSymbol, Binder binder, TypeSyntax type, SyntaxToken identifier, CasePatternSwitchLabelSyntax labelSyntax)
-                : base(containingSymbol, binder, false, type, identifier, LocalDeclarationKind.PatternVariable)
+                Symbol containingSymbol, Binder scopeBinder, TypeSyntax type, SyntaxToken identifier, CasePatternSwitchLabelSyntax labelSyntax)
+                : base(containingSymbol, scopeBinder, false, type, identifier, LocalDeclarationKind.PatternVariable)
             {
                 this._labelSyntax = labelSyntax;
             }
@@ -763,9 +724,7 @@
             protected override TypeSymbol InferTypeOfVarVariable(DiagnosticBag diagnostics)
             {
                 // bind the switch label to cause inference of its pattern variables
-                var sectionSyntax = (SwitchSectionSyntax)_labelSyntax.Parent;
-                var switchStatement = (SwitchStatementSyntax)sectionSyntax.Parent;
-                binder.GetBinder(switchStatement).BindPatternSwitchLabelForInference(_labelSyntax, diagnostics);
+                ScopeBinder.BindPatternSwitchLabelForInference(_labelSyntax, diagnostics);
                 Debug.Assert((object)this._type != null);
                 return this._type;
             }
@@ -798,7 +757,7 @@
             protected override TypeSymbol InferTypeOfVarVariable(DiagnosticBag diagnostics)
             {
                 // Bind the ctor-initializer to force inference.
-                this.binder.BindConstructorInitializer(_invocation.ArgumentList, (MethodSymbol)this.binder.ContainingMember(), diagnostics);
+                this.ScopeBinder.BindConstructorInitializer(_invocation.ArgumentList, (MethodSymbol)this.ScopeBinder.ContainingMember(), diagnostics);
                 Debug.Assert((object)this._type != null);
                 return this._type;
             }
@@ -870,7 +829,7 @@
                             return forStatement.Deconstruction;
 
                         case SyntaxKind.ForEachComponentStatement:
-                            // There is no forbidden zone for a foreach statement, because the deconstruction
+                            // There is no forbidden zone for a foreach statement, because the
                             // variables are not in scope in the expression.
                             return null;
 
