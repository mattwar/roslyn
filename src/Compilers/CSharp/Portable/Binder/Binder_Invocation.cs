﻿// Copyright (c) Microsoft.  All Rights Reserved.  Licensed under the Apache License, Version 2.0.  See License.txt in the project root for license information.

using System;
using System.Collections.Generic;
using System.Collections.Immutable;
using System.Diagnostics;
using System.Linq;
using Microsoft.CodeAnalysis.CSharp.Symbols;
using Microsoft.CodeAnalysis.CSharp.Syntax;
using Roslyn.Utilities;

namespace Microsoft.CodeAnalysis.CSharp
{
    /// <summary>
    /// This portion of the binder converts an <see cref="ExpressionSyntax"/> into a <see cref="BoundExpression"/>.
    /// </summary>
    internal partial class Binder
    {
        private BoundExpression BindMethodGroup(ExpressionSyntax node, bool invoked, bool indexed, DiagnosticBag diagnostics)
        {
            switch (node.Kind())
            {
                case SyntaxKind.IdentifierName:
                case SyntaxKind.GenericName:
                    return BindIdentifier((SimpleNameSyntax)node, invoked, diagnostics);
                case SyntaxKind.SimpleMemberAccessExpression:
                case SyntaxKind.PointerMemberAccessExpression:
                    return BindMemberAccess((MemberAccessExpressionSyntax)node, invoked, indexed, diagnostics);
                case SyntaxKind.ParenthesizedExpression:
                    return BindMethodGroup(((ParenthesizedExpressionSyntax)node).Expression, invoked: false, indexed: false, diagnostics: diagnostics);
                default:
                    return BindExpression(node, diagnostics, invoked, indexed);
            }
        }

        private static ImmutableArray<MethodSymbol> GetOriginalMethods(OverloadResolutionResult<MethodSymbol> overloadResolutionResult)
        {
            // If overload resolution has failed then we want to stash away the original methods that we 
            // considered so that the IDE can display tooltips or other information about them.
            // However, if a method group contained a generic method that was type inferred then
            // the IDE wants information about the *inferred* method, not the original unconstructed
            // generic method.

            if (overloadResolutionResult == null)
            {
                return ImmutableArray<MethodSymbol>.Empty;
            }

            var builder = ArrayBuilder<MethodSymbol>.GetInstance();
            foreach (var result in overloadResolutionResult.Results)
            {
                builder.Add(result.Member);
            }
            return builder.ToImmutableAndFree();
        }

        /// <summary>
        /// Helper method to create a synthesized method invocation expression.
        /// </summary>
        /// <param name="node">Syntax Node.</param>
        /// <param name="receiver">Receiver for the method call.</param>
        /// <param name="methodName">Method to be invoked on the receiver.</param>
        /// <param name="args">Arguments to the method call.</param>
        /// <param name="diagnostics">Diagnostics.</param>
        /// <param name="typeArgsSyntax">Optional type arguments syntax.</param>
        /// <param name="typeArgs">Optional type arguments.</param>
        /// <param name="queryClause">The syntax for the query clause generating this invocation expression, if any.</param>
        /// <param name="allowFieldsAndProperties">True to allow invocation of fields and properties of delegate type. Only methods are allowed otherwise.</param>
        /// <param name="allowUnexpandedForm">False to prevent selecting a params method in unexpanded form.</param>
        /// <returns>Synthesized method invocation expression.</returns>
        internal BoundExpression MakeInvocationExpression(
            CSharpSyntaxNode node,
            BoundExpression receiver,
            string methodName,
            ImmutableArray<BoundExpression> args,
            DiagnosticBag diagnostics,
            SeparatedSyntaxList<TypeSyntax> typeArgsSyntax = default(SeparatedSyntaxList<TypeSyntax>),
            ImmutableArray<TypeSymbol> typeArgs = default(ImmutableArray<TypeSymbol>),
            CSharpSyntaxNode queryClause = null,
            bool allowFieldsAndProperties = false,
            bool allowUnexpandedForm = true)
        {
            Debug.Assert(receiver != null);

            var boundExpression = BindInstanceMemberAccess(node, node, receiver, methodName, typeArgs.NullToEmpty().Length, typeArgsSyntax, typeArgs, true, diagnostics);

            // The other consumers of this helper (await and collection initializers) require the target member to be a method.
            if (!allowFieldsAndProperties && (boundExpression.Kind == BoundKind.FieldAccess || boundExpression.Kind == BoundKind.PropertyAccess))
            {
                Symbol symbol;
                MessageID msgId;
                if (boundExpression.Kind == BoundKind.FieldAccess)
                {
                    msgId = MessageID.IDS_SK_FIELD;
                    symbol = ((BoundFieldAccess)boundExpression).FieldSymbol;
                }
                else
                {
                    msgId = MessageID.IDS_SK_PROPERTY;
                    symbol = ((BoundPropertyAccess)boundExpression).PropertySymbol;
                }

                diagnostics.Add(
                    ErrorCode.ERR_BadSKknown,
                    node.Location,
                    methodName,
                    msgId.Localize(),
                    MessageID.IDS_SK_METHOD.Localize());

                return BadExpression(node, LookupResultKind.Empty, ImmutableArray.Create(symbol), args.Add(receiver));
            }

            boundExpression = CheckValue(boundExpression, BindValueKind.RValueOrMethodGroup, diagnostics);
            boundExpression.WasCompilerGenerated = true;

            var analyzedArguments = AnalyzedArguments.GetInstance();
            Debug.Assert(!args.Any(e => e.Kind == BoundKind.OutVarLocalPendingInference));
            analyzedArguments.Arguments.AddRange(args);
            BoundExpression result = BindInvocationExpression(
                node, node, methodName, boundExpression, analyzedArguments, diagnostics, queryClause,
                allowUnexpandedForm: allowUnexpandedForm);

            // Query operator can't be called dynamically. 
            if (queryClause != null && result.Kind == BoundKind.DynamicInvocation)
            {
                // the error has already been reported by BindInvocationExpression
                Debug.Assert(diagnostics.HasAnyErrors());

                result = CreateBadCall(node, boundExpression, LookupResultKind.Viable, analyzedArguments);
            }

            result.WasCompilerGenerated = true;
            analyzedArguments.Free();
            return result;
        }

        /// <summary>
        /// Bind an expression as a method invocation.
        /// </summary>
        private BoundExpression BindInvocationExpression(
            InvocationExpressionSyntax node,
            DiagnosticBag diagnostics)
        {
            BoundExpression result;
            if (TryBindNameofOperator(node, diagnostics, out result))
            {
                return result; // all of the binding is done by BindNameofOperator
            }

            // M(__arglist()) is legal, but M(__arglist(__arglist()) is not!
            bool isArglist = node.Expression.Kind() == SyntaxKind.ArgListExpression;
            AnalyzedArguments analyzedArguments = AnalyzedArguments.GetInstance();
            BindArgumentsAndNames(node.ArgumentList, diagnostics, analyzedArguments, allowArglist: !isArglist);

            if (isArglist)
            {
                result = BindArgListOperator(node, diagnostics, analyzedArguments);
            }
            else
            {
                BoundExpression boundExpression = BindMethodGroup(node.Expression, invoked: true, indexed: false, diagnostics: diagnostics);
                boundExpression = CheckValue(boundExpression, BindValueKind.RValueOrMethodGroup, diagnostics);
                string name = boundExpression.Kind == BoundKind.MethodGroup ? GetName(node.Expression) : null;
                result = BindInvocationExpression(node, node.Expression, name, boundExpression, analyzedArguments, diagnostics);
            }

            analyzedArguments.Free();
            return result;
        }

        private BoundExpression BindArgListOperator(InvocationExpressionSyntax node, DiagnosticBag diagnostics, AnalyzedArguments analyzedArguments)
        {
            // We allow names, oddly enough; M(__arglist(x : 123)) is legal. We just ignore them.
            TypeSymbol objType = GetSpecialType(SpecialType.System_Object, diagnostics, node);
            for (int i = 0; i < analyzedArguments.Arguments.Count; ++i)
            {
                BoundExpression argument = analyzedArguments.Arguments[i];
                if ((object)argument.Type == null && !argument.HasAnyErrors)
                {
                    // We are going to need every argument in here to have a type. If we don't have one,
                    // try converting it to object. We'll either succeed (if it is a null literal)
                    // or fail with a good error message.
                    //
                    // Note that the native compiler converts null literals to object, and for everything
                    // else it either crashes, or produces nonsense code. Roslyn improves upon this considerably.

                    analyzedArguments.Arguments[i] = GenerateConversionForAssignment(objType, argument, diagnostics);
                }
            }

            ImmutableArray<BoundExpression> arguments = analyzedArguments.Arguments.ToImmutable();
            ImmutableArray<RefKind> refKinds = analyzedArguments.RefKinds.ToImmutableOrNull();
            return new BoundArgListOperator(node, arguments, refKinds, null, analyzedArguments.HasErrors);
        }

        /// <summary>
        /// Bind an expression as a method invocation.
        /// </summary>
        private BoundExpression BindInvocationExpression(
            CSharpSyntaxNode node,
            CSharpSyntaxNode expression,
            string methodName,
            BoundExpression boundExpression,
            AnalyzedArguments analyzedArguments,
            DiagnosticBag diagnostics,
            CSharpSyntaxNode queryClause = null,
            bool allowUnexpandedForm = true)
        {
            BoundExpression result;
            NamedTypeSymbol delegateType;

            if ((object)boundExpression.Type != null && boundExpression.Type.IsDynamic())
            {
                // Either we have a dynamic method group invocation "dyn.M(...)" or 
                // a dynamic delegate invocation "dyn(...)" -- either way, bind it as a dynamic
                // invocation and let the lowering pass sort it out.
                result = BindDynamicInvocation(node, boundExpression, analyzedArguments, ImmutableArray<MethodSymbol>.Empty, diagnostics, queryClause);
            }
            else if (boundExpression.Kind == BoundKind.MethodGroup)
            {
                result = BindMethodGroupInvocation(node, expression, methodName, (BoundMethodGroup)boundExpression, analyzedArguments, diagnostics, queryClause, allowUnexpandedForm: allowUnexpandedForm);
            }
            else if ((object)(delegateType = GetDelegateType(boundExpression)) != null)
            {
                if (ReportDelegateInvokeUseSiteDiagnostic(diagnostics, delegateType, node: node))
                {
                    return CreateBadCall(node, boundExpression, LookupResultKind.Viable, analyzedArguments);
                }

                result = BindDelegateInvocation(node, expression, methodName, boundExpression, analyzedArguments, diagnostics, queryClause, delegateType);
            }
            else
            {
                if (!boundExpression.HasAnyErrors)
                {
                    diagnostics.Add(new CSDiagnosticInfo(ErrorCode.ERR_MethodNameExpected), expression.Location);
                }

                result = CreateBadCall(node, boundExpression, LookupResultKind.NotInvocable, analyzedArguments);
            }

            CheckRestrictedTypeReceiver(result, this.Compilation, diagnostics);

            return result;
        }

        private BoundExpression BindDynamicInvocation(
            CSharpSyntaxNode node,
            BoundExpression expression,
            AnalyzedArguments arguments,
            ImmutableArray<MethodSymbol> applicableMethods,
            DiagnosticBag diagnostics,
            CSharpSyntaxNode queryClause)
        {
            bool hasErrors = false;
            if (expression.Kind == BoundKind.MethodGroup)
            {
                BoundMethodGroup methodGroup = (BoundMethodGroup)expression;
                BoundExpression receiver = methodGroup.ReceiverOpt;

                // receiver is null if we are calling a static method declared on an outer class via its simple name:
                if (receiver != null)
                {
                    switch (receiver.Kind)
                    {
                        case BoundKind.BaseReference:
                            Error(diagnostics, ErrorCode.ERR_NoDynamicPhantomOnBase, node, methodGroup.Name);
                            hasErrors = true;
                            break;

                        case BoundKind.ThisReference:
                            // Can't call the HasThis method due to EE doing odd things with containing member and its containing type.
                            if ((InConstructorInitializer || InFieldInitializer) && receiver.WasCompilerGenerated)
                            {
                                // Only a static method can be called in a constructor initializer. If we were not in a ctor initializer
                                // the runtime binder would ignore the receiver, but in a ctor initializer we can't read "this" before 
                                // the base constructor is called. We need to handle this as a type qualified static method call.
                                // Also applicable to things like field initializers, which run before the ctor initializer.
                                expression = methodGroup.Update(
                                    methodGroup.TypeArgumentsOpt,
                                    methodGroup.Name,
                                    methodGroup.Methods,
                                    methodGroup.LookupSymbolOpt,
                                    methodGroup.LookupError,
                                    methodGroup.Flags & ~BoundMethodGroupFlags.HasImplicitReceiver,
                                    receiverOpt: new BoundTypeExpression(node, null, this.ContainingType),
                                    resultKind: methodGroup.ResultKind);
                            }

                            break;

                        case BoundKind.TypeOrValueExpression:
                            var typeOrValue = (BoundTypeOrValueExpression)receiver;

                            // Unfortunately, the runtime binder doesn't have APIs that would allow us to pass both "type or value".
                            // Ideally the runtime binder would choose between type and value based on the result of the overload resolution.
                            // We need to pick one or the other here. Dev11 compiler passes the type only if the value can't be accessed.
                            bool inStaticContext;
                            bool useType = IsInstance(typeOrValue.Data.ValueSymbol) && !HasThis(isExplicit: false, inStaticContext: out inStaticContext);

                            BoundExpression finalReceiver = ReplaceTypeOrValueReceiver(typeOrValue, useType, diagnostics);

                            expression = methodGroup.Update(
                                    methodGroup.TypeArgumentsOpt,
                                    methodGroup.Name,
                                    methodGroup.Methods,
                                    methodGroup.LookupSymbolOpt,
                                    methodGroup.LookupError,
                                    methodGroup.Flags,
                                    finalReceiver,
                                    methodGroup.ResultKind);
                            break;
                    }
                }
            }

            ImmutableArray<BoundExpression> argArray = BuildArgumentsForDynamicInvocation(arguments, diagnostics);

            hasErrors &= ReportBadDynamicArguments(node, argArray, diagnostics, queryClause);

            return new BoundDynamicInvocation(
                node,
                expression,
                argArray,
                arguments.GetNames(),
                arguments.RefKinds.ToImmutableOrNull(),
                applicableMethods,
                type: Compilation.DynamicType,
                hasErrors: hasErrors);
        }

        private static ImmutableArray<BoundExpression> BuildArgumentsForDynamicInvocation(AnalyzedArguments arguments, DiagnosticBag diagnostics)
        {
            for (int i = 0; i < arguments.Arguments.Count; i++)
            {
                if (arguments.Arguments[i].Kind == BoundKind.OutVarLocalPendingInference)
                {
                    var builder = ArrayBuilder<BoundExpression>.GetInstance(arguments.Arguments.Count);
                    builder.AddRange(arguments.Arguments);

                    do
                    {
                        BoundExpression argument = builder[i];

                        if (argument.Kind == BoundKind.OutVarLocalPendingInference)
                        {
                            builder[i] = ((OutVarLocalPendingInference)argument).FailInference(this, diagnostics);
                        }

                        i++;
                    }
                    while (i < builder.Count);

                    return builder.ToImmutableAndFree();
                }
            }

            return arguments.Arguments.ToImmutable();
        }

        // Returns true if there were errors.
        private static bool ReportBadDynamicArguments(
            CSharpSyntaxNode node,
            ImmutableArray<BoundExpression> arguments,
            DiagnosticBag diagnostics,
            CSharpSyntaxNode queryClause)
        {
            bool hasErrors = false;
            bool reportedBadQuery = false;

            foreach (var arg in arguments)
            {
                if (!IsLegalDynamicOperand(arg))
                {
                    if (queryClause != null && !reportedBadQuery)
                    {
                        reportedBadQuery = true;
                        Error(diagnostics, ErrorCode.ERR_BadDynamicQuery, node);
                        hasErrors = true;
                        continue;
                    }

                    if (arg.Kind == BoundKind.Lambda || arg.Kind == BoundKind.UnboundLambda)
                    {
                        // Cannot use a lambda expression as an argument to a dynamically dispatched operation without first casting it to a delegate or expression tree type.
                        Error(diagnostics, ErrorCode.ERR_BadDynamicMethodArgLambda, arg.Syntax);
                        hasErrors = true;
                    }
                    else if (arg.Kind == BoundKind.MethodGroup)
                    {
                        // Cannot use a method group as an argument to a dynamically dispatched operation. Did you intend to invoke the method?
                        Error(diagnostics, ErrorCode.ERR_BadDynamicMethodArgMemgrp, arg.Syntax);
                        hasErrors = true;
                    }
                    else if (arg.Kind == BoundKind.ArgListOperator)
                    {
                        // Not a great error message, since __arglist is not a type, but it'll do.

                        // error CS1978: Cannot use an expression of type '__arglist' as an argument to a dynamically dispatched operation
                        Error(diagnostics, ErrorCode.ERR_BadDynamicMethodArg, arg.Syntax, "__arglist");
                    }
                    else
                    {
                        // Lambdas,anonymous methods and method groups are the typeless expressions that
                        // are not usable as dynamic arguments; if we get here then the expression must have a type.
                        Debug.Assert((object)arg.Type != null);
                        // error CS1978: Cannot use an expression of type 'int*' as an argument to a dynamically dispatched operation

                        Error(diagnostics, ErrorCode.ERR_BadDynamicMethodArg, arg.Syntax, arg.Type);
                        hasErrors = true;
                    }
                }
            }
            return hasErrors;
        }

        private BoundExpression BindDelegateInvocation(
            CSharpSyntaxNode node,
            CSharpSyntaxNode expression,
            string methodName,
            BoundExpression boundExpression,
            AnalyzedArguments analyzedArguments,
            DiagnosticBag diagnostics,
            CSharpSyntaxNode queryClause,
            NamedTypeSymbol delegateType)
        {
            BoundExpression result;
            var methodGroup = MethodGroup.GetInstance();
            methodGroup.PopulateWithSingleMethod(boundExpression, delegateType.DelegateInvokeMethod);
            var overloadResolutionResult = OverloadResolutionResult<MethodSymbol>.GetInstance();
            HashSet<DiagnosticInfo> useSiteDiagnostics = null;
            OverloadResolution.MethodInvocationOverloadResolution(methodGroup.Methods, methodGroup.TypeArguments, analyzedArguments, overloadResolutionResult, ref useSiteDiagnostics);
            diagnostics.Add(node, useSiteDiagnostics);

            // If overload resolution on the "Invoke" method found an applicable candidate, and one of the arguments
            // was dynamic then treat this as a dynamic call.
            if (analyzedArguments.HasDynamicArgument && overloadResolutionResult.HasAnyApplicableMember)
            {
                result = BindDynamicInvocation(node, boundExpression, analyzedArguments, overloadResolutionResult.GetAllApplicableMembers(), diagnostics, queryClause);
            }
            else
            {
                result = BindInvocationExpressionContinued(node, expression, methodName, overloadResolutionResult, analyzedArguments, methodGroup, delegateType, diagnostics, queryClause);
            }

            overloadResolutionResult.Free();
            methodGroup.Free();
            return result;
        }

        private static bool HasApplicableConditionalMethod(OverloadResolutionResult<MethodSymbol> results)
        {
            var r = results.Results;
            for (int i = 0; i < r.Length; ++i)
            {
                if (r[i].IsApplicable && r[i].Member.IsConditional)
                {
                    return true;
                }
            }

            return false;
        }

        private BoundExpression BindMethodGroupInvocation(
            CSharpSyntaxNode syntax,
            CSharpSyntaxNode expression,
            string methodName,
            BoundMethodGroup methodGroup,
            AnalyzedArguments analyzedArguments,
            DiagnosticBag diagnostics,
            CSharpSyntaxNode queryClause,
            bool allowUnexpandedForm = true)
        {
            BoundExpression result;
            HashSet<DiagnosticInfo> useSiteDiagnostics = null;
            var resolution = this.ResolveMethodGroup(
                methodGroup, expression, methodName, analyzedArguments, isMethodGroupConversion: false,
                useSiteDiagnostics: ref useSiteDiagnostics, allowUnexpandedForm: allowUnexpandedForm);
            diagnostics.Add(expression, useSiteDiagnostics);

            if (!methodGroup.HasAnyErrors) diagnostics.AddRange(resolution.Diagnostics); // Suppress cascading.

            if (resolution.HasAnyErrors)
            {
                ImmutableArray<MethodSymbol> originalMethods;
                LookupResultKind resultKind;
                ImmutableArray<TypeSymbol> typeArguments;
                if (resolution.OverloadResolutionResult != null)
                {
                    originalMethods = GetOriginalMethods(resolution.OverloadResolutionResult);
                    resultKind = resolution.MethodGroup.ResultKind;
                    typeArguments = resolution.MethodGroup.TypeArguments.ToImmutable();
                }
                else
                {
                    originalMethods = methodGroup.Methods;
                    resultKind = methodGroup.ResultKind;
                    typeArguments = methodGroup.TypeArgumentsOpt;
                }

                result = CreateBadCall(
                    syntax,
                    methodName,
                    methodGroup.ReceiverOpt,
                    originalMethods,
                    resultKind,
                    typeArguments,
                    analyzedArguments,
                    invokedAsExtensionMethod: resolution.IsExtensionMethodGroup,
                    isDelegate: false);
            }
            else if (!resolution.IsEmpty)
            {
                // We're checking resolution.ResultKind, rather than methodGroup.HasErrors
                // to better handle the case where there's a problem with the receiver
                // (e.g. inaccessible), but the method group resolved correctly (e.g. because
                // it's actually an accessible static method on a base type).
                // CONSIDER: could check for error types amongst method group type arguments.
                if (resolution.ResultKind != LookupResultKind.Viable)
                {
                    if (resolution.MethodGroup != null)
                    {
                        // we want to force any unbound lambda arguments to cache an appropriate conversion if possible; see 9448.
                        DiagnosticBag discarded = DiagnosticBag.GetInstance();
                        result = BindInvocationExpressionContinued(
                            syntax, expression, methodName, resolution.OverloadResolutionResult, resolution.AnalyzedArguments,
                            resolution.MethodGroup, delegateTypeOpt: null, diagnostics: discarded, queryClause: queryClause);
                        discarded.Free();
                    }

                    // Since the resolution is non-empty and has no diagnostics, the LookupResultKind in its MethodGroup is uninteresting.
                    result = CreateBadCall(syntax, methodGroup, methodGroup.ResultKind, analyzedArguments);
                }
                else
                {
                    // If overload resolution found one or more applicable methods and at least one argument
                    // was dynamic then treat this as a dynamic call.
                    if (resolution.AnalyzedArguments.HasDynamicArgument &&
                        resolution.OverloadResolutionResult.HasAnyApplicableMember)
                    {
                        if (resolution.IsLocalFunctionInvocation)
                        {
                            result = BindLocalFunctionInvocationWithDynamicArgument(
                                syntax, expression, methodName, methodGroup,
                                diagnostics, queryClause, resolution);
                        }
                        else if (resolution.IsExtensionMethodGroup)
                        {
                            // error CS1973: 'T' has no applicable method named 'M' but appears to have an
                            // extension method by that name. Extension methods cannot be dynamically dispatched. Consider
                            // casting the dynamic arguments or calling the extension method without the extension method
                            // syntax.

                            // We found an extension method, so the instance associated with the method group must have 
                            // existed and had a type.
                            Debug.Assert(methodGroup.InstanceOpt != null && (object)methodGroup.InstanceOpt.Type != null);

                            Error(diagnostics, ErrorCode.ERR_BadArgTypeDynamicExtension, syntax, methodGroup.InstanceOpt.Type, methodGroup.Name);
                            result = CreateBadCall(syntax, methodGroup, methodGroup.ResultKind, analyzedArguments);
                        }
                        else
                        {
                            if (HasApplicableConditionalMethod(resolution.OverloadResolutionResult))
                            {
                                // warning CS1974: The dynamically dispatched call to method 'Foo' may fail at runtime
                                // because one or more applicable overloads are conditional methods
                                Error(diagnostics, ErrorCode.WRN_DynamicDispatchToConditionalMethod, syntax, methodGroup.Name);
                            }

                            // Note that the runtime binder may consider candidates that haven't passed compile-time final validation 
                            // and an ambiguity error may be reported. Also additional checks are performed in runtime final validation 
                            // that are not performed at compile-time.
                            // Only if the set of final applicable candidates is empty we know for sure the call will fail at runtime.
                            var finalApplicableCandidates = GetCandidatesPassingFinalValidation(syntax, resolution.OverloadResolutionResult, 
                                                                                                methodGroup.ReceiverOpt, 
                                                                                                methodGroup.TypeArgumentsOpt,
                                                                                                diagnostics);
                            if (finalApplicableCandidates.Length > 0)
                            {
                                result = BindDynamicInvocation(syntax, methodGroup, resolution.AnalyzedArguments, finalApplicableCandidates, diagnostics, queryClause);
                            }
                            else
                            {
                                result = CreateBadCall(syntax, methodGroup, methodGroup.ResultKind, analyzedArguments);
                            }
                        }
                    }
                    else
                    {
                        result = BindInvocationExpressionContinued(
                            syntax, expression, methodName, resolution.OverloadResolutionResult, resolution.AnalyzedArguments,
                            resolution.MethodGroup, delegateTypeOpt: null, diagnostics: diagnostics, queryClause: queryClause);
                    }
                }
            }
            else
            {
                result = CreateBadCall(syntax, methodGroup, methodGroup.ResultKind, analyzedArguments);
            }
            resolution.Free();
            return result;
        }

        private BoundExpression BindLocalFunctionInvocationWithDynamicArgument(
            CSharpSyntaxNode syntax,
            CSharpSyntaxNode expression,
            string methodName,
            BoundMethodGroup boundMethodGroup,
            DiagnosticBag diagnostics,
            CSharpSyntaxNode queryClause,
            MethodGroupResolution resolution)
        {
            // Invocations of local functions with dynamic arguments
            // don't need to be dispatched as dynamic invocations
            // since they cannot be overloaded.  Instead, we'll just
            // emit a standard call with dynamic implicit conversions
            // for any dynamic arguments. The one exception is params
            // arguments which cannot be targeted by dynamic arguments
            // because there is an ambiguity between an array target
            // and the params element target. See
            // https://github.com/dotnet/roslyn/issues/10708

            Debug.Assert(resolution.IsLocalFunctionInvocation);
            Debug.Assert(resolution.OverloadResolutionResult.Succeeded);
            Debug.Assert(queryClause == null);

            var validResult = resolution.OverloadResolutionResult.ValidResult;

            var args = resolution.AnalyzedArguments.Arguments;
            var localFunction = validResult.Member;
            var methodResult = validResult.Result;

            // We're only in trouble if a dynamic argument is passed to the
            // params parameter and is ambiguous at compile time between
            // normal and expanded form i.e., there is exactly one dynamic
            // argument to a params parameter
            if (OverloadResolution.IsValidParams(localFunction) &&
                methodResult.Kind == MemberResolutionKind.ApplicableInNormalForm)
            {
                var parameters = localFunction.Parameters;

                Debug.Assert(parameters.Last().IsParams);

                var lastParamIndex = parameters.Length - 1;

                for (int i = 0; i < args.Count; ++i)
                {
                    var arg = args[i];
                    if (arg.HasDynamicType() &&
                        methodResult.ParameterFromArgument(i) == lastParamIndex)
                    {
                        Error(diagnostics,
                            ErrorCode.ERR_DynamicLocalFunctionParamsParameter,
                            syntax, parameters.Last().Name, localFunction.Name);
                        return BindDynamicInvocation(
                            syntax,
                            boundMethodGroup,
                            resolution.AnalyzedArguments,
                            resolution.OverloadResolutionResult.GetAllApplicableMembers(),
                            diagnostics,
                            queryClause);
                    }
                }
            }

            return BindInvocationExpressionContinued(
                node: syntax,
                expression: expression,
                methodName: methodName,
                result: resolution.OverloadResolutionResult,
                analyzedArguments: resolution.AnalyzedArguments,
                methodGroup: resolution.MethodGroup,
                delegateTypeOpt: null,
                diagnostics: diagnostics,
                queryClause: queryClause);
        }

        private ImmutableArray<TMethodOrPropertySymbol> GetCandidatesPassingFinalValidation<TMethodOrPropertySymbol>(
            CSharpSyntaxNode syntax, 
            OverloadResolutionResult<TMethodOrPropertySymbol> overloadResolutionResult,
            BoundExpression receiverOpt,
            ImmutableArray<TypeSymbol> typeArgumentsOpt,
            DiagnosticBag diagnostics) where TMethodOrPropertySymbol : Symbol
        {
            Debug.Assert(overloadResolutionResult.HasAnyApplicableMember);

            var finalCandidates = ArrayBuilder<TMethodOrPropertySymbol>.GetInstance();
            DiagnosticBag firstFailed = null;
            DiagnosticBag candidateDiagnostics = DiagnosticBag.GetInstance();

            for (int i = 0, n = overloadResolutionResult.ResultsBuilder.Count; i < n; i++)
            {
                var result = overloadResolutionResult.ResultsBuilder[i];
                if (result.Result.IsApplicable)
                {
                    // For F to pass the check, all of the following must hold:
                    //      ...
                    // * If the type parameters of F were substituted in the step above, their constraints are satisfied.
                    // * If F is a static method, the method group must have resulted from a simple-name, a member-access through a type, 
                    //   or a member-access whose receiver can't be classified as a type or value until after overload resolution (see §7.6.4.1). 
                    // * If F is an instance method, the method group must have resulted from a simple-name, a member-access through a variable or value, 
                    //   or a member-access whose receiver can't be classified as a type or value until after overload resolution (see §7.6.4.1).

                    if (!MemberGroupFinalValidationAccessibilityChecks(receiverOpt, result.Member, syntax, candidateDiagnostics, invokedAsExtensionMethod: false) &&
                        (typeArgumentsOpt.IsDefault || ((MethodSymbol)(object)result.Member).CheckConstraints(this.Conversions, syntax, this.Compilation, candidateDiagnostics)))
                    {
                        finalCandidates.Add(result.Member);
                        continue;
                    }

                    if (firstFailed == null)
                    {
                        firstFailed = candidateDiagnostics;
                        candidateDiagnostics = DiagnosticBag.GetInstance();
                    }
                    else
                    {
                        candidateDiagnostics.Clear();
                    }
                }
            }

            if (firstFailed != null)
            {
                // Report diagnostics of the first candidate that failed the validation
                // unless we have at least one candidate that passes.
                if (finalCandidates.Count == 0)
                {
                    diagnostics.AddRange(firstFailed);
                }

                firstFailed.Free();
            }

            candidateDiagnostics.Free();

            return finalCandidates.ToImmutableAndFree();
        }

        private static void CheckRestrictedTypeReceiver(BoundExpression expression, Compilation compilation, DiagnosticBag diagnostics)
        {
            Debug.Assert(diagnostics != null);

            // It is never legal to box a restricted type, even if we are boxing it as the receiver
            // of a method call. When must be box? We skip boxing when the method in question is defined
            // on the restricted type or overridden by the restricted type.
            switch (expression.Kind)
            {
                case BoundKind.Call:
                    {
                        var call = (BoundCall)expression;
                        if (!call.HasAnyErrors &&
                            call.ReceiverOpt != null &&
                            (object)call.ReceiverOpt.Type != null &&
                            call.ReceiverOpt.Type.IsRestrictedType() &&
                            call.Method.ContainingType != call.ReceiverOpt.Type)
                        {
                            // error CS0029: Cannot implicitly convert type 'TypedReference' to 'object'
                            SymbolDistinguisher distinguisher = new SymbolDistinguisher(compilation, call.ReceiverOpt.Type, call.Method.ContainingType);
                            Error(diagnostics, ErrorCode.ERR_NoImplicitConv, call.ReceiverOpt.Syntax, distinguisher.First, distinguisher.Second);
                        }
                    }
                    break;
                case BoundKind.DynamicInvocation:
                    {
                        var dynInvoke = (BoundDynamicInvocation)expression;
                        if (!dynInvoke.HasAnyErrors &&
                            (object)dynInvoke.Expression.Type != null &&
                            dynInvoke.Expression.Type.IsRestrictedType())
                        {
                            // eg: b = typedReference.Equals(dyn);
                            // error CS1978: Cannot use an expression of type 'TypedReference' as an argument to a dynamically dispatched operation
                            Error(diagnostics, ErrorCode.ERR_BadDynamicMethodArg, dynInvoke.Expression.Syntax, dynInvoke.Expression.Type);
                        }
                    }
                    break;
                default:
                    throw ExceptionUtilities.UnexpectedValue(expression.Kind);
            }
        }

        /// <summary>
        /// Perform overload resolution on the method group or expression (BoundMethodGroup)
        /// and arguments and return a BoundExpression representing the invocation.
        /// </summary>
        /// <param name="node">Invocation syntax node.</param>
        /// <param name="expression">The syntax for the invoked method, including receiver.</param>
        /// <param name="methodName">Name of the invoked method.</param>
        /// <param name="result">Overload resolution result for method group executed by caller.</param>
        /// <param name="analyzedArguments">Arguments bound by the caller.</param>
        /// <param name="methodGroup">Method group if the invocation represents a potentially overloaded member.</param>
        /// <param name="delegateTypeOpt">Delegate type if method group represents a delegate.</param>
        /// <param name="diagnostics">Diagnostics.</param>
        /// <param name="queryClause">The syntax for the query clause generating this invocation expression, if any.</param>
        /// <returns>BoundCall or error expression representing the invocation.</returns>
        private BoundCall BindInvocationExpressionContinued(
            CSharpSyntaxNode node,
            CSharpSyntaxNode expression,
            string methodName,
            OverloadResolutionResult<MethodSymbol> result,
            AnalyzedArguments analyzedArguments,
            MethodGroup methodGroup,
            NamedTypeSymbol delegateTypeOpt,
            DiagnosticBag diagnostics,
            CSharpSyntaxNode queryClause = null)
        {
            Debug.Assert(node != null);
            Debug.Assert(methodGroup != null);
            Debug.Assert(methodGroup.Error == null);
            Debug.Assert(methodGroup.Methods.Count > 0);
            Debug.Assert(((object)delegateTypeOpt == null) || (methodGroup.Methods.Count == 1));

            var invokedAsExtensionMethod = methodGroup.IsExtensionMethodGroup;

            // Delegate invocations should never be considered extension method
            // invocations (even though the delegate may refer to an extension method).
            Debug.Assert(!invokedAsExtensionMethod || ((object)delegateTypeOpt == null));

            // We have already determined that we are not in a situation where we can successfully do
            // a dynamic binding. We might be in one of the following situations:
            //
            // * There were dynamic arguments but overload resolution still found zero applicable candidates.
            // * There were no dynamic arguments and overload resolution found zero applicable candidates.
            // * There were no dynamic arguments and overload resolution found multiple applicable candidates
            //   without being able to find the best one.
            //
            // In those three situations we might give an additional error.

            if (!result.Succeeded)
            {
                if (analyzedArguments.HasErrors)
                {
                    // Errors for arguments have already been reported, except for unbound lambdas.
                    // We report those now.
                    foreach (var argument in analyzedArguments.Arguments)
                    {
                        var unboundLambda = argument as UnboundLambda;
                        if (unboundLambda != null)
                        {
                            var boundWithErrors = unboundLambda.BindForErrorRecovery();
                            diagnostics.AddRange(boundWithErrors.Diagnostics);
                        }
                    }
                }
                else
                {
                    // Since there were no argument errors to report, we report an error on the invocation itself.
                    string name = (object)delegateTypeOpt == null ? methodName : null;
                    result.ReportDiagnostics(this, GetLocationForOverloadResolutionDiagnostic(node, expression), diagnostics, name,
                        methodGroup.Receiver, analyzedArguments, methodGroup.Methods.ToImmutable(),
                        typeContainingConstructor: null, delegateTypeBeingInvoked: delegateTypeOpt,
                        queryClause: queryClause);
                }

                return CreateBadCall(node, methodGroup.Name, invokedAsExtensionMethod && analyzedArguments.Arguments.Count > 0 && (object)methodGroup.Receiver == (object)analyzedArguments.Arguments[0] ? null : methodGroup.Receiver,
                    GetOriginalMethods(result), methodGroup.ResultKind, methodGroup.TypeArguments.ToImmutable(), analyzedArguments, invokedAsExtensionMethod: invokedAsExtensionMethod, isDelegate: ((object)delegateTypeOpt != null));
            }

            // Otherwise, there were no dynamic arguments and overload resolution found a unique best candidate. 
            // We still have to determine if it passes final validation.

            var methodResult = result.ValidResult;
            var returnType = methodResult.Member.ReturnType;
            this.CoerceArguments(methodResult, analyzedArguments.Arguments, diagnostics);

            var method = methodResult.Member;
            var expanded = methodResult.Result.Kind == MemberResolutionKind.ApplicableInExpandedForm;
            var argsToParams = methodResult.Result.ArgsToParamsOpt;

            // It is possible that overload resolution succeeded, but we have chosen an
            // instance method and we're in a static method. A careful reading of the
            // overload resolution spec shows that the "final validation" stage allows an
            // "implicit this" on any method call, not just method calls from inside
            // instance methods. Therefore we must detect this scenario here, rather than in
            // overload resolution.

            var receiver = ReplaceTypeOrValueReceiver(methodGroup.Receiver, method.IsStatic && !invokedAsExtensionMethod, diagnostics);

            // Note: we specifically want to do final validation (7.6.5.1) without checking delegate compatibility (15.2),
            // so we're calling MethodGroupFinalValidation directly, rather than via MethodGroupConversionHasErrors.
            // Note: final validation wants the receiver that corresponds to the source representation
            // (i.e. the first argument, if invokedAsExtensionMethod).
            var gotError = MemberGroupFinalValidation(receiver, method, expression, diagnostics, invokedAsExtensionMethod);

            // Skip building up a new array if the first argument doesn't have to be modified.
            ImmutableArray<BoundExpression> args;
            if (invokedAsExtensionMethod && !ReferenceEquals(receiver, methodGroup.Receiver))
            {
                ArrayBuilder<BoundExpression> builder = ArrayBuilder<BoundExpression>.GetInstance();

                // Because the receiver didn't pass through CoerceArguments, we need to apply an appropriate
                // conversion here.
                Debug.Assert(method.ParameterCount > 0);
                Debug.Assert(argsToParams.IsDefault || argsToParams[0] == 0);
                BoundExpression convertedReceiver = CreateConversion(receiver, methodResult.Result.ConversionForArg(0), method.Parameters[0].Type, diagnostics);
                builder.Add(convertedReceiver);

                bool first = true;
                foreach (BoundExpression arg in analyzedArguments.Arguments)
                {
                    if (first)
                    {
                        // Skip the first argument (the receiver), since we added our own.
                        first = false;
                    }
                    else
                    {
                        builder.Add(arg);
                    }
                }
                args = builder.ToImmutableAndFree();
            }
            else
            {
                args = analyzedArguments.Arguments.ToImmutable();
            }

            // This will be the receiver of the BoundCall node that we create.
            // For extension methods, there is no receiver because the receiver in source was actually the first argument.
            // For instance methods, we may have synthesized an implicit this node.  We'll keep it for the emitter.
            // For static methods, we may have synthesized a type expression.  It serves no purpose, so we'll drop it.
            if (invokedAsExtensionMethod || (method.IsStatic && receiver != null && receiver.WasCompilerGenerated))
            {
                receiver = null;
            }

            var argNames = analyzedArguments.GetNames();
            var argRefKinds = analyzedArguments.RefKinds.ToImmutableOrNull();

            if (!gotError && !method.IsStatic && receiver != null && receiver.Kind == BoundKind.ThisReference && receiver.WasCompilerGenerated)
            {
                gotError = IsRefOrOutThisParameterCaptured(node, diagnostics);
            }

            // What if some of the arguments are implicit?  Dev10 reports unsafe errors
            // if the implied argument would have an unsafe type.  We need to check
            // the parameters explicitly, since there won't be bound nodes for the implied
            // arguments until lowering.
            if (method.HasUnsafeParameter())
            {
                // Don't worry about double reporting (i.e. for both the argument and the parameter)
                // because only one unsafe diagnostic is allowed per scope - the others are suppressed.
                gotError = ReportUnsafeIfNotAllowed(node, diagnostics) || gotError;
            }

            bool hasBaseReceiver = receiver != null && receiver.Kind == BoundKind.BaseReference;

            ReportDiagnosticsIfObsolete(diagnostics, method, node, hasBaseReceiver);

            // No use site errors, but there could be use site warnings.
            // If there are any use site warnings, they have already been reported by overload resolution.
            Debug.Assert(!method.HasUseSiteError, "Shouldn't have reached this point if there were use site errors.");

            if (method.IsRuntimeFinalizer())
            {
                ErrorCode code = hasBaseReceiver
                    ? ErrorCode.ERR_CallingBaseFinalizeDeprecated
                    : ErrorCode.ERR_CallingFinalizeDeprecated;
                Error(diagnostics, code, node);
                gotError = true;
            }

            Debug.Assert(args.IsDefaultOrEmpty || (object)receiver != (object)args[0]);

            if ((object)delegateTypeOpt != null)
            {
                return new BoundCall(node, receiver, method, args, argNames, argRefKinds, isDelegateCall: true,
                            expanded: expanded, invokedAsExtensionMethod: invokedAsExtensionMethod,
                            argsToParamsOpt: argsToParams, resultKind: LookupResultKind.Viable, type: returnType, hasErrors: gotError);
            }
            else
            {
                if ((object)receiver != null && receiver.Kind == BoundKind.BaseReference && method.IsAbstract)
                {
                    Error(diagnostics, ErrorCode.ERR_AbstractBaseCall, node, method);
                    gotError = true;
                }

                if (!method.IsStatic)
                {
                    WarnOnAccessOfOffDefault(node.Kind() == SyntaxKind.InvocationExpression ?
                                                ((InvocationExpressionSyntax)node).Expression :
                                                node,
                                             receiver,
                                             diagnostics);
                }

                return new BoundCall(node, receiver, method, args, argNames, argRefKinds, isDelegateCall: false,
                            expanded: expanded, invokedAsExtensionMethod: invokedAsExtensionMethod,
                            argsToParamsOpt: argsToParams, resultKind: LookupResultKind.Viable, type: returnType, hasErrors: gotError);
            }
        }

        /// <param name="node">Invocation syntax node.</param>
        /// <param name="expression">The syntax for the invoked method, including receiver.</param>
        private static Location GetLocationForOverloadResolutionDiagnostic(CSharpSyntaxNode node, CSharpSyntaxNode expression)
        {
            if (node != expression)
            {
                switch (expression.Kind())
                {
                    case SyntaxKind.QualifiedName:
                        return ((QualifiedNameSyntax)expression).Right.GetLocation();

                    case SyntaxKind.SimpleMemberAccessExpression:
                    case SyntaxKind.PointerMemberAccessExpression:
                        return ((MemberAccessExpressionSyntax)expression).Name.GetLocation();
                }
            }

            return expression.GetLocation();
        }

        /// <summary>
        /// Replace a BoundTypeOrValueExpression with a BoundExpression for either a type (if useType is true)
        /// or a value (if useType is false).  Any other node is unmodified.
        /// </summary>
        /// <remarks>
        /// Call this once overload resolution has succeeded on the method group of which the BoundTypeOrValueExpression
        /// is the receiver.  Generally, useType will be true if the chosen method is static and false otherwise.
        /// </remarks>
        private BoundExpression ReplaceTypeOrValueReceiver(BoundExpression receiver, bool useType, DiagnosticBag diagnostics)
        {
            if ((object)receiver == null)
            {
                return null;
            }

            switch (receiver.Kind)
            {
                case BoundKind.TypeOrValueExpression:
                    var typeOrValue = (BoundTypeOrValueExpression)receiver;
                    if (useType)
                    {
                        diagnostics.AddRange(typeOrValue.Data.TypeDiagnostics);
                        return typeOrValue.Data.TypeExpression;
                    }
                    else
                    {
                        diagnostics.AddRange(typeOrValue.Data.ValueDiagnostics);
                        return CheckValue(typeOrValue.Data.ValueExpression, BindValueKind.RValue, diagnostics);
                    }

                case BoundKind.QueryClause:
                    // a query clause may wrap a TypeOrValueExpression.
                    var q = (BoundQueryClause)receiver;
                    var value = q.Value;
                    var replaced = ReplaceTypeOrValueReceiver(value, useType, diagnostics);
                    return (value == replaced) ? q : q.Update(replaced, q.DefinedSymbol, q.Operation, q.Cast, q.Binder, q.UnoptimizedForm, q.Type);
            }

            return receiver;
        }

        /// <summary>
        /// Return the delegate type if this expression represents a delegate.
        /// </summary>
        private static NamedTypeSymbol GetDelegateType(BoundExpression expr)
        {
            if ((object)expr != null && expr.Kind != BoundKind.TypeExpression)
            {
                var type = expr.Type as NamedTypeSymbol;
                if (((object)type != null) && type.IsDelegateType())
                {
                    return type;
                }
            }
            return null;
        }

        private BoundCall CreateBadCall(
            CSharpSyntaxNode node,
            string name,
            BoundExpression receiver,
            ImmutableArray<MethodSymbol> methods,
            LookupResultKind resultKind,
            ImmutableArray<TypeSymbol> typeArguments,
            AnalyzedArguments analyzedArguments,
            bool invokedAsExtensionMethod,
            bool isDelegate)
        {
            MethodSymbol method;
            ImmutableArray<BoundExpression> args;
            if (!typeArguments.IsDefaultOrEmpty)
            {
                var constructedMethods = ArrayBuilder<MethodSymbol>.GetInstance();
                foreach (var m in methods)
                {
                    constructedMethods.Add(m.ConstructedFrom == m && m.Arity == typeArguments.Length ? m.Construct(typeArguments) : m);
                }

                methods = constructedMethods.ToImmutableAndFree();
            }

            if (methods.Length == 1 && !IsUnboundGeneric(methods[0]))
            {
                method = methods[0];
            }
            else
            {
                var returnType = GetCommonTypeOrReturnType(methods) ?? new ExtendedErrorTypeSymbol(this.Compilation, string.Empty, arity: 0, errorInfo: null);
                var methodContainer = (object)receiver != null && (object)receiver.Type != null
                    ? receiver.Type
                    : this.ContainingType;
                method = new ErrorMethodSymbol(methodContainer, returnType, name);
            }

            args = BuildArgumentsForErrorRecovery(analyzedArguments, methods);
            var argNames = analyzedArguments.GetNames();
            var argRefKinds = analyzedArguments.RefKinds.ToImmutableOrNull();
            return BoundCall.ErrorCall(node, receiver, method, args, argNames, argRefKinds, isDelegate, invokedAsExtensionMethod: invokedAsExtensionMethod, originalMethods: methods, resultKind: resultKind);
        }

        private static bool IsUnboundGeneric(MethodSymbol method)
        {
            return method.IsGenericMethod && method.ConstructedFrom() == method;
        }

        private static ImmutableArray<BoundExpression> BuildArgumentsForErrorRecovery(AnalyzedArguments analyzedArguments, ImmutableArray<MethodSymbol> methods)
        {
            var parameterListList = ArrayBuilder<ImmutableArray<ParameterSymbol>>.GetInstance();
            foreach (var m in methods)
            {
                if (!IsUnboundGeneric(m) && m.ParameterCount > 0) parameterListList.Add(m.Parameters);
            }

<<<<<<< HEAD
                if (argumentKind == BoundKind.OutVarLocalPendingInference || 
                    (argumentKind == BoundKind.UnboundLambda && i < parameterCount))
                {
                    ArrayBuilder<BoundExpression> newArguments = ArrayBuilder<BoundExpression>.GetInstance(argumentCount);
                    newArguments.AddRange(oldArguments);
=======
            var result = BuildArgumentsForErrorRecovery(analyzedArguments, parameterListList);
            parameterListList.Free();
            return result;
        }
>>>>>>> e9dda558

        private static ImmutableArray<BoundExpression> BuildArgumentsForErrorRecovery(AnalyzedArguments analyzedArguments, ImmutableArray<PropertySymbol> properties)
        {
            var parameterListList = ArrayBuilder<ImmutableArray<ParameterSymbol>>.GetInstance();
            foreach (var m in properties)
            {
                if (m.ParameterCount > 0) parameterListList.Add(m.Parameters);
            }

            var result = BuildArgumentsForErrorRecovery(analyzedArguments, parameterListList);
            parameterListList.Free();
            return result;
        }

        private static ImmutableArray<BoundExpression> BuildArgumentsForErrorRecovery(AnalyzedArguments analyzedArguments, IEnumerable<ImmutableArray<ParameterSymbol>> parameterListList)
        {
            // Since the purpose is to bind any unbound lambdas, we return early if there are none.
            if (!analyzedArguments.Arguments.Any(e => e.Kind == BoundKind.UnboundLambda))
            {
                return analyzedArguments.Arguments.ToImmutable();
            }

            int argumentCount = analyzedArguments.Arguments.Count;
            ArrayBuilder<BoundExpression> newArguments = ArrayBuilder<BoundExpression>.GetInstance(argumentCount);
            newArguments.AddRange(analyzedArguments.Arguments);
            for (int i = 0; i < argumentCount; i++)
            {
                var argument = newArguments[i];
                if (argument.Kind == BoundKind.UnboundLambda)
                {
                    // bind the argument against each applicable parameter
                    var unboundArgument = (UnboundLambda)argument;
                    foreach (var parameterList in parameterListList)
                    {
                        var parameterType = GetCorrespondingParameterType(analyzedArguments, i, parameterList);
                        if (parameterType?.Kind == SymbolKind.NamedType)
                        {
<<<<<<< HEAD
                            switch (oldArgument.Kind)
                            {
                                case BoundKind.UnboundLambda:
                                    NamedTypeSymbol parameterType = parameters[i].Type as NamedTypeSymbol;
                                    if ((object)parameterType != null)
                                    {
                                        newArguments[i] = ((UnboundLambda)oldArgument).Bind(parameterType);
                                    }
                                    break;

                                case BoundKind.OutVarLocalPendingInference:
                                    newArguments[i] = ((OutVarLocalPendingInference)oldArgument).SetInferredType(parameters[i].Type, success: true);
                                    break;
                            }
                        }
                        else if (oldArgument.Kind == BoundKind.OutVarLocalPendingInference)
                        {
                            newArguments[i] = ((OutVarLocalPendingInference)oldArgument).FailInference(this, null);
                        }

                        i++;
=======
                            var discarded = unboundArgument.Bind((NamedTypeSymbol)parameterType);
                        }
>>>>>>> e9dda558
                    }

                    // replace the unbound lambda with its best inferred bound version
                    newArguments[i] = unboundArgument.BindForErrorRecovery();
                }
            }

            return newArguments.ToImmutableAndFree();
        }

        /// <summary>
        /// Compute the type of the corresponding parameter, if any. This is used to improve error recovery,
        /// for bad invocations, not for semantic analysis of correct invocations, so it is a heuristic.
        /// If no parameter appears to correspond to the given argument, we return null.
        /// </summary>
        /// <param name="analyzedArguments">The analyzed argument list</param>
        /// <param name="i">The index of the argument</param>
        /// <param name="parameterList">The parameter list to match against</param>
        /// <returns>The type of the corresponding parameter.</returns>
        private static TypeSymbol GetCorrespondingParameterType(AnalyzedArguments analyzedArguments, int i, ImmutableArray<ParameterSymbol> parameterList)
        {
            string name = analyzedArguments.Name(i);
            if (name != null)
            {
                // look for a parameter by that name
                foreach (var parameter in parameterList)
                {
                    if (parameter.Name == name) return parameter.Type;
                }

                return null;
            }

            return (i < parameterList.Length) ? parameterList[i].Type : null;
            // CONSIDER: should we handle variable argument lists?
        }

        /// <summary>
        /// Absent parameter types to bind the arguments, we simply use the arguments provided for error recovery.
        /// </summary>
        private static ImmutableArray<BoundExpression> BuildArgumentsForErrorRecovery(AnalyzedArguments analyzedArguments)
        {
            return BuildArgumentsForErrorRecovery(analyzedArguments, Enumerable.Empty<ImmutableArray<ParameterSymbol>>());
        }

        private BoundCall CreateBadCall(
            CSharpSyntaxNode node,
            BoundExpression expr,
            LookupResultKind resultKind,
            AnalyzedArguments analyzedArguments)
        {
            TypeSymbol returnType = new ExtendedErrorTypeSymbol(this.Compilation, string.Empty, arity: 0, errorInfo: null);
            var methodContainer = expr.Type ?? this.ContainingType;
            MethodSymbol method = new ErrorMethodSymbol(methodContainer, returnType, string.Empty);

            var args = BuildArgumentsForErrorRecovery(analyzedArguments);
            var argNames = analyzedArguments.GetNames();
            var argRefKinds = analyzedArguments.RefKinds.ToImmutableOrNull();
            var originalMethods = (expr.Kind == BoundKind.MethodGroup) ? ((BoundMethodGroup)expr).Methods : ImmutableArray<MethodSymbol>.Empty;

            return BoundCall.ErrorCall(node, expr, method, args, argNames, argRefKinds, isDelegateCall: false, invokedAsExtensionMethod: false, originalMethods: originalMethods, resultKind: resultKind);
        }

        private static TypeSymbol GetCommonTypeOrReturnType<TMember>(ImmutableArray<TMember> members)
            where TMember : Symbol
        {
            TypeSymbol type = null;
            for (int i = 0, n = members.Length; i < n; i++)
            {
                TypeSymbol returnType = members[i].GetTypeOrReturnType();
                if ((object)type == null)
                {
                    type = returnType;
                }
                else if (type != returnType)
                {
                    return null;
                }
            }

            return type;
        }

        private bool TryBindNameofOperator(InvocationExpressionSyntax node, DiagnosticBag diagnostics, out BoundExpression result)
        {
            result = null;
            if (node.Expression.Kind() != SyntaxKind.IdentifierName ||
                ((IdentifierNameSyntax)node.Expression).Identifier.ContextualKind() != SyntaxKind.NameOfKeyword ||
                node.ArgumentList.Arguments.Count != 1)
            {
                return false;
            }

            ArgumentSyntax argument = node.ArgumentList.Arguments[0];
            if (argument.NameColon != null || argument.RefOrOutKeyword != default(SyntaxToken) || InvocableNameofInScope())
            {
                return false;
            }

            result = BindNameofOperatorInternal(node, diagnostics);
            return true;
        }

        private BoundExpression BindNameofOperatorInternal(InvocationExpressionSyntax node, DiagnosticBag diagnostics)
        {
            CheckFeatureAvailability(node.GetLocation(), MessageID.IDS_FeatureNameof, diagnostics);
            var argument = node.ArgumentList.Arguments[0].Expression;
            string name = "";
            // We relax the instance-vs-static requirement for top-level member access expressions by creating a NameofBinder binder.
            var nameofBinder = new NameofBinder(argument, this);
            var boundArgument = nameofBinder.BindExpression(argument, diagnostics);
            if (!boundArgument.HasAnyErrors && CheckSyntaxForNameofArgument(argument, out name, diagnostics) && boundArgument.Kind == BoundKind.MethodGroup)
            {
                var methodGroup = (BoundMethodGroup)boundArgument;
                if (!methodGroup.TypeArgumentsOpt.IsDefaultOrEmpty)
                {
                    // method group with type parameters not allowed
                    diagnostics.Add(ErrorCode.ERR_NameofMethodGroupWithTypeParameters, argument.Location);
                }
                else
                {
                    nameofBinder.EnsureNameofExpressionSymbols(methodGroup, diagnostics);
                }
            }

            return new BoundNameOfOperator(node, boundArgument, ConstantValue.Create(name), Compilation.GetSpecialType(SpecialType.System_String));
        }

        private void EnsureNameofExpressionSymbols(BoundMethodGroup methodGroup, DiagnosticBag diagnostics)
        {
            // Check that the method group contains something applicable. Otherwise error.
            HashSet<DiagnosticInfo> useSiteDiagnostics = null;
            var resolution = ResolveMethodGroup(methodGroup, analyzedArguments: null, isMethodGroupConversion: false, useSiteDiagnostics: ref useSiteDiagnostics);
            diagnostics.Add(methodGroup.Syntax, useSiteDiagnostics);
            diagnostics.AddRange(resolution.Diagnostics);
            if (resolution.IsExtensionMethodGroup)
            {
                diagnostics.Add(ErrorCode.ERR_NameofExtensionMethod, methodGroup.Syntax.Location);
            }
        }

        /// <summary>
        /// Returns true if syntax form is OK (so no errors were reported)
        /// </summary>
        private bool CheckSyntaxForNameofArgument(ExpressionSyntax argument, out string name, DiagnosticBag diagnostics, bool top = true)
        {
            switch (argument.Kind())
            {
                case SyntaxKind.IdentifierName:
                    {
                        var syntax = (IdentifierNameSyntax)argument;
                        name = syntax.Identifier.ValueText;
                        return true;
                    }
                case SyntaxKind.GenericName:
                    {
                        var syntax = (GenericNameSyntax)argument;
                        name = syntax.Identifier.ValueText;
                        return true;
                    }
                case SyntaxKind.SimpleMemberAccessExpression:
                    {
                        var syntax = (MemberAccessExpressionSyntax)argument;
                        bool ok = true;
                        switch (syntax.Expression.Kind())
                        {
                            case SyntaxKind.BaseExpression:
                            case SyntaxKind.ThisExpression:
                                break;
                            default:
                                ok = CheckSyntaxForNameofArgument(syntax.Expression, out name, diagnostics, false);
                                break;
                        }
                        name = syntax.Name.Identifier.ValueText;
                        return ok;
                    }
                case SyntaxKind.AliasQualifiedName:
                    {
                        var syntax = (AliasQualifiedNameSyntax)argument;
                        bool ok = true;
                        if (top)
                        {
                            diagnostics.Add(ErrorCode.ERR_AliasQualifiedNameNotAnExpression, argument.Location);
                            ok = false;
                        }
                        name = syntax.Name.Identifier.ValueText;
                        return ok;
                    }
                case SyntaxKind.ThisExpression:
                case SyntaxKind.BaseExpression:
                case SyntaxKind.PredefinedType:
                    name = "";
                    if (top) goto default;
                    return true;
                default:
                    {
                        var code = top ? ErrorCode.ERR_ExpressionHasNoName : ErrorCode.ERR_SubexpressionNotInNameof;
                        diagnostics.Add(code, argument.Location);
                        name = "";
                        return false;
                    }
            }
        }

        /// <summary>
        /// Helper method that checks whether there is an invocable 'nameof' in scope.
        /// </summary>
        private bool InvocableNameofInScope()
        {
            var lookupResult = LookupResult.GetInstance();
            const LookupOptions options = LookupOptions.AllMethodsOnArityZero | LookupOptions.MustBeInvocableIfMember;
            HashSet<DiagnosticInfo> useSiteDiagnostics = null;
            this.LookupSymbolsWithFallback(lookupResult, SyntaxFacts.GetText(SyntaxKind.NameOfKeyword), useSiteDiagnostics: ref useSiteDiagnostics, arity: 0, options: options);

            var result = lookupResult.IsMultiViable;
            lookupResult.Free();
            return result;
        }
    }
}<|MERGE_RESOLUTION|>--- conflicted
+++ resolved
@@ -329,7 +329,7 @@
                 hasErrors: hasErrors);
         }
 
-        private static ImmutableArray<BoundExpression> BuildArgumentsForDynamicInvocation(AnalyzedArguments arguments, DiagnosticBag diagnostics)
+        private ImmutableArray<BoundExpression> BuildArgumentsForDynamicInvocation(AnalyzedArguments arguments, DiagnosticBag diagnostics)
         {
             for (int i = 0; i < arguments.Arguments.Count; i++)
             {
@@ -1117,7 +1117,7 @@
             return method.IsGenericMethod && method.ConstructedFrom() == method;
         }
 
-        private static ImmutableArray<BoundExpression> BuildArgumentsForErrorRecovery(AnalyzedArguments analyzedArguments, ImmutableArray<MethodSymbol> methods)
+        private ImmutableArray<BoundExpression> BuildArgumentsForErrorRecovery(AnalyzedArguments analyzedArguments, ImmutableArray<MethodSymbol> methods)
         {
             var parameterListList = ArrayBuilder<ImmutableArray<ParameterSymbol>>.GetInstance();
             foreach (var m in methods)
@@ -1125,20 +1125,12 @@
                 if (!IsUnboundGeneric(m) && m.ParameterCount > 0) parameterListList.Add(m.Parameters);
             }
 
-<<<<<<< HEAD
-                if (argumentKind == BoundKind.OutVarLocalPendingInference || 
-                    (argumentKind == BoundKind.UnboundLambda && i < parameterCount))
-                {
-                    ArrayBuilder<BoundExpression> newArguments = ArrayBuilder<BoundExpression>.GetInstance(argumentCount);
-                    newArguments.AddRange(oldArguments);
-=======
             var result = BuildArgumentsForErrorRecovery(analyzedArguments, parameterListList);
             parameterListList.Free();
             return result;
         }
->>>>>>> e9dda558
-
-        private static ImmutableArray<BoundExpression> BuildArgumentsForErrorRecovery(AnalyzedArguments analyzedArguments, ImmutableArray<PropertySymbol> properties)
+
+        private ImmutableArray<BoundExpression> BuildArgumentsForErrorRecovery(AnalyzedArguments analyzedArguments, ImmutableArray<PropertySymbol> properties)
         {
             var parameterListList = ArrayBuilder<ImmutableArray<ParameterSymbol>>.GetInstance();
             foreach (var m in properties)
@@ -1151,10 +1143,10 @@
             return result;
         }
 
-        private static ImmutableArray<BoundExpression> BuildArgumentsForErrorRecovery(AnalyzedArguments analyzedArguments, IEnumerable<ImmutableArray<ParameterSymbol>> parameterListList)
+        private ImmutableArray<BoundExpression> BuildArgumentsForErrorRecovery(AnalyzedArguments analyzedArguments, IEnumerable<ImmutableArray<ParameterSymbol>> parameterListList)
         {
             // Since the purpose is to bind any unbound lambdas, we return early if there are none.
-            if (!analyzedArguments.Arguments.Any(e => e.Kind == BoundKind.UnboundLambda))
+            if (!analyzedArguments.Arguments.Any(e => e.Kind == BoundKind.UnboundLambda || e.Kind == BoundKind.OutVarLocalPendingInference))
             {
                 return analyzedArguments.Arguments.ToImmutable();
             }
@@ -1174,36 +1166,43 @@
                         var parameterType = GetCorrespondingParameterType(analyzedArguments, i, parameterList);
                         if (parameterType?.Kind == SymbolKind.NamedType)
                         {
-<<<<<<< HEAD
-                            switch (oldArgument.Kind)
+                            var discarded = unboundArgument.Bind((NamedTypeSymbol)parameterType);
+                        }
+                    }
+
+                    // replace the unbound lambda with its best inferred bound version
+                    newArguments[i] = unboundArgument.BindForErrorRecovery();
+                }
+                else if (argument.Kind == BoundKind.OutVarLocalPendingInference)
+                {
+                    // See if all applicable applicable parameters have the same type
+                    TypeSymbol candidateType = null;
+                    foreach (var parameterList in parameterListList)
+                    {
+                        var parameterType = GetCorrespondingParameterType(analyzedArguments, i, parameterList);
+                        if ((object)parameterType != null)
+                        {
+                            if ((object)candidateType == null)
                             {
-                                case BoundKind.UnboundLambda:
-                                    NamedTypeSymbol parameterType = parameters[i].Type as NamedTypeSymbol;
-                                    if ((object)parameterType != null)
-                                    {
-                                        newArguments[i] = ((UnboundLambda)oldArgument).Bind(parameterType);
-                                    }
-                                    break;
-
-                                case BoundKind.OutVarLocalPendingInference:
-                                    newArguments[i] = ((OutVarLocalPendingInference)oldArgument).SetInferredType(parameters[i].Type, success: true);
-                                    break;
+                                candidateType = parameterType;
+                            }
+                            else if (!candidateType.Equals(parameterType, ignoreCustomModifiersAndArraySizesAndLowerBounds: true, ignoreDynamic: false))
+                            {
+                                // type mismatch
+                                candidateType = null;
+                                break;
                             }
                         }
-                        else if (oldArgument.Kind == BoundKind.OutVarLocalPendingInference)
-                        {
-                            newArguments[i] = ((OutVarLocalPendingInference)oldArgument).FailInference(this, null);
-                        }
-
-                        i++;
-=======
-                            var discarded = unboundArgument.Bind((NamedTypeSymbol)parameterType);
-                        }
->>>>>>> e9dda558
-                    }
-
-                    // replace the unbound lambda with its best inferred bound version
-                    newArguments[i] = unboundArgument.BindForErrorRecovery();
+                    }
+
+                    if ((object)candidateType == null)
+                    {
+                        newArguments[i] = ((OutVarLocalPendingInference)argument).FailInference(this, null);
+                    }
+                    else
+                    {
+                        newArguments[i] = ((OutVarLocalPendingInference)argument).SetInferredType(candidateType, success: true);
+                    }
                 }
             }
 
@@ -1240,7 +1239,7 @@
         /// <summary>
         /// Absent parameter types to bind the arguments, we simply use the arguments provided for error recovery.
         /// </summary>
-        private static ImmutableArray<BoundExpression> BuildArgumentsForErrorRecovery(AnalyzedArguments analyzedArguments)
+        private ImmutableArray<BoundExpression> BuildArgumentsForErrorRecovery(AnalyzedArguments analyzedArguments)
         {
             return BuildArgumentsForErrorRecovery(analyzedArguments, Enumerable.Empty<ImmutableArray<ParameterSymbol>>());
         }
