﻿// Copyright (c) Microsoft.  All Rights Reserved.  Licensed under the Apache License, Version 2.0.  See License.txt in the project root for license information.

using System;
using System.Collections.Generic;
using System.Collections.Immutable;
using System.Diagnostics;
using System.Linq;
using System.Reflection;
using Microsoft.CodeAnalysis.CSharp.Symbols;
using Microsoft.CodeAnalysis.CSharp.Syntax;
using Microsoft.CodeAnalysis.Text;
using Roslyn.Utilities;

namespace Microsoft.CodeAnalysis.CSharp
{
    /// <summary>
    /// This portion of the binder converts an <see cref="ExpressionSyntax"/> into a <see cref="BoundExpression"/>.
    /// </summary>
    internal partial class Binder
    {
        /// <summary>
        /// Determines whether "this" reference is available within the current context.
        /// </summary>
        /// <param name="isExplicit">The reference was explicitly specified in syntax.</param>
        /// <param name="inStaticContext">True if "this" is not available due to the current method/property/field initializer being static.</param>
        /// <returns>True if a reference to "this" is available.</returns>
        private bool HasThis(bool isExplicit, out bool inStaticContext)
        {
            var member = this.ContainingMemberOrLambda.ContainingNonLambdaMember();
            if (member.IsStatic)
            {
                inStaticContext = member.Kind == SymbolKind.Field || member.Kind == SymbolKind.Method || member.Kind == SymbolKind.Property;
                return false;
            }

            inStaticContext = false;

            if (InConstructorInitializer || InAttributeArgument)
            {
                return false;
            }

            var containingType = member.ContainingType;
            bool inTopLevelScriptMember = (object)containingType != null && containingType.IsScriptClass;

            // "this" is not allowed in field initializers (that are not script variable initializers):
            if (InFieldInitializer && !inTopLevelScriptMember)
            {
                return false;
            }

            // top-level script code only allows implicit "this" reference:
            return !inTopLevelScriptMember || !isExplicit;
        }

        internal bool InFieldInitializer
        {
            get { return this.Flags.Includes(BinderFlags.FieldInitializer); }
        }

        internal bool InParameterDefaultValue
        {
            get { return this.Flags.Includes(BinderFlags.ParameterDefaultValue); }
        }

        protected bool InConstructorInitializer
        {
            get { return this.Flags.Includes(BinderFlags.ConstructorInitializer); }
        }

        internal bool InAttributeArgument
        {
            get { return this.Flags.Includes(BinderFlags.AttributeArgument); }
        }

        internal bool InCref
        {
            get { return this.Flags.Includes(BinderFlags.Cref); }
        }

        protected bool InCrefButNotParameterOrReturnType
        {
            get { return InCref && !this.Flags.Includes(BinderFlags.CrefParameterOrReturnType); }
        }

        /// <summary>
        /// Returns true if the node is in a position where an unbound type
        /// such as (C&lt;,&gt;) is allowed.
        /// </summary>
        protected virtual bool IsUnboundTypeAllowed(GenericNameSyntax syntax)
        {
            return _next.IsUnboundTypeAllowed(syntax);
        }

        /// <summary>
        /// Generates a new <see cref="BoundBadExpression"/> with no known type
        /// </summary>
        private BoundBadExpression BadExpression(CSharpSyntaxNode syntax)
        {
            return BadExpression(syntax, LookupResultKind.Empty, ImmutableArray<Symbol>.Empty);
        }

        /// <summary>
        /// Generates a new <see cref="BoundBadExpression"/> with no known type, and the given bound child.
        /// </summary>
        private BoundBadExpression BadExpression(CSharpSyntaxNode syntax, BoundNode childNode)
        {
            return BadExpression(syntax, LookupResultKind.Empty, ImmutableArray<Symbol>.Empty, childNode);
        }

        /// <summary>
        /// Generates a new <see cref="BoundBadExpression"/> with no known type, and the given bound children.
        /// </summary>
        private BoundBadExpression BadExpression(CSharpSyntaxNode syntax, params BoundNode[] childNodes)
        {
            return BadExpression(syntax, LookupResultKind.Empty, ImmutableArray<Symbol>.Empty, childNodes);
        }

        /// <summary>
        /// Generates a new <see cref="BoundBadExpression"/> with no known type, given lookup resultKind.
        /// </summary>
        protected BoundBadExpression BadExpression(CSharpSyntaxNode syntax, LookupResultKind lookupResultKind)
        {
            return BadExpression(syntax, lookupResultKind, ImmutableArray<Symbol>.Empty);
        }

        /// <summary>
        /// Generates a new <see cref="BoundBadExpression"/> with no known type, given lookup resultKind and the given bound child.
        /// </summary>
        protected BoundBadExpression BadExpression(CSharpSyntaxNode syntax, LookupResultKind lookupResultKind, BoundNode childNode)
        {
            return BadExpression(syntax, lookupResultKind, ImmutableArray<Symbol>.Empty, childNode);
        }

        /// <summary>
        /// Generates a new <see cref="BoundBadExpression"/> with no known type, given lookup resultKind and the given bound children.
        /// </summary>
        protected BoundBadExpression BadExpression(CSharpSyntaxNode syntax, LookupResultKind lookupResultKind, params BoundNode[] childNodes)
        {
            return BadExpression(syntax, lookupResultKind, ImmutableArray<Symbol>.Empty, childNodes);
        }

        /// <summary>
        /// Generates a new <see cref="BoundBadExpression"/> with no known type, given lookupResultKind and given symbols for GetSemanticInfo API.
        /// </summary>
        private BoundBadExpression BadExpression(CSharpSyntaxNode syntax, LookupResultKind resultKind, ImmutableArray<Symbol> symbols)
        {
            return new BoundBadExpression(syntax,
                resultKind,
                symbols,
                ImmutableArray<BoundNode>.Empty,
                CreateErrorType());
        }

        /// <summary>
        /// Generates a new <see cref="BoundBadExpression"/> with no known type, given lookupResultKind and given symbols for GetSemanticInfo API,
        /// and the given bound child.
        /// </summary>
        private BoundBadExpression BadExpression(CSharpSyntaxNode syntax, LookupResultKind resultKind, ImmutableArray<Symbol> symbols, BoundNode childNode)
        {
            return new BoundBadExpression(syntax,
                resultKind,
                symbols,
                ImmutableArray.Create(childNode),
                CreateErrorType());
        }

        /// <summary>
        /// Generates a new <see cref="BoundBadExpression"/> with no known type, given lookupResultKind and given symbols for GetSemanticInfo API,
        /// and the given bound children.
        /// </summary>
        private BoundBadExpression BadExpression(CSharpSyntaxNode syntax, LookupResultKind resultKind, ImmutableArray<Symbol> symbols, params BoundNode[] childNodes)
        {
            return new BoundBadExpression(syntax,
                resultKind,
                symbols,
                ImmutableArray.Create(childNodes),
                CreateErrorType());
        }

        /// <summary>
        /// Generates a new <see cref="BoundBadExpression"/> with no known type, given lookupResultKind and given symbols for GetSemanticInfo API,
        /// and the given bound children.
        /// </summary>
        private BoundBadExpression BadExpression(CSharpSyntaxNode syntax, LookupResultKind resultKind, ImmutableArray<Symbol> symbols, ImmutableArray<BoundExpression> childNodes)
        {
            return new BoundBadExpression(syntax,
                resultKind,
                symbols,
                StaticCast<BoundNode>.From(childNodes),
                CreateErrorType());
        }

        /// <summary>
        /// Helper method to generate a bound expression with HasErrors set to true.
        /// Returned bound expression is guaranteed to have a non-null type, except when <paramref name="expr"/> is an unbound lambda.
        /// If <paramref name="expr"/> already has errors and meets the above type requirements, then it is returned unchanged.
        /// Otherwise, if <paramref name="expr"/> is a BoundBadExpression, then it is updated with the <paramref name="resultKind"/> and non-null type.
        /// Otherwise, a new <see cref="BoundBadExpression"/> wrapping <paramref name="expr"/> is returned. 
        /// </summary>
        /// <remarks>
        /// Returned expression need not be a <see cref="BoundBadExpression"/>, but is guaranteed to have HasErrors set to true.
        /// </remarks>
        private BoundExpression ToBadExpression(BoundExpression expr, LookupResultKind resultKind = LookupResultKind.Empty)
        {
            Debug.Assert(expr != null);
            Debug.Assert(resultKind != LookupResultKind.Viable);

            TypeSymbol resultType = expr.Type;
            BoundKind exprKind = expr.Kind;

            if (expr.HasAnyErrors && ((object)resultType != null || exprKind == BoundKind.UnboundLambda))
            {
                return expr;
            }

            if (exprKind == BoundKind.BadExpression)
            {
                var badExpression = (BoundBadExpression)expr;
                return badExpression.Update(resultKind, badExpression.Symbols, badExpression.ChildBoundNodes, resultType);
            }
            else
            {
                ArrayBuilder<Symbol> symbols = ArrayBuilder<Symbol>.GetInstance();
                expr.GetExpressionSymbols(symbols, parent: null, binder: this);
                return new BoundBadExpression(
                    expr.Syntax,
                    resultKind,
                    symbols.ToImmutableAndFree(),
                    ImmutableArray.Create<BoundNode>(expr),
                    resultType ?? CreateErrorType());
            }
        }

        internal TypeSymbol CreateErrorType(string name = "")
        {
            return new ExtendedErrorTypeSymbol(this.Compilation, name, arity: 0, errorInfo: null, unreported: false);
        }

        private static bool RequiresGettingValue(BindValueKind kind)
        {
            switch (kind)
            {
                case BindValueKind.RValue:
                case BindValueKind.RValueOrMethodGroup:
                case BindValueKind.CompoundAssignment:
                case BindValueKind.IncrementDecrement:
                    return true;

                case BindValueKind.OutParameter:
                case BindValueKind.AddressOf:
                case BindValueKind.Assignment:
                    return false;

                default:
                    throw ExceptionUtilities.UnexpectedValue(kind);
            }
        }

        private static bool RequiresSettingValue(BindValueKind kind)
        {
            switch (kind)
            {
                case BindValueKind.RValue:
                case BindValueKind.RValueOrMethodGroup:
                    return false;

                case BindValueKind.CompoundAssignment:
                case BindValueKind.IncrementDecrement:
                case BindValueKind.OutParameter:
                case BindValueKind.AddressOf:
                case BindValueKind.Assignment:
                    return true;

                default:
                    throw ExceptionUtilities.UnexpectedValue(kind);
            }
        }

        /// <summary>
        /// Bind the expression and verify the expression matches the combination of lvalue and
        /// rvalue requirements given by valueKind. If the expression was bound successfully, but
        /// did not meet the requirements, the return value will be a <see cref="BoundBadExpression"/> that
        /// (typically) wraps the subexpression.
        /// </summary>
        internal BoundExpression BindValue(ExpressionSyntax node, DiagnosticBag diagnostics, BindValueKind valueKind)
        {
            var result = this.BindExpression(node, diagnostics: diagnostics, invoked: false, indexed: false);
            return CheckValue(result, valueKind, diagnostics);
        }

        internal BoundExpression BindValueAllowArgList(ExpressionSyntax node, DiagnosticBag diagnostics, BindValueKind valueKind)
        {
            var result = this.BindExpressionAllowArgList(node, diagnostics: diagnostics);
            return CheckValue(result, valueKind, diagnostics);
        }

        internal BoundExpression BindVariableOrAutoPropInitializer(
            EqualsValueClauseSyntax initializerOpt,
            TypeSymbol varType,
            DiagnosticBag diagnostics)
        {
            if (initializerOpt == null)
            {
                return null;
            }

            var initializer = BindPossibleArrayInitializer(initializerOpt.Value, varType, diagnostics);
            return GenerateConversionForAssignment(varType, initializer, diagnostics);
        }

        internal Binder CreateBinderForParameterDefaultValue(
            ParameterSymbol parameter,
            EqualsValueClauseSyntax defaultValueSyntax)
        {
            return new LocalScopeBinder(this.WithContainingMemberOrLambda(parameter.ContainingSymbol).WithAdditionalFlags(BinderFlags.ParameterDefaultValue));
        }

        internal BoundExpression BindParameterDefaultValue(
            EqualsValueClauseSyntax defaultValueSyntax,
            TypeSymbol parameterType,
            DiagnosticBag diagnostics,
            out BoundExpression valueBeforeConversion)
        {
            Debug.Assert(this.InParameterDefaultValue);
            Debug.Assert(this.ContainingMember().Kind == SymbolKind.Method || this.ContainingMember().Kind == SymbolKind.Property);

            // UNDONE: The binding and conversion has to be executed in a checked context.

            valueBeforeConversion = this.BindValue(defaultValueSyntax.Value, diagnostics, BindValueKind.RValue);

            // Always generate the conversion, even if the expression is not convertible to the given type.
            // We want the erroneous conversion in the tree.
            return GenerateConversionForAssignment(parameterType, valueBeforeConversion, diagnostics, isDefaultParameter: true);
        }

        internal BoundExpression BindEnumConstantInitializer(
            SourceEnumConstantSymbol symbol,
            ExpressionSyntax valueSyntax,
            DiagnosticBag diagnostics)
        {
            var initializer = BindValue(valueSyntax, diagnostics, BindValueKind.RValue);
            return GenerateConversionForAssignment(symbol.ContainingType.EnumUnderlyingType, initializer, diagnostics);
        }

        public BoundExpression BindExpression(ExpressionSyntax node, DiagnosticBag diagnostics)
        {
            return BindExpression(node, diagnostics: diagnostics, invoked: false, indexed: false);
        }

        protected BoundExpression BindExpression(ExpressionSyntax node, DiagnosticBag diagnostics, bool invoked, bool indexed)
        {
            BoundExpression expr = BindExpressionInternal(node, diagnostics, invoked, indexed);
            VerifyUnchecked(node, diagnostics, expr);

            if (expr.Kind == BoundKind.ArgListOperator)
            {
                // CS0226: An __arglist expression may only appear inside of a call or new expression
                Error(diagnostics, ErrorCode.ERR_IllegalArglist, node);
                expr = ToBadExpression(expr);
            }

            return expr;
        }

        // PERF: allowArgList is not a parameter because it is fairly uncommon case where arglists are allowed
        //       so we do not want to pass that argument to every BindExpression which is often recursive 
        //       and extra arguments contribute to the stack size.
        protected BoundExpression BindExpressionAllowArgList(ExpressionSyntax node, DiagnosticBag diagnostics)
        {
            BoundExpression expr = BindExpressionInternal(node, diagnostics, invoked: false, indexed: false);
            VerifyUnchecked(node, diagnostics, expr);
            return expr;
        }

        private void VerifyUnchecked(ExpressionSyntax node, DiagnosticBag diagnostics, BoundExpression expr)
        {
            if (!expr.HasAnyErrors)
            {
                TypeSymbol exprType = expr.Type;
                if ((object)exprType != null && exprType.IsUnsafe())
                {
                    ReportUnsafeIfNotAllowed(node, diagnostics);
                    //CONSIDER: Return a bad expression so that HasErrors is true?
                }
            }
        }

        private BoundExpression BindExpressionInternal(ExpressionSyntax node, DiagnosticBag diagnostics, bool invoked, bool indexed)
        {
            if (IsEarlyAttributeBinder && !EarlyWellKnownAttributeBinder.CanBeValidAttributeArgument(node, this))
            {
                return BadExpression(node, LookupResultKind.NotAValue);
            }

            Debug.Assert(node != null);
            switch (node.Kind())
            {
                case SyntaxKind.AnonymousMethodExpression:
                case SyntaxKind.ParenthesizedLambdaExpression:
                case SyntaxKind.SimpleLambdaExpression:
                    return BindAnonymousFunction(node, diagnostics);
                case SyntaxKind.ThisExpression:
                    return BindThis((ThisExpressionSyntax)node, diagnostics);
                case SyntaxKind.BaseExpression:
                    return BindBase((BaseExpressionSyntax)node, diagnostics);
                case SyntaxKind.InvocationExpression:
                    return BindInvocationExpression((InvocationExpressionSyntax)node, diagnostics);
                case SyntaxKind.ArrayInitializerExpression:
                    return BindUnexpectedArrayInitializer((InitializerExpressionSyntax)node, diagnostics, ErrorCode.ERR_ArrayInitInBadPlace);
                case SyntaxKind.ArrayCreationExpression:
                    return BindArrayCreationExpression((ArrayCreationExpressionSyntax)node, diagnostics);
                case SyntaxKind.ImplicitArrayCreationExpression:
                    return BindImplicitArrayCreationExpression((ImplicitArrayCreationExpressionSyntax)node, diagnostics);
                case SyntaxKind.StackAllocArrayCreationExpression:
                    return BindStackAllocArrayCreationExpression((StackAllocArrayCreationExpressionSyntax)node, diagnostics);
                case SyntaxKind.ObjectCreationExpression:
                    return BindObjectCreationExpression((ObjectCreationExpressionSyntax)node, diagnostics);
                case SyntaxKind.IdentifierName:
                case SyntaxKind.GenericName:
                    return BindIdentifier((SimpleNameSyntax)node, invoked, diagnostics);
                case SyntaxKind.SimpleMemberAccessExpression:
                case SyntaxKind.PointerMemberAccessExpression:
                    return BindMemberAccess((MemberAccessExpressionSyntax)node, invoked, indexed, diagnostics: diagnostics);
                case SyntaxKind.SimpleAssignmentExpression:
                    return BindAssignment((AssignmentExpressionSyntax)node, diagnostics);
                case SyntaxKind.CastExpression:
                    return BindCast((CastExpressionSyntax)node, diagnostics);
                case SyntaxKind.ElementAccessExpression:
                    return BindElementAccess((ElementAccessExpressionSyntax)node, diagnostics);
                case SyntaxKind.AddExpression:
                case SyntaxKind.MultiplyExpression:
                case SyntaxKind.SubtractExpression:
                case SyntaxKind.DivideExpression:
                case SyntaxKind.ModuloExpression:
                case SyntaxKind.EqualsExpression:
                case SyntaxKind.NotEqualsExpression:
                case SyntaxKind.GreaterThanExpression:
                case SyntaxKind.LessThanExpression:
                case SyntaxKind.GreaterThanOrEqualExpression:
                case SyntaxKind.LessThanOrEqualExpression:
                case SyntaxKind.BitwiseAndExpression:
                case SyntaxKind.BitwiseOrExpression:
                case SyntaxKind.ExclusiveOrExpression:
                case SyntaxKind.LeftShiftExpression:
                case SyntaxKind.RightShiftExpression:
                    return BindSimpleBinaryOperator((BinaryExpressionSyntax)node, diagnostics);
                case SyntaxKind.LogicalAndExpression:
                case SyntaxKind.LogicalOrExpression:
                    return BindConditionalLogicalOperator((BinaryExpressionSyntax)node, diagnostics);
                case SyntaxKind.CoalesceExpression:
                    return BindNullCoalescingOperator((BinaryExpressionSyntax)node, diagnostics);
                case SyntaxKind.ConditionalAccessExpression:
                    return BindConditionalAccessExpression((ConditionalAccessExpressionSyntax)node, diagnostics);

                case SyntaxKind.MemberBindingExpression:
                    return BindMemberBindingExpression((MemberBindingExpressionSyntax)node, invoked, indexed, diagnostics);

                case SyntaxKind.ElementBindingExpression:
                    return BindElementBindingExpression((ElementBindingExpressionSyntax)node, invoked, indexed, diagnostics);

                case SyntaxKind.IsExpression:
                    return BindIsOperator((BinaryExpressionSyntax)node, diagnostics);

                case SyntaxKind.AsExpression:
                    return BindAsOperator((BinaryExpressionSyntax)node, diagnostics);

                case SyntaxKind.UnaryPlusExpression:
                case SyntaxKind.UnaryMinusExpression:
                case SyntaxKind.LogicalNotExpression:
                case SyntaxKind.BitwiseNotExpression:
                    return BindUnaryOperator((PrefixUnaryExpressionSyntax)node, diagnostics);

                case SyntaxKind.AddressOfExpression:
                    return BindAddressOfExpression((PrefixUnaryExpressionSyntax)node, diagnostics);

                case SyntaxKind.PointerIndirectionExpression:
                    return BindPointerIndirectionExpression((PrefixUnaryExpressionSyntax)node, diagnostics);

                case SyntaxKind.PostIncrementExpression:
                case SyntaxKind.PostDecrementExpression:
                    return BindIncrementOperator(node, ((PostfixUnaryExpressionSyntax)node).Operand, ((PostfixUnaryExpressionSyntax)node).OperatorToken, diagnostics);

                case SyntaxKind.PreIncrementExpression:
                case SyntaxKind.PreDecrementExpression:
                    return BindIncrementOperator(node, ((PrefixUnaryExpressionSyntax)node).Operand, ((PrefixUnaryExpressionSyntax)node).OperatorToken, diagnostics);

                case SyntaxKind.ConditionalExpression:
                    return BindConditionalOperator((ConditionalExpressionSyntax)node, diagnostics);

                case SyntaxKind.NumericLiteralExpression:
                case SyntaxKind.StringLiteralExpression:
                case SyntaxKind.CharacterLiteralExpression:
                case SyntaxKind.TrueLiteralExpression:
                case SyntaxKind.FalseLiteralExpression:
                case SyntaxKind.NullLiteralExpression:
                    return BindLiteralConstant((LiteralExpressionSyntax)node, diagnostics);

                case SyntaxKind.ParenthesizedExpression:
                    // Parenthesis tokens are ignored, and operand is bound in the context of parent
                    // expression.
                    return BindParenthesizedExpression(((ParenthesizedExpressionSyntax)node).Expression, diagnostics);

                case SyntaxKind.UncheckedExpression:
                case SyntaxKind.CheckedExpression:
                    return BindCheckedExpression((CheckedExpressionSyntax)node, diagnostics);

                case SyntaxKind.DefaultExpression:
                    return BindDefaultExpression((DefaultExpressionSyntax)node, diagnostics);

                case SyntaxKind.TypeOfExpression:
                    return BindTypeOf((TypeOfExpressionSyntax)node, diagnostics);

                case SyntaxKind.SizeOfExpression:
                    return BindSizeOf((SizeOfExpressionSyntax)node, diagnostics);

                case SyntaxKind.AddAssignmentExpression:
                case SyntaxKind.AndAssignmentExpression:
                case SyntaxKind.DivideAssignmentExpression:
                case SyntaxKind.ExclusiveOrAssignmentExpression:
                case SyntaxKind.LeftShiftAssignmentExpression:
                case SyntaxKind.ModuloAssignmentExpression:
                case SyntaxKind.MultiplyAssignmentExpression:
                case SyntaxKind.OrAssignmentExpression:
                case SyntaxKind.RightShiftAssignmentExpression:
                case SyntaxKind.SubtractAssignmentExpression:
                    return BindCompoundAssignment((AssignmentExpressionSyntax)node, diagnostics);

                case SyntaxKind.AliasQualifiedName:
                case SyntaxKind.PredefinedType:
                    return this.BindNamespaceOrType(node, diagnostics);

                case SyntaxKind.QueryExpression:
                    return this.BindQuery((QueryExpressionSyntax)node, diagnostics);

                case SyntaxKind.AnonymousObjectCreationExpression:
                    return BindAnonymousObjectCreation((AnonymousObjectCreationExpressionSyntax)node, diagnostics);

                case SyntaxKind.QualifiedName:
                    // Not reachable during method body binding, but
                    // may be used by SemanticModel for error cases.
                    return BindQualifiedName((QualifiedNameSyntax)node, diagnostics);

                case SyntaxKind.ComplexElementInitializerExpression:
                    return BindUnexpectedComplexElementInitializer((InitializerExpressionSyntax)node, diagnostics);

                case SyntaxKind.ArgListExpression:
                    return BindArgList(node, diagnostics);

                case SyntaxKind.RefTypeExpression:
                    return BindRefType((RefTypeExpressionSyntax)node, diagnostics);

                case SyntaxKind.MakeRefExpression:
                    return BindMakeRef((MakeRefExpressionSyntax)node, diagnostics);

                case SyntaxKind.RefValueExpression:
                    return BindRefValue((RefValueExpressionSyntax)node, diagnostics);

                case SyntaxKind.AwaitExpression:
                    return BindAwait((AwaitExpressionSyntax)node, diagnostics);

                case SyntaxKind.OmittedArraySizeExpression:
                case SyntaxKind.OmittedTypeArgument:
                case SyntaxKind.ObjectInitializerExpression:
                    // Not reachable during method body binding, but
                    // may be used by SemanticModel for error cases.
                    return BadExpression(node);

                case SyntaxKind.NullableType:
                    // Not reachable during method body binding, but
                    // may be used by SemanticModel for error cases.
                    // NOTE: This happens when there's a problem with the Nullable<T> type (e.g. it's missing).
                    // There is no corresponding problem for array or pointer types (which seem analogous), since
                    // they are not constructed types; the element type can be an error type, but the array/pointer 
                    // type cannot.
                    return BadExpression(node);

                case SyntaxKind.InterpolatedStringExpression:
                    return BindInterpolatedString((InterpolatedStringExpressionSyntax)node, diagnostics);

                default:
                    // NOTE: We could probably throw an exception here, but it's conceivable
                    // that a non-parser syntax tree could reach this point with an unexpected
                    // SyntaxKind and we don't want to throw if that occurs.
                    Debug.Assert(false, "Unexpected SyntaxKind " + node.Kind());
                    return BadExpression(node);
            }
        }

        private BoundExpression BindRefValue(RefValueExpressionSyntax node, DiagnosticBag diagnostics)
        {
            // __refvalue(tr, T) requires that tr be a TypedReference and T be a type.
            // The result is a *variable* of type T.

            BoundExpression argument = BindValue(node.Expression, diagnostics, BindValueKind.RValue);
            bool hasErrors = argument.HasAnyErrors;

            TypeSymbol typedReferenceType = this.Compilation.GetSpecialType(SpecialType.System_TypedReference);
            HashSet<DiagnosticInfo> useSiteDiagnostics = null;
            Conversion conversion = this.Conversions.ClassifyConversionFromExpression(argument, typedReferenceType, ref useSiteDiagnostics);
            diagnostics.Add(node, useSiteDiagnostics);
            if (!conversion.IsImplicit || !conversion.IsValid)
            {
                hasErrors = true;
                GenerateImplicitConversionError(diagnostics, node, conversion, argument, typedReferenceType);
            }

            argument = CreateConversion(argument, conversion, typedReferenceType, diagnostics);

            TypeSymbol type = BindType(node.Type, diagnostics);

            return new BoundRefValueOperator(node, argument, type, hasErrors);
        }

        private BoundExpression BindMakeRef(MakeRefExpressionSyntax node, DiagnosticBag diagnostics)
        {
            // __makeref(x) requires that x be a variable, and not be of a restricted type.
            BoundExpression argument = this.BindValue(node.Expression, diagnostics, BindValueKind.OutParameter);

            bool hasErrors = argument.HasAnyErrors;

            TypeSymbol typedReferenceType = GetSpecialType(SpecialType.System_TypedReference, diagnostics, node);

            if ((object)argument.Type != null && argument.Type.IsRestrictedType())
            {
                // CS1601: Cannot make reference to variable of type '{0}'
                Error(diagnostics, ErrorCode.ERR_MethodArgCantBeRefAny, node, argument.Type);
                hasErrors = true;
            }

            // UNDONE: We do not yet implement warnings anywhere for:
            // UNDONE: * taking a ref to a volatile field
            // UNDONE: * taking a ref to a "non-agile" field
            // UNDONE: We should do so here when we implement this feature for regular out/ref parameters.

            return new BoundMakeRefOperator(node, argument, typedReferenceType, hasErrors);
        }

        private BoundExpression BindRefType(RefTypeExpressionSyntax node, DiagnosticBag diagnostics)
        {
            // __reftype(x) requires that x be implicitly convertible to TypedReference.

            BoundExpression argument = BindValue(node.Expression, diagnostics, BindValueKind.RValue);
            bool hasErrors = argument.HasAnyErrors;

            TypeSymbol typedReferenceType = this.Compilation.GetSpecialType(SpecialType.System_TypedReference);
            TypeSymbol typeType = this.Compilation.GetWellKnownType(WellKnownType.System_Type);
            HashSet<DiagnosticInfo> useSiteDiagnostics = null;
            Conversion conversion = this.Conversions.ClassifyConversionFromExpression(argument, typedReferenceType, ref useSiteDiagnostics);
            diagnostics.Add(node, useSiteDiagnostics);
            if (!conversion.IsImplicit || !conversion.IsValid)
            {
                hasErrors = true;
                GenerateImplicitConversionError(diagnostics, node, conversion, argument, typedReferenceType);
            }

            argument = CreateConversion(argument, conversion, typedReferenceType, diagnostics);
            return new BoundRefTypeOperator(node, argument, null, typeType, hasErrors);
        }

        private BoundExpression BindArgList(CSharpSyntaxNode node, DiagnosticBag diagnostics)
        {
            // There are two forms of __arglist expression. In a method with an __arglist parameter,
            // it is legal to use __arglist as an expression of type RuntimeArgumentHandle. In 
            // a call to such a method, it is legal to use __arglist(x, y, z) as the final argument.
            // This method only handles the first usage; the second usage is parsed as a call syntax.

            // The native compiler allows __arglist in a lambda:
            //
            // class C
            // {
            //   delegate int D(RuntimeArgumentHandle r);
            //   static void M(__arglist)
            //   {
            //     D f = null;
            //     f = r=>f(__arglist);
            //   }
            // }
            //
            // This is clearly wrong. Either the developer intends __arglist to refer to the 
            // arg list of the *lambda*, or to the arg list of *M*. The former makes no sense;
            // lambdas cannot have an arg list. The latter we have no way to generate code for;
            // you cannot hoist the arg list to a field of a closure class.
            //
            // The native compiler allows this and generates code as though the developer
            // was attempting to access the arg list of the lambda! We should simply disallow it.

            TypeSymbol runtimeArgumentHandleType = GetSpecialType(SpecialType.System_RuntimeArgumentHandle, diagnostics, node);

            MethodSymbol method = this.ContainingMember() as MethodSymbol;

            bool hasError = false;

            if ((object)method == null || !method.IsVararg)
            {
                // CS0190: The __arglist construct is valid only within a variable argument method
                Error(diagnostics, ErrorCode.ERR_ArgsInvalid, node);
                hasError = true;
            }
            else
            {
                // We're in a varargs method; are we also inside a lambda?
                Symbol container = this.ContainingMemberOrLambda;
                if (container != method)
                {
                    // We also need to report this any time a local variable of a restricted type
                    // would be hoisted into a closure for an anonymous function, iterator or async method.
                    // We do that during the actual rewrites.

                    // CS4013: Instance of type '{0}' cannot be used inside an anonymous function, query expression, iterator block or async method
                    Error(diagnostics, ErrorCode.ERR_SpecialByRefInLambda, node, runtimeArgumentHandleType);

                    hasError = true;
                }
            }

            return new BoundArgList(node, runtimeArgumentHandleType, hasError);
        }

        /// <summary>
        /// This function is only needed for SemanticModel to perform binding for erroneous cases.
        /// </summary>
        private BoundExpression BindQualifiedName(QualifiedNameSyntax node, DiagnosticBag diagnostics)
        {
            return BindMemberAccessWithBoundLeft(node, this.BindExpression(node.Left, diagnostics), node.Right, node.DotToken, invoked: false, indexed: false, diagnostics: diagnostics);
        }

        private BoundExpression BindParenthesizedExpression(ExpressionSyntax innerExpression, DiagnosticBag diagnostics)
        {
            var result = BindExpression(innerExpression, diagnostics);

            // A parenthesized expression may not be a namespace or a type. If it is a parenthesized
            // namespace or type then report the error but let it go; we'll just ignore the
            // parenthesis and keep on trucking.
            CheckNotNamespaceOrType(result, diagnostics);
            return result;
        }

        private BoundExpression BindTypeOf(TypeOfExpressionSyntax node, DiagnosticBag diagnostics)
        {
            ExpressionSyntax typeSyntax = node.Type;

            TypeofBinder typeofBinder = new TypeofBinder(typeSyntax, this); //has special handling for unbound types
            AliasSymbol alias;
            TypeSymbol type = typeofBinder.BindType(typeSyntax, diagnostics, out alias);

            bool hasError = false;

            // NB: Dev10 has an error for typeof(dynamic), but allows typeof(dynamic[]),
            // typeof(C<dynamic>), etc.
            if (type.IsDynamic())
            {
                diagnostics.Add(ErrorCode.ERR_BadDynamicTypeof, node.Location);
                hasError = true;
            }

            BoundTypeExpression boundType = new BoundTypeExpression(typeSyntax, alias, type, type.IsErrorType());
            return new BoundTypeOfOperator(node, boundType, null, this.GetWellKnownType(WellKnownType.System_Type, diagnostics, node), hasError);
        }

        private BoundExpression BindSizeOf(SizeOfExpressionSyntax node, DiagnosticBag diagnostics)
        {
            ExpressionSyntax typeSyntax = node.Type;
            AliasSymbol alias;
            TypeSymbol type = this.BindType(typeSyntax, diagnostics, out alias);

            bool typeHasErrors = type.IsErrorType();

            if (!typeHasErrors && type.IsManagedType)
            {
                diagnostics.Add(ErrorCode.ERR_ManagedAddr, node.Location, type);
                typeHasErrors = true;
            }

            BoundTypeExpression boundType = new BoundTypeExpression(typeSyntax, alias, type, typeHasErrors);
            ConstantValue constantValue = GetConstantSizeOf(type);
            bool hasErrors = ReferenceEquals(constantValue, null) && ReportUnsafeIfNotAllowed(node, type, diagnostics);
            return new BoundSizeOfOperator(node, boundType, constantValue,
                this.GetSpecialType(SpecialType.System_Int32, diagnostics, node), hasErrors);
        }

        internal static ConstantValue GetConstantSizeOf(TypeSymbol type)
        {
            return ConstantValue.CreateSizeOf((type.GetEnumUnderlyingType() ?? type).SpecialType);
        }

        private BoundExpression BindDefaultExpression(DefaultExpressionSyntax node, DiagnosticBag diagnostics)
        {
            TypeSymbol type = this.BindType(node.Type, diagnostics);
            return new BoundDefaultOperator(node, type);
        }

        /// <summary>
        /// Binds a simple identifier.
        /// </summary>
        private BoundExpression BindIdentifier(
            SimpleNameSyntax node,
            bool invoked,
            DiagnosticBag diagnostics)
        {
            Debug.Assert(node != null);

            // If the syntax tree is ill-formed and the identifier is missing then we've already
            // given a parse error. Just return an error local and continue with analysis.
            if (node.IsMissing)
            {
                return BadExpression(node);
            }

            // A simple-name is either of the form I or of the form I<A1, ..., AK>, where I is a
            // single identifier and <A1, ..., AK> is an optional type-argument-list. When no
            // type-argument-list is specified, consider K to be zero. The simple-name is evaluated
            // and classified as follows:

            // If K is zero and the simple-name appears within a block and if the block's (or an
            // enclosing block's) local variable declaration space contains a local variable,
            // parameter or constant with name I, then the simple-name refers to that local
            // variable, parameter or constant and is classified as a variable or value.

            // If K is zero and the simple-name appears within the body of a generic method
            // declaration and if that declaration includes a type parameter with name I, then the
            // simple-name refers to that type parameter.

            BoundExpression expression;

            // It's possible that the argument list is malformed; if so, do not attempt to bind it;
            // just use the null array.

            int arity = node.Arity;
            bool hasTypeArguments = arity > 0;

            SeparatedSyntaxList<TypeSyntax> typeArgumentList = node.Kind() == SyntaxKind.GenericName
                ? ((GenericNameSyntax)node).TypeArgumentList.Arguments
                : default(SeparatedSyntaxList<TypeSyntax>);

            Debug.Assert(arity == typeArgumentList.Count);

            var typeArguments = hasTypeArguments ?
                BindTypeArguments(typeArgumentList, diagnostics) :
                default(ImmutableArray<TypeSymbol>);

            var lookupResult = LookupResult.GetInstance();
            LookupOptions options = LookupOptions.AllMethodsOnArityZero;
            if (invoked)
            {
                options |= LookupOptions.MustBeInvocableIfMember;
            }

            if (!IsInMethodBody && this.EnclosingNameofArgument == null)
            {
                Debug.Assert((options & LookupOptions.NamespacesOrTypesOnly) == 0);
                options |= LookupOptions.MustNotBeMethodTypeParameter;
            }

            var name = node.Identifier.ValueText;
            HashSet<DiagnosticInfo> useSiteDiagnostics = null;
<<<<<<< HEAD

#if !NOTSUPER
            if (SyntaxFacts.GetContextualKeywordKind(node.Identifier.Text) == SyntaxKind.SupersededKeyword)
            {
                var containingMember = this.ContainingMember();
                if (containingMember != null && containingMember.IsAccessor())
                {
                    containingMember = ((MethodSymbol)containingMember).AssociatedSymbol;
                }

                var superseded = containingMember?.Supersedes;
                if (superseded != null)
                {
                    lookupResult.SetFrom(LookupResult.Good(superseded));
                }
            }
#endif

            if (lookupResult.Kind == LookupResultKind.Empty)
            {
                this.LookupSymbolsWithFallback(lookupResult, node.Identifier.ValueText, arity: arity, useSiteDiagnostics: ref useSiteDiagnostics, options: options);
                diagnostics.Add(node, useSiteDiagnostics);
            }
=======
            this.LookupSymbolsWithFallback(lookupResult, name, arity: arity, useSiteDiagnostics: ref useSiteDiagnostics, options: options);
            diagnostics.Add(node, useSiteDiagnostics);
>>>>>>> bcc2ed6f

            if (lookupResult.Kind != LookupResultKind.Empty)
            {
                // have we detected an error with the current node?
                bool isError = false;
                bool wasError;
                var members = ArrayBuilder<Symbol>.GetInstance();
                Symbol symbol = GetSymbolOrMethodOrPropertyGroup(lookupResult, node, name, node.Arity, members, diagnostics, out wasError);  // reports diagnostics in result.

                isError |= wasError;

                if ((object)symbol == null)
                {
                    Debug.Assert(members.Count > 0);

                    var receiver = SynthesizeMethodGroupReceiver(node, members);
                    expression = ConstructBoundMemberGroupAndReportOmittedTypeArguments(
                        node,
                        typeArgumentList,
                        typeArguments,
                        receiver,
                        name,
                        members,
                        lookupResult,
                        receiver != null ? BoundMethodGroupFlags.HasImplicitReceiver : BoundMethodGroupFlags.None,
                        isError,
                        diagnostics);
                }
                else
                {
                    bool isNamedType = (symbol.Kind == SymbolKind.NamedType) || (symbol.Kind == SymbolKind.ErrorType);

                    if (hasTypeArguments && isNamedType)
                    {
                        symbol = ConstructNamedTypeUnlessTypeArgumentOmitted(node, (NamedTypeSymbol)symbol, typeArgumentList, typeArguments, diagnostics);
                    }

                    expression = BindNonMethod(node, symbol, diagnostics, lookupResult.Kind, isError);

                    if (!isNamedType && (hasTypeArguments || node.Kind() == SyntaxKind.GenericName))
                    {
                        Debug.Assert(isError); // Should have been reported by GetSymbolOrMethodOrPropertyGroup.
                        expression = new BoundBadExpression(
                            syntax: node,
                            resultKind: LookupResultKind.WrongArity,
                            symbols: ImmutableArray.Create<Symbol>(symbol),
                            childBoundNodes: ImmutableArray.Create<BoundNode>(expression),
                            type: expression.Type,
                            hasErrors: isError);
                    }
                }

                members.Free();
            }
            else
            {
                // Otherwise, the simple-name is undefined and a compile-time error occurs.
                expression = BadExpression(node);
                if (lookupResult.Error != null)
                {
                    Error(diagnostics, lookupResult.Error, node);
                }
                else if (IsJoinRangeVariableInLeftKey(node))
                {
                    Error(diagnostics, ErrorCode.ERR_QueryOuterKey, node, name);
                }
                else if (IsInJoinRightKey(node))
                {
                    Error(diagnostics, ErrorCode.ERR_QueryInnerKey, node, name);
                }
                else
                {
                    Error(diagnostics, ErrorCode.ERR_NameNotInContext, node, name);
                }
            }

            lookupResult.Free();
            return expression;
        }

        private BoundExpression SynthesizeMethodGroupReceiver(CSharpSyntaxNode syntax, ArrayBuilder<Symbol> members)
        {
            // SPEC: For each instance type T starting with the instance type of the immediately
            // SPEC: enclosing type declaration, and continuing with the instance type of each
            // SPEC: enclosing class or struct declaration, [do a lot of things to find a match].
            // SPEC: ...
            // SPEC: If T is the instance type of the immediately enclosing class or struct type 
            // SPEC: and the lookup identifies one or more methods, the result is a method group 
            // SPEC: with an associated instance expression of this. 

            // Explanation of spec:
            //
            // We are looping over a set of types, from inner to outer, attempting to resolve the
            // meaning of a simple name; for example "M(123)".
            //
            // There are a number of possibilities:
            // 
            // If the lookup finds M in an outer class:
            //
            // class Outer { 
            //     static void M(int x) {}
            //     class Inner {
            //         void X() { M(123); }
            //     }
            // }
            //
            // or the base class of an outer class:
            //
            // class Base { 
            //     public static void M(int x) {}
            // }
            // class Outer : Base {
            //     class Inner {
            //         void X() { M(123); }
            //     }
            // }
            //
            // Then there is no "associated instance expression" of the method group.  That is, there
            // is no possibility of there being an "implicit this".
            //
            // If the lookup finds M on the class that triggered the lookup on the other hand, or
            // one of its base classes:
            //
            // class Base { 
            //     public static void M(int x) {}
            // }
            // class Derived : Base {
            //   void X() { M(123); }
            // }
            //
            // Then the associated instance expression is "this" *even if one or more methods in the
            // method group are static*. If it turns out that the method was static, then we'll
            // check later to determine if there was a receiver actually present in the source code
            // or not.  (That happens during the "final validation" phase of overload resolution.

            // Implementation explanation:
            //
            // If we're here, then lookup has identified one or more methods.  
            Debug.Assert(members.Count > 0);

            // The lookup implementation loops over the set of types from inner to outer, and stops 
            // when it makes a match. (This is correct because any matches found on more-outer types
            // would be hidden, and discarded.) This means that we only find members associated with 
            // one containing class or struct. The method is possibly on that type directly, or via 
            // inheritance from a base type of the type.
            //
            // The question then is what the "associated instance expression" is; is it "this" or
            // nothing at all? If the type that we found the method on is the current type, or is a
            // base type of the current type, then there should be a "this" associated with the
            // method group. Otherwise, it should be null.

            var currentType = this.ContainingType;
            if ((object)currentType == null)
            {
                // This may happen if there is no containing type, 
                // e.g. we are binding an expression in an assembly-level attribute
                return null;
            }

            var declaringType = members[0].ContainingType;

            HashSet<DiagnosticInfo> unused = null;
            if (currentType.IsEqualToOrDerivedFrom(declaringType, ignoreDynamic: false, useSiteDiagnostics: ref unused))
            {
                return ThisReference(syntax, currentType, wasCompilerGenerated: true);
            }
            else
            {
                return TryBindInteractiveReceiver(syntax, this.ContainingMemberOrLambda, currentType, declaringType);
            }
        }

        private bool IsBindingImplicitlyTypedLocal(LocalSymbol symbol)
        {
            foreach (LocalSymbol s in this.ImplicitlyTypedLocalsBeingBound)
            {
                if (s == symbol)
                {
                    return true;
                }
            }
            return false;
        }

        private BoundExpression BindNonMethod(SimpleNameSyntax node, Symbol symbol, DiagnosticBag diagnostics, LookupResultKind resultKind, bool isError)
        {
            // Events are handled later as we don't know yet if we are binding to the event or it's backing field.
            if (symbol.Kind != SymbolKind.Event)
            {
                ReportDiagnosticsIfObsolete(diagnostics, symbol, node, hasBaseReceiver: false);
            }

            switch (symbol.Kind)
            {
                case SymbolKind.Local:
                    {
                        var localSymbol = (LocalSymbol)symbol;
                        var constantValueOpt = localSymbol.IsConst && this.EnclosingNameofArgument == null
                            ? localSymbol.GetConstantValue(node, this.LocalInProgress, diagnostics) : null;
                        TypeSymbol type;

                        Location localSymbolLocation = localSymbol.Locations[0];

                        bool usedBeforeDecl =
                            node.SyntaxTree == localSymbolLocation.SourceTree &&
                            node.SpanStart < localSymbolLocation.SourceSpan.Start;
                        bool isBindingVar = IsBindingImplicitlyTypedLocal(localSymbol);

                        if (usedBeforeDecl || isBindingVar)
                        {
                            // Here we check for errors 
                            //
                            // CS0841: ERR_VariableUsedBeforeDeclaration
                            // Cannot use local variable 'x' before it is declared
                            //
                            // CS0844: ERR_VariableUsedBeforeDeclarationAndHidesField
                            // Cannot use local variable 'x' before it is declared. The 
                            // declaration of the local variable hides the field 'C.x'.
                            //
                            // There are two situations in which we give these errors.
                            //
                            // First, the scope of a local variable -- that is, the region of program 
                            // text in which it can be looked up by name -- is throughout the entire
                            // block which declares it. It is therefore possible to use a local
                            // before it is declared, which is an error.
                            //
                            // As an additional help to the user, we give a special error for this
                            // scenario:
                            //
                            // class C { 
                            //  int x; 
                            //  void M() { 
                            //    Print(x); 
                            //    int x = 5;
                            //  } }
                            //
                            // Because a too-clever C++ user might be attempting to deliberately
                            // bind to "this.x" in the "Print". (In C++ the local does not come
                            // into scope until its declaration.)
                            //
                            // The second case is when an implicitly typed local is used
                            // in its initializer, like "var x = N(out x);". Since overload
                            // resolution cannot proceed until the type of x is known, this is 
                            // an error.
                            //
                            // CONSIDER:
                            // In the case of something like "var x = M(out x);" we give the error 
                            // that x cannot be used before it is *declared*. But that seems like 
                            // the wrong error; we didn't say "x = M(out x); int x;" -- the usage
                            // happened after the declaration. Should we give a better error?
                            //
                            // In the native compiler we give the "hides field" error even
                            // in this case:
                            //
                            // class C { 
                            //  int x; 
                            //  void M() { 
                            //    var x = N(out x);
                            //  } }
                            //
                            // but that seems like the wrong error to give in this scenario. The "out x" is not
                            // "hiding the field" the same way the "Print(x);" is in the previous example. In
                            // Roslyn we do not report that error in this scenario; we only report that
                            // the offending usage is possibly hiding a field if it really is lexically
                            // before the declaration.

                            FieldSymbol possibleField = null;
                            if (usedBeforeDecl)
                            {
                                var lookupResult = LookupResult.GetInstance();
                                HashSet<DiagnosticInfo> useSiteDiagnostics = null;
                                this.LookupMembersInType(
                                    lookupResult,
                                    ContainingType,
                                    localSymbol.Name,
                                    arity: 0,
                                    basesBeingResolved: null,
                                    options: LookupOptions.Default,
                                    originalBinder: this,
                                    diagnose: false,
                                    useSiteDiagnostics: ref useSiteDiagnostics);

                                diagnostics.Add(node, useSiteDiagnostics);

                                possibleField = lookupResult.SingleSymbolOrDefault as FieldSymbol;
                                lookupResult.Free();
                            }

                            if ((object)possibleField != null)
                            {
                                Error(diagnostics, ErrorCode.ERR_VariableUsedBeforeDeclarationAndHidesField, node, node, possibleField);
                            }
                            else
                            {
                                Error(diagnostics, ErrorCode.ERR_VariableUsedBeforeDeclaration, node, node);
                            }

                            // Moreover: we wish to avoid any deadlocks, unbounded recursion or
                            // race conditions that might result from a situation like:
                            //
                            // var x = M(y);
                            // var y = x;
                            //
                            // We therefore say that if an illegal forward reference is made
                            // to a local variable then we do not attempt to determine its
                            // type for the purposes of error recovery; we only look
                            // backwards. In the case above, the analysis of "= M(y)" will not
                            // attempt to determine the type of y, but the analysis of "= x"
                            // will attempt to determine the type of x.
                            //
                            // CONSIDER:
                            // We could interrogate the local symbol and only skip checking its 
                            // type if it is "var".

                            type = new ExtendedErrorTypeSymbol(this.Compilation, name: "var", arity: 0, errorInfo: null, variableUsedBeforeDeclaration: true);
                        }
                        else
                        {
                            type = localSymbol.Type;
                        }

                        return new BoundLocal(node, localSymbol, constantValueOpt, type, hasErrors: isError);
                    }

                case SymbolKind.Parameter:
                    {
                        var parameter = (ParameterSymbol)symbol;
                        if (parameter.RefKind != RefKind.None)
                        {
                            var containingMethod = this.ContainingMemberOrLambda as MethodSymbol;
                            if (((object)containingMethod != null) &&
                                ((object)parameter.ContainingSymbol != (object)containingMethod))
                            {
                                // Not expecting parameter from constructed method.
                                Debug.Assert(!parameter.ContainingSymbol.Equals(containingMethod));

                                // Captured in a lambda.
                                if (containingMethod.MethodKind == MethodKind.AnonymousFunction) // false in EE evaluation method
                                {
                                    Error(diagnostics, ErrorCode.ERR_AnonDelegateCantUse, node, parameter.Name);
                                }
                            }
                        }

                        return new BoundParameter(node, parameter, hasErrors: isError);
                    }

                case SymbolKind.NamedType:
                case SymbolKind.ErrorType:
                case SymbolKind.TypeParameter:
                    // If I identifies a type, then the result is that type constructed with the
                    // given type arguments. UNDONE: Construct the child type if it is generic!
                    return new BoundTypeExpression(node, null, (TypeSymbol)symbol, hasErrors: isError);

                case SymbolKind.Property:
                    {
                        BoundExpression receiver = SynthesizeReceiver(node, symbol, diagnostics);
                        return BindPropertyAccess(node, receiver, (PropertySymbol)symbol, diagnostics, resultKind, hasErrors: isError);
                    }

                case SymbolKind.Event:
                    {
                        BoundExpression receiver = SynthesizeReceiver(node, symbol, diagnostics);
                        return BindEventAccess(node, receiver, (EventSymbol)symbol, diagnostics, resultKind, hasErrors: isError);
                    }

                case SymbolKind.Field:
                    {
                        BoundExpression receiver = SynthesizeReceiver(node, symbol, diagnostics);
                        return BindFieldAccess(node, receiver, (FieldSymbol)symbol, diagnostics, resultKind, hasErrors: isError);
                    }

                case SymbolKind.Namespace:
                    return new BoundNamespaceExpression(node, (NamespaceSymbol)symbol, hasErrors: isError);

                case SymbolKind.Alias:
                    {
                        var alias = symbol as AliasSymbol;
                        symbol = alias.Target;
                        switch (symbol.Kind)
                        {
                            case SymbolKind.NamedType:
                            case SymbolKind.ErrorType:
                                return new BoundTypeExpression(node, alias, false, (NamedTypeSymbol)symbol, hasErrors: isError);
                            case SymbolKind.Namespace:
                                return new BoundNamespaceExpression(node, (NamespaceSymbol)symbol, alias, hasErrors: isError);
                            default:
                                throw ExceptionUtilities.UnexpectedValue(symbol.Kind);
                        }
                    }

                case SymbolKind.RangeVariable:
                    return BindRangeVariable(node, symbol as RangeVariableSymbol, diagnostics);

                default:
                    throw ExceptionUtilities.UnexpectedValue(symbol.Kind);
            }
        }

        protected virtual BoundExpression BindRangeVariable(SimpleNameSyntax node, RangeVariableSymbol qv, DiagnosticBag diagnostics)
        {
            return Next.BindRangeVariable(node, qv, diagnostics);
        }

        private BoundExpression SynthesizeReceiver(SimpleNameSyntax node, Symbol member, DiagnosticBag diagnostics)
        {
            // SPEC: Otherwise, if T is the instance type of the immediately enclosing class or
            // struct type, if the lookup identifies an instance member, and if the reference occurs
            // within the block of an instance constructor, an instance method, or an instance
            // accessor, the result is the same as a member access of the form this.I. This can only
            // happen when K is zero.

            if (member.IsStatic)
            {
                return null;
            }

            var currentType = this.ContainingType;
            HashSet<DiagnosticInfo> useSiteDiagnostics = null;

            if (currentType.IsEqualToOrDerivedFrom(member.ContainingType, ignoreDynamic: false, useSiteDiagnostics: ref useSiteDiagnostics))
            {
                bool hasErrors = false;
                if (EnclosingNameofArgument != node)
                {
                    if (InFieldInitializer && !currentType.IsScriptClass)
                    {
                        //can't access "this" in field initializers
                        Error(diagnostics, ErrorCode.ERR_FieldInitRefNonstatic, node, member);
                        hasErrors = true;
                    }
                    else if (InConstructorInitializer || InAttributeArgument)
                    {
                        //can't access "this" in constructor initializers or attribute arguments
                        Error(diagnostics, ErrorCode.ERR_ObjectRequired, node, member);
                        hasErrors = true;
                    }
                    else
                    {
                        // not an instance member if the container is a type, like when binding default parameter values.
                        var containingMember = ContainingMember();
                        bool locationIsInstanceMember = !containingMember.IsStatic &&
                            (containingMember.Kind != SymbolKind.NamedType || currentType.IsScriptClass);

                        if (!locationIsInstanceMember)
                        {
                            // error CS0120: An object reference is required for the non-static field, method, or property '{0}'
                            Error(diagnostics, ErrorCode.ERR_ObjectRequired, node, member);
                            hasErrors = true;
                        }
                    }

                    hasErrors = hasErrors || IsRefOrOutThisParameterCaptured(node, diagnostics);
                }

                return ThisReference(node, currentType, hasErrors, wasCompilerGenerated: true);
            }
            else
            {
                return TryBindInteractiveReceiver(node, this.ContainingMemberOrLambda, currentType, member.ContainingType);
            }
        }

        internal Symbol ContainingMember()
        {
            // We skip intervening lambdas to find the actual member.
            var containingMember = this.ContainingMemberOrLambda;
            while (containingMember.Kind != SymbolKind.NamedType && (object)containingMember.ContainingSymbol != null && containingMember.ContainingSymbol.Kind != SymbolKind.NamedType)
            {
                containingMember = containingMember.ContainingSymbol;
            }
            return containingMember;
        }

        private BoundExpression TryBindInteractiveReceiver(CSharpSyntaxNode syntax, Symbol currentMember, NamedTypeSymbol currentType, NamedTypeSymbol memberDeclaringType)
        {
            if (currentType.TypeKind == TypeKind.Submission && !currentMember.IsStatic)
            {
                if (memberDeclaringType.TypeKind == TypeKind.Submission)
                {
                    return new BoundPreviousSubmissionReference(syntax, memberDeclaringType) { WasCompilerGenerated = true };
                }
                else
                {
                    TypeSymbol hostObjectType = Compilation.GetHostObjectTypeSymbol();
                    HashSet<DiagnosticInfo> useSiteDiagnostics = null;
                    if ((object)hostObjectType != null && hostObjectType.IsEqualToOrDerivedFrom(memberDeclaringType, ignoreDynamic: false, useSiteDiagnostics: ref useSiteDiagnostics))
                    {
                        return new BoundHostObjectMemberReference(syntax, hostObjectType) { WasCompilerGenerated = true };
                    }
                }
            }

            return null;
        }

        public BoundExpression BindNamespaceOrTypeOrExpression(ExpressionSyntax node, DiagnosticBag diagnostics)
        {
            if (node.Kind() == SyntaxKind.PredefinedType)
            {
                return this.BindNamespaceOrType(node, diagnostics);
            }

            if (SyntaxFacts.IsName(node.Kind()))
            {
                if (SyntaxFacts.IsNamespaceAliasQualifier(node))
                {
                    return this.BindNamespaceAlias((IdentifierNameSyntax)node, diagnostics);
                }
                else if (SyntaxFacts.IsInNamespaceOrTypeContext(node))
                {
                    return this.BindNamespaceOrType(node, diagnostics);
                }
            }
            else if (SyntaxFacts.IsTypeSyntax(node.Kind()))
            {
                return this.BindNamespaceOrType(node, diagnostics);
            }

            return this.BindExpression(node, diagnostics, SyntaxFacts.IsInvoked(node), SyntaxFacts.IsIndexed(node));
        }

        public BoundExpression BindLabel(ExpressionSyntax node, DiagnosticBag diagnostics)
        {
            var name = node as IdentifierNameSyntax;
            if (name == null)
            {
                Debug.Assert(node.ContainsDiagnostics);
                return BadExpression(node, LookupResultKind.NotLabel);
            }

            var result = LookupResult.GetInstance();
            string labelName = name.Identifier.ValueText;
            HashSet<DiagnosticInfo> useSiteDiagnostics = null;
            this.LookupSymbolsWithFallback(result, labelName, arity: 0, useSiteDiagnostics: ref useSiteDiagnostics, options: LookupOptions.LabelsOnly);
            diagnostics.Add(node, useSiteDiagnostics);

            if (!result.IsMultiViable)
            {
                Error(diagnostics, ErrorCode.ERR_LabelNotFound, node, labelName);
                result.Free();
                return BadExpression(node, result.Kind);
            }

            Debug.Assert(result.IsSingleViable, "If this happens, we need to deal with multiple label definitions.");
            var symbol = (LabelSymbol)result.Symbols.First();
            result.Free();
            return new BoundLabel(node, symbol, null);
        }

        public BoundExpression BindNamespaceOrType(ExpressionSyntax node, DiagnosticBag diagnostics)
        {
            var symbol = this.BindNamespaceOrTypeOrAliasSymbol(node, diagnostics, null, false);
            return CreateBoundNamespaceOrTypeExpression(node, symbol);
        }

        public BoundExpression BindNamespaceAlias(IdentifierNameSyntax node, DiagnosticBag diagnostics)
        {
            var symbol = this.BindNamespaceAliasSymbol(node, diagnostics);
            return CreateBoundNamespaceOrTypeExpression(node, symbol);
        }

        private static BoundExpression CreateBoundNamespaceOrTypeExpression(ExpressionSyntax node, Symbol symbol)
        {
            var alias = symbol as AliasSymbol;

            if ((object)alias != null)
            {
                symbol = alias.Target;
            }

            var type = symbol as TypeSymbol;
            if ((object)type != null)
            {
                return new BoundTypeExpression(node, alias, false, type);
            }

            var namespaceSymbol = symbol as NamespaceSymbol;
            if ((object)namespaceSymbol != null)
            {
                return new BoundNamespaceExpression(node, namespaceSymbol, alias);
            }

            throw ExceptionUtilities.UnexpectedValue(symbol);
        }

        private BoundThisReference BindThis(ThisExpressionSyntax node, DiagnosticBag diagnostics)
        {
            Debug.Assert(node != null);
            bool hasErrors = true;

            bool inStaticContext;
            if (!HasThis(isExplicit: true, inStaticContext: out inStaticContext))
            {
                //this error is returned in the field initializer case
                Error(diagnostics, inStaticContext ? ErrorCode.ERR_ThisInStaticMeth : ErrorCode.ERR_ThisInBadContext, node);
            }
            else
            {
                hasErrors = IsRefOrOutThisParameterCaptured(node, diagnostics);
            }

            return ThisReference(node, this.ContainingType, hasErrors);
        }

        private BoundThisReference ThisReference(CSharpSyntaxNode node, NamedTypeSymbol thisTypeOpt, bool hasErrors = false, bool wasCompilerGenerated = false)
        {
            return new BoundThisReference(node, thisTypeOpt ?? CreateErrorType(), hasErrors) { WasCompilerGenerated = wasCompilerGenerated };
        }

        private bool IsRefOrOutThisParameterCaptured(CSharpSyntaxNode node, DiagnosticBag diagnostics)
        {
            ParameterSymbol thisSymbol = this.ContainingMemberOrLambda.EnclosingThisSymbol();
            // If there is no this parameter, then it is definitely not captured and 
            // any diagnostic would be cascading.
            if ((object)thisSymbol != null && thisSymbol.ContainingSymbol != ContainingMemberOrLambda && thisSymbol.RefKind != RefKind.None)
            {
                Error(diagnostics, ErrorCode.ERR_ThisStructNotInAnonMeth, node);
                return true;
            }

            return false;
        }

        private BoundBaseReference BindBase(BaseExpressionSyntax node, DiagnosticBag diagnostics)
        {
            NamedTypeSymbol baseType = (object)this.ContainingType == null ? null : this.ContainingType.BaseTypeNoUseSiteDiagnostics;
            bool hasErrors = true;

            bool inStaticContext;
            if (!HasThis(isExplicit: true, inStaticContext: out inStaticContext))
            {
                //this error is returned in the field initializer case
                Error(diagnostics, inStaticContext ? ErrorCode.ERR_BaseInStaticMeth : ErrorCode.ERR_BaseInBadContext, node);
            }
            else if ((object)baseType == null) // e.g. in System.Object
            {
                Error(diagnostics, ErrorCode.ERR_NoBaseClass, node);
            }
            else if (node.Parent.Kind() != SyntaxKind.SimpleMemberAccessExpression && node.Parent.Kind() != SyntaxKind.ElementAccessExpression)
            {
                Error(diagnostics, ErrorCode.ERR_BaseIllegal, node);
            }
            else if (IsRefOrOutThisParameterCaptured(node, diagnostics))
            {
                // error has been reported by CheckThisReference
            }
            else
            {
                hasErrors = false;
            }

            return new BoundBaseReference(node, baseType, hasErrors);
        }

        private BoundExpression BindCast(CastExpressionSyntax node, DiagnosticBag diagnostics)
        {
            BoundExpression operand = this.BindValue(node.Expression, diagnostics, BindValueKind.RValue);
            TypeSymbol targetType = this.BindType(node.Type, diagnostics);

            if (targetType.IsNullableType() &&
                !operand.HasAnyErrors &&
                operand.Type != null &&
                !operand.Type.IsNullableType() &&
                targetType.GetNullableUnderlyingType() != operand.Type)
            {
                return BindExplicitNullableCastFromNonNullable(node, operand, targetType, diagnostics);
            }

            return BindCastCore(node, operand, targetType, wasCompilerGenerated: operand.WasCompilerGenerated, diagnostics: diagnostics);
        }

        private BoundExpression BindCastCore(ExpressionSyntax node, BoundExpression operand, TypeSymbol targetType, bool wasCompilerGenerated, DiagnosticBag diagnostics)
        {
            HashSet<DiagnosticInfo> useSiteDiagnostics = null;
            Conversion conversion = this.Conversions.ClassifyConversionForCast(operand, targetType, ref useSiteDiagnostics);
            diagnostics.Add(node, useSiteDiagnostics);
            bool targetTypeIsStatic = targetType.IsStatic;
            if (operand.HasAnyErrors || targetType.IsErrorType() || !conversion.IsValid || targetTypeIsStatic)
            {
                // Make sure that errors within the unbound lambda don't get lost.
                if (operand.Kind == BoundKind.UnboundLambda)
                {
                    GenerateAnonymousFunctionConversionError(diagnostics, operand.Syntax, (UnboundLambda)operand, targetType);
                }
                else if (operand.HasAnyErrors || targetType.IsErrorType())
                {
                    // an error has already been reported elsewhere
                }
                else if (targetTypeIsStatic)
                {
                    // The specification states in the section titled "Referencing Static
                    // Class Types" that it is always illegal to have a static class in a
                    // cast operator.
                    diagnostics.Add(ErrorCode.ERR_ConvertToStaticClass, node.Location, targetType);
                }
                else if (!targetType.IsReferenceType && !targetType.IsNullableType() && operand.IsLiteralNull())
                {
                    diagnostics.Add(ErrorCode.ERR_ValueCantBeNull, node.Location, targetType);
                }
                else if (conversion.ResultKind == LookupResultKind.OverloadResolutionFailure)
                {
                    Debug.Assert(conversion.IsUserDefined);

                    ImmutableArray<MethodSymbol> originalUserDefinedConversions = conversion.OriginalUserDefinedConversions;
                    if (originalUserDefinedConversions.Length > 1)
                    {
                        diagnostics.Add(ErrorCode.ERR_AmbigUDConv, node.Location, originalUserDefinedConversions[0], originalUserDefinedConversions[1], operand.Type, targetType);
                    }
                    else
                    {
                        Debug.Assert(originalUserDefinedConversions.Length == 0,
                            "How can there be exactly one applicable user-defined conversion if the conversion doesn't exist?");
                        SymbolDistinguisher distinguisher = new SymbolDistinguisher(this.Compilation, operand.Type, targetType);
                        diagnostics.Add(ErrorCode.ERR_NoExplicitConv, node.Location, distinguisher.First, distinguisher.Second);
                    }
                }
                else
                {
                    // TODO: report more specific diagnostics here for failed method group conversions
                    if (operand.Kind == BoundKind.MethodGroup)
                    {
                        diagnostics.Add(ErrorCode.ERR_NoExplicitConv, node.Location, MessageID.IDS_SK_METHOD.Localize(), targetType);
                    }
                    else
                    {
                        Debug.Assert((object)operand.Type != null);
                        SymbolDistinguisher distinguisher = new SymbolDistinguisher(this.Compilation, operand.Type, targetType);
                        diagnostics.Add(ErrorCode.ERR_NoExplicitConv, node.Location, distinguisher.First, distinguisher.Second);
                    }
                }

                return new BoundConversion(
                    node,
                    operand,
                    conversion,
                    @checked: CheckOverflowAtRuntime,
                    explicitCastInCode: true,
                    constantValueOpt: ConstantValue.NotAvailable,
                    type: targetType,
                    hasErrors: true);
            }

            return CreateConversion(node, operand, conversion, isCast: true, wasCompilerGenerated: wasCompilerGenerated, destination: targetType, diagnostics: diagnostics);
        }

        /// <summary>
        /// This implements the casting behavior described in section 6.2.3 of the spec:
        /// 
        /// - If the nullable conversion is from S to T?, the conversion is evaluated as the underlying conversion 
        ///   from S to T followed by a wrapping from T to T?.
        ///
        /// This particular check is done in the binder because it involves conversion processing rules (like overflow
        /// checking and constant folding) which are not handled by Conversions.
        /// </summary>
        private BoundExpression BindExplicitNullableCastFromNonNullable(ExpressionSyntax node, BoundExpression operand, TypeSymbol targetType, DiagnosticBag diagnostics)
        {
            Debug.Assert(targetType != null && targetType.IsNullableType());
            Debug.Assert(operand.Type != null && !operand.Type.IsNullableType());

            // Section 6.2.3 of the spec only applies when the non-null version of the types involved have a
            // built in conversion.
            HashSet<DiagnosticInfo> unused = null;
            var underlyingTargetType = targetType.GetNullableUnderlyingType();
            var underlyingConversion = Conversions.ClassifyConversion(operand.Type, underlyingTargetType, ref unused, builtinOnly: true);
            if (!underlyingConversion.Exists)
            {
                return BindCastCore(node, operand, targetType, wasCompilerGenerated: operand.WasCompilerGenerated, diagnostics: diagnostics);
            }

            var bag = DiagnosticBag.GetInstance();
            try
            {
                var underlyingExpr = BindCastCore(node, operand, targetType.GetNullableUnderlyingType(), wasCompilerGenerated: false, diagnostics: bag);
                if (underlyingExpr.HasErrors || bag.HasAnyErrors())
                {
                    Error(diagnostics, ErrorCode.ERR_NoExplicitConv, node, operand.Type, targetType);

                    return new BoundConversion(
                        node,
                        operand,
                        Conversion.NoConversion,
                        @checked: CheckOverflowAtRuntime,
                        explicitCastInCode: true,
                        constantValueOpt: ConstantValue.NotAvailable,
                        type: targetType,
                        hasErrors: true);
                }

                // It's possible for the S -> T conversion to produce a 'better' constant value.  If this 
                // constant value is produced place it in the tree so that it gets emitted.  This maintains 
                // parity with the native compiler which also evaluated the conversion at compile time. 
                if (underlyingExpr.ConstantValue != null)
                {
                    underlyingExpr.WasCompilerGenerated = true;
                    return BindCastCore(node, underlyingExpr, targetType, wasCompilerGenerated: operand.WasCompilerGenerated, diagnostics: diagnostics);
                }

                return BindCastCore(node, operand, targetType, wasCompilerGenerated: operand.WasCompilerGenerated, diagnostics: diagnostics);
            }
            finally
            {
                bag.Free();
            }
        }

        private static NameSyntax GetNameSyntax(CSharpSyntaxNode syntax)
        {
            string nameString;
            return GetNameSyntax(syntax, out nameString);
        }

        /// <summary>
        /// Gets the NameSyntax associated with the syntax node
        /// If no syntax is attached it sets the nameString to plain text
        /// name and returns a null NameSyntax
        /// </summary>
        /// <param name="syntax">Syntax node</param>
        /// <param name="nameString">Plain text name</param>
        private static NameSyntax GetNameSyntax(CSharpSyntaxNode syntax, out string nameString)
        {
            nameString = string.Empty;
            while (true)
            {
                switch (syntax.Kind())
                {
                    case SyntaxKind.PredefinedType:
                        nameString = ((PredefinedTypeSyntax)syntax).Keyword.ValueText;
                        return null;
                    case SyntaxKind.SimpleLambdaExpression:
                        nameString = MessageID.IDS_Lambda.Localize().ToString();
                        return null;
                    case SyntaxKind.ParenthesizedExpression:
                        syntax = ((ParenthesizedExpressionSyntax)syntax).Expression;
                        continue;
                    case SyntaxKind.CastExpression:
                        syntax = ((CastExpressionSyntax)syntax).Expression;
                        continue;
                    case SyntaxKind.SimpleMemberAccessExpression:
                    case SyntaxKind.PointerMemberAccessExpression:
                        return ((MemberAccessExpressionSyntax)syntax).Name;
                    case SyntaxKind.MemberBindingExpression:
                        return ((MemberBindingExpressionSyntax)syntax).Name;
                    default:
                        return syntax as NameSyntax;
                }
            }
        }

        /// <summary>
        /// Gets the plain text name associated with the expression syntax node
        /// </summary>
        /// <param name="syntax">Expression syntax node</param>
        /// <returns>Plain text name</returns>
        private static string GetName(ExpressionSyntax syntax)
        {
            string nameString;
            var nameSyntax = GetNameSyntax(syntax, out nameString);
            if (nameSyntax != null)
            {
                return nameSyntax.GetUnqualifiedName().Identifier.ValueText;
            }
            return nameString;
        }

        // Given a list of arguments, create arrays of the bound arguments and the names of those
        // arguments.
        private void BindArgumentsAndNames(ArgumentListSyntax argumentListOpt, DiagnosticBag diagnostics, AnalyzedArguments result, bool allowArglist = false, bool isDelegateCreation = false)
        {
            if (argumentListOpt != null)
            {
                BindArgumentsAndNames(argumentListOpt.Arguments, diagnostics, result, allowArglist, isDelegateCreation: isDelegateCreation);
            }
        }

        private void BindArgumentsAndNames(BracketedArgumentListSyntax argumentListOpt, DiagnosticBag diagnostics, AnalyzedArguments result)
        {
            if (argumentListOpt != null)
            {
                BindArgumentsAndNames(argumentListOpt.Arguments, diagnostics, result, allowArglist: false);
            }
        }

        private void BindArgumentsAndNames(
            SeparatedSyntaxList<ArgumentSyntax> arguments,
            DiagnosticBag diagnostics,
            AnalyzedArguments result,
            bool allowArglist,
            bool isDelegateCreation = false)
        {
            // Only report the first "duplicate name" or "named before positional" error, 
            // so as to avoid "cascading" errors.
            bool hadError = false;

            for (int i = 0, l = arguments.Count; i < l; i++)
            {
                var argumentSyntax = arguments[i];

                hadError = BindArgumentAndName(result, diagnostics, hadError, argumentSyntax, allowArglist, isDelegateCreation: isDelegateCreation);
            }
        }

        private bool BindArgumentAndName(
            AnalyzedArguments result,
            DiagnosticBag diagnostics,
            bool hadError,
            ArgumentSyntax argumentSyntax,
            bool allowArglist,
            bool isDelegateCreation = false)
        {
            // The old native compiler ignores ref/out in a delegate creation expression.
            // For compatibility we implement the same bug except in strict mode.
            RefKind refKind = (!isDelegateCreation || Compilation.FeatureStrictEnabled)
                ? argumentSyntax.RefOrOutKeyword.Kind().GetRefKind()
                : RefKind.None;

            hadError |= BindArgumentAndName(
                result,
                diagnostics,
                hadError,
                argumentSyntax,
                argumentSyntax.Expression,
                argumentSyntax.NameColon,
                refKind,
                allowArglist);

            return hadError;
        }


        // Bind a named/positional argument.
        // Prevent cascading diagnostic by considering the previous
        // error state and returning the updated error state.
        private bool BindArgumentAndName(
            AnalyzedArguments result,
            DiagnosticBag diagnostics,
            bool hadError,
            CSharpSyntaxNode argumentSyntax,
            ExpressionSyntax argumentExpression,
            NameColonSyntax nameColonSyntax,
            RefKind refKind,
            bool allowArglist)
        {
            Debug.Assert(argumentSyntax is ArgumentSyntax || argumentSyntax is AttributeArgumentSyntax);

            BindValueKind valueKind = refKind == RefKind.None ? BindValueKind.RValue : BindValueKind.OutParameter;

            // Bind argument and verify argument matches rvalue or out param requirements.
            BoundExpression argument;
            if (allowArglist)
            {
                argument = this.BindValueAllowArgList(argumentExpression, diagnostics, valueKind);
            }
            else
            {
                argument = this.BindValue(argumentExpression, diagnostics, valueKind);
            }

            bool hasRefKinds = result.RefKinds.Any();
            if (refKind != RefKind.None)
            {
                // The common case is no ref or out arguments. So we defer all work until the first one is seen.
                if (!hasRefKinds)
                {
                    hasRefKinds = true;

                    int argCount = result.Arguments.Count;
                    for (int i = 0; i < argCount; ++i)
                    {
                        result.RefKinds.Add(RefKind.None);
                    }
                }
            }

            if (hasRefKinds)
            {
                result.RefKinds.Add(refKind);
            }

            bool hasNames = result.Names.Any();
            if (nameColonSyntax != null)
            {
                // The common case is no named arguments. So we defer all work until the first named argument is seen.
                if (!hasNames)
                {
                    hasNames = true;

                    int argCount = result.Arguments.Count;
                    for (int i = 0; i < argCount; ++i)
                    {
                        result.Names.Add(null);
                    }
                }

                string name = nameColonSyntax.Name.Identifier.ValueText;

                // Note that because of this nested loop this is an O(n^2) algorithm; 
                // however, the set of named arguments in an invocation is likely to be small.

                bool hasNameCollision = false;
                for (int i = 0; i < result.Names.Count; ++i)
                {
                    if (result.Name(i) == name)
                    {
                        hasNameCollision = true;
                        break;
                    }
                }

                if (hasNameCollision)
                {
                    if (!hadError)
                    {
                        // CS: Named argument '{0}' cannot be specified multiple times
                        Error(diagnostics, ErrorCode.ERR_DuplicateNamedArgument, nameColonSyntax.Name, name);

                        hadError = true;
                    }

                    argument = ToBadExpression(argument);
                }

                result.Names.Add(nameColonSyntax.Name);
            }
            else if (hasNames)
            {
                // We just saw a fixed-position argument after a named argument.
                if (!hadError)
                {
                    // CS1738: Named argument specifications must appear after all fixed arguments have been specified
                    Error(diagnostics, ErrorCode.ERR_NamedArgumentSpecificationBeforeFixedArgument, argumentSyntax);
                    hadError = true;
                }

                argument = ToBadExpression(argument);

                result.Names.Add(null);
            }

            result.Arguments.Add(argument);

            return hadError;
        }

        private void CoerceArguments<TMember>(
            MemberResolutionResult<TMember> methodResult,
            ArrayBuilder<BoundExpression> arguments,
            DiagnosticBag diagnostics)
            where TMember : Symbol
        {
            var result = methodResult.Result;

            // Parameter types should be taken from the least overridden member:
            var parameters = methodResult.LeastOverriddenMember.GetParameters();

            for (int arg = 0; arg < arguments.Count; ++arg)
            {
                var kind = result.ConversionForArg(arg);
                BoundExpression argument = arguments[arg];

                if (!kind.IsIdentity)
                {
                    TypeSymbol type = GetCorrespondingParameterType(ref result, parameters, arg);

                    // NOTE: for some reason, dev10 doesn't report this for indexer accesses.
                    if (!methodResult.Member.IsIndexer() && !argument.HasAnyErrors && type.IsUnsafe())
                    {
                        // CONSIDER: dev10 uses the call syntax, but this seems clearer.
                        ReportUnsafeIfNotAllowed(argument.Syntax, diagnostics);
                        //CONSIDER: Return a bad expression so that HasErrors is true?
                    }

                    arguments[arg] = CreateConversion(argument.Syntax, argument, kind, false, type, diagnostics);
                }
            }
        }

        private static TypeSymbol GetCorrespondingParameterType(ref MemberAnalysisResult result, ImmutableArray<ParameterSymbol> parameters, int arg)
        {
            int paramNum = result.ParameterFromArgument(arg);
            var type =
                (paramNum == parameters.Length - 1 && result.Kind == MemberResolutionKind.ApplicableInExpandedForm) ?
                ((ArrayTypeSymbol)parameters[paramNum].Type).ElementType :
                parameters[paramNum].Type;
            return type;
        }

        private BoundExpression BindArrayCreationExpression(ArrayCreationExpressionSyntax node, DiagnosticBag diagnostics)
        {
            // SPEC begins
            //
            // An array-creation-expression is used to create a new instance of an array-type.
            //
            // array-creation-expression:
            //     new non-array-type[expression-list] rank-specifiersopt array-initializeropt
            //     new array-type array-initializer 
            //     new rank-specifier array-initializer
            //
            // An array creation expression of the first form allocates an array instance of the
            // type that results from deleting each of the individual expressions from the 
            // expression list. For example, the array creation expression new int[10, 20] produces
            // an array instance of type int[,], and the array creation expression new int[10][,]
            // produces an array of type int[][,]. Each expression in the expression list must be of
            // type int, uint, long, or ulong, or implicitly convertible to one or more of these
            // types. The value of each expression determines the length of the corresponding
            // dimension in the newly allocated array instance. Since the length of an array
            // dimension must be nonnegative, it is a compile-time error to have a 
            // constant-expression with a negative value in the expression list.
            //
            // If an array creation expression of the first form includes an array initializer, each
            // expression in the expression list must be a constant and the rank and dimension 
            // lengths specified by the expression list must match those of the array initializer.
            //
            // In an array creation expression of the second or third form, the rank of the
            // specified array type or rank specifier must match that of the array initializer. The
            // individual dimension lengths are inferred from the number of elements in each of the
            // corresponding nesting levels of the array initializer. Thus, the expression new
            // int[,] {{0, 1}, {2, 3}, {4, 5}} exactly corresponds to new int[3, 2] {{0, 1}, {2, 3},
            // {4, 5}}
            //
            // An array creation expression of the third form is referred to as an implicitly typed
            // array creation expression. It is similar to the second form, except that the element
            // type of the array is not explicitly given, but determined as the best common type
            // (7.5.2.14) of the set of expressions in the array initializer. For a multidimensional
            // array, i.e., one where the rank-specifier contains at least one comma, this set
            // comprises all expressions found in nested array-initializers.
            //
            // An array creation expression permits instantiation of an array with elements of an
            // array type, but the elements of such an array must be manually initialized. For
            // example, the statement
            //
            // int[][] a = new int[100][];
            //
            // creates a single-dimensional array with 100 elements of type int[]. The initial value
            // of each element is null. It is not possible for the same array creation expression to
            // also instantiate the sub-arrays, and the statement
            //
            // int[][] a = new int[100][5];		// Error
            //
            // results in a compile-time error. 
            //
            // The following are examples of implicitly typed array creation expressions:
            //
            // var a = new[] { 1, 10, 100, 1000 };                     // int[]
            // var b = new[] { 1, 1.5, 2, 2.5 };                       // double[]
            // var c = new[,] { { "hello", null }, { "world", "!" } }; // string[,]
            // var d = new[] { 1, "one", 2, "two" };                   // Error
            //
            // The last expression causes a compile-time error because neither int nor string is 
            // implicitly convertible to the other, and so there is no best common type. An
            // explicitly typed array creation expression must be used in this case, for example
            // specifying the type to be object[]. Alternatively, one of the elements can be cast to
            // a common base type, which would then become the inferred element type.
            //
            // SPEC ends

            var type = (ArrayTypeSymbol)BindType(node.Type, diagnostics);

            // CONSIDER: 
            //
            // There may be erroneous rank specifiers in the source code, for example:
            //
            // int y = 123; 
            // int[][] z = new int[10][y];
            //
            // The "10" is legal but the "y" is not. If we are in such a situation we do have the
            // "y" expression syntax stashed away in the syntax tree. However, we do *not* perform
            // semantic analysis. This means that "go to definition" on "y" does not work, and so
            // on. We might consider doing a semantic analysis here (with error suppression; a parse
            // error has already been reported) so that "go to definition" works.

            ArrayBuilder<BoundExpression> sizes = ArrayBuilder<BoundExpression>.GetInstance();
            foreach (var arg in node.Type.RankSpecifiers[0].Sizes)
            {
                // These make the parse tree nicer, but they shouldn't actually appear in the bound tree.
                if (arg.Kind() != SyntaxKind.OmittedArraySizeExpression)
                {
                    var size = BindValue(arg, diagnostics, BindValueKind.RValue);
                    if (!size.HasAnyErrors)
                    {
                        size = ConvertToArrayIndex(size, node, diagnostics);
                        if (IsNegativeConstantForArraySize(size))
                        {
                            Error(diagnostics, ErrorCode.ERR_NegativeArraySize, arg);
                        }
                    }

                    sizes.Add(size);
                }
            }

            ImmutableArray<BoundExpression> arraySizes = sizes.ToImmutableAndFree();

            return node.Initializer == null
                ? new BoundArrayCreation(node, arraySizes, null, type)
                : BindArrayCreationWithInitializer(diagnostics, node, node.Initializer, type, arraySizes);
        }

        private BoundExpression BindImplicitArrayCreationExpression(ImplicitArrayCreationExpressionSyntax node, DiagnosticBag diagnostics)
        {
            // See BindArrayCreationExpression method above for implicitly typed array creation SPEC.

            InitializerExpressionSyntax initializer = node.Initializer;
            int rank = node.Commas.Count + 1;

            ImmutableArray<BoundExpression> boundInitializerExpressions = BindArrayInitializerExpressions(initializer, diagnostics, dimension: 1, rank: rank);

            bool hadMultipleCandidates;
            HashSet<DiagnosticInfo> useSiteDiagnostics = null;
            TypeSymbol bestType = BestTypeInferrer.InferBestType(boundInitializerExpressions, this.Conversions, out hadMultipleCandidates, ref useSiteDiagnostics);
            diagnostics.Add(node, useSiteDiagnostics);

            if ((object)bestType == null || bestType.SpecialType == SpecialType.System_Void) // Dev10 also reports ERR_ImplicitlyTypedArrayNoBestType for void.
            {
                Error(diagnostics, ErrorCode.ERR_ImplicitlyTypedArrayNoBestType, node);
                bestType = CreateErrorType();
            }

            if (bestType.IsRestrictedType())
            {
                // CS0611: Array elements cannot be of type '{0}'
                Error(diagnostics, ErrorCode.ERR_ArrayElementCantBeRefAny, node, bestType);
            }

            var arrayType = ArrayTypeSymbol.CreateCSharpArray(Compilation.Assembly, bestType, ImmutableArray<CustomModifier>.Empty, rank);
            return BindArrayCreationWithInitializer(diagnostics, node, initializer, arrayType,
                sizes: ImmutableArray<BoundExpression>.Empty, boundInitExprOpt: boundInitializerExpressions);
        }

        // This method binds all the array initializer expressions.
        // NOTE: It doesn't convert the bound initializer expressions to array's element type.
        // NOTE: This is done separately in ConvertAndBindArrayInitialization method below.
        private ImmutableArray<BoundExpression> BindArrayInitializerExpressions(InitializerExpressionSyntax initializer, DiagnosticBag diagnostics, int dimension, int rank)
        {
            var exprBuilder = ArrayBuilder<BoundExpression>.GetInstance();
            BindArrayInitializerExpressions(initializer, exprBuilder, diagnostics, dimension, rank);
            return exprBuilder.ToImmutableAndFree();
        }

        /// <summary>
        /// This method walks through the array's InitializerExpressionSyntax and binds all the initializer expressions recursively.
        /// NOTE: It doesn't convert the bound initializer expressions to array's element type.
        /// NOTE: This is done separately in ConvertAndBindArrayInitialization method below.
        /// </summary>
        /// <param name="initializer">Initializer Syntax.</param>
        /// <param name="exprBuilder">Bound expression builder.</param>
        /// <param name="diagnostics">Diagnostics.</param>
        /// <param name="dimension">Current array dimension being processed.</param>
        /// <param name="rank">Rank of the array type.</param>
        private void BindArrayInitializerExpressions(InitializerExpressionSyntax initializer, ArrayBuilder<BoundExpression> exprBuilder, DiagnosticBag diagnostics, int dimension, int rank)
        {
            Debug.Assert(rank > 0);
            Debug.Assert(dimension > 0 && dimension <= rank);
            Debug.Assert(exprBuilder != null);

            if (dimension == rank)
            {
                // We are processing the nth dimension of a rank-n array. We expect that these will
                // only be values, not array initializers.
                foreach (var expression in initializer.Expressions)
                {
                    var boundExpression = BindValue(expression, diagnostics, BindValueKind.RValue);
                    exprBuilder.Add(boundExpression);
                }
            }
            else
            {
                // Inductive case; we'd better have another array initializer
                foreach (var expression in initializer.Expressions)
                {
                    if (expression.Kind() == SyntaxKind.ArrayInitializerExpression)
                    {
                        BindArrayInitializerExpressions((InitializerExpressionSyntax)expression, exprBuilder, diagnostics, dimension + 1, rank);
                    }
                    else
                    {
                        // We have non-array initializer expression, but we expected an array initializer expression.

                        var boundExpression = BindValue(expression, diagnostics, BindValueKind.RValue);
                        if ((object)boundExpression.Type == null || !boundExpression.Type.IsErrorType())
                        {
                            if (!boundExpression.HasAnyErrors)
                            {
                                Error(diagnostics, ErrorCode.ERR_ArrayInitializerExpected, expression);
                            }

                            // Wrap the expression with a bound bad expression with error type.
                            boundExpression = BadExpression(
                                expression,
                                LookupResultKind.Empty,
                                ImmutableArray.Create(boundExpression.ExpressionSymbol),
                                ImmutableArray.Create(boundExpression));
                        }

                        exprBuilder.Add(boundExpression);
                    }
                }
            }
        }

        /// <summary>
        /// Given an array of bound initializer expressions, this method converts these bound expressions
        /// to array's element type and generates a BoundArrayInitialization with the converted initializers.
        /// </summary>
        /// <param name="diagnostics">Diagnostics.</param>
        /// <param name="node">Initializer Syntax.</param>
        /// <param name="type">Array type.</param>
        /// <param name="knownSizes">Known array bounds.</param>
        /// <param name="dimension">Current array dimension being processed.</param>
        /// <param name="boundInitExpr">Array of bound initializer expressions.</param>
        /// <param name="boundInitExprIndex">
        /// Index into the array of bound initializer expressions to fetch the next bound expression.
        /// </param>
        /// <returns></returns>
        private BoundArrayInitialization ConvertAndBindArrayInitialization(
            DiagnosticBag diagnostics,
            InitializerExpressionSyntax node,
            ArrayTypeSymbol type,
            int?[] knownSizes,
            int dimension,
            ImmutableArray<BoundExpression> boundInitExpr,
            ref int boundInitExprIndex)
        {
            Debug.Assert(!boundInitExpr.IsDefault);

            ArrayBuilder<BoundExpression> initializers = ArrayBuilder<BoundExpression>.GetInstance();
            if (dimension == type.Rank)
            {
                // We are processing the nth dimension of a rank-n array. We expect that these will
                // only be values, not array initializers.
                TypeSymbol elemType = type.ElementType;
                foreach (var expressionSyntax in node.Expressions)
                {
                    Debug.Assert(boundInitExprIndex >= 0 && boundInitExprIndex < boundInitExpr.Length);

                    BoundExpression boundExpression = boundInitExpr[boundInitExprIndex];
                    boundInitExprIndex++;

                    BoundExpression convertedExpression = GenerateConversionForAssignment(elemType, boundExpression, diagnostics);
                    initializers.Add(convertedExpression);
                }
            }
            else
            {
                // Inductive case; we'd better have another array initializer
                foreach (var expr in node.Expressions)
                {
                    BoundExpression init = null;
                    if (expr.Kind() == SyntaxKind.ArrayInitializerExpression)
                    {
                        init = ConvertAndBindArrayInitialization(diagnostics, (InitializerExpressionSyntax)expr,
                             type, knownSizes, dimension + 1, boundInitExpr, ref boundInitExprIndex);
                    }
                    else
                    {
                        // We have non-array initializer expression, but we expected an array initializer expression.
                        // We have already generated the diagnostics during binding, so just fetch the bound expression.

                        Debug.Assert(boundInitExprIndex >= 0 && boundInitExprIndex < boundInitExpr.Length);

                        init = boundInitExpr[boundInitExprIndex];
                        Debug.Assert(init.HasAnyErrors);
                        Debug.Assert(init.Type.IsErrorType());

                        boundInitExprIndex++;
                    }

                    initializers.Add(init);
                }
            }

            bool hasErrors = false;
            var knownSizeOpt = knownSizes[dimension - 1];

            if (knownSizeOpt == null)
            {
                knownSizes[dimension - 1] = initializers.Count;
            }
            else if (knownSizeOpt != initializers.Count)
            {
                // No need to report an error if the known size is negative
                // since we've already reported CS0248 earlier and it's
                // expected that the number of initializers won't match.
                if (knownSizeOpt >= 0)
                {
                    Error(diagnostics, ErrorCode.ERR_ArrayInitializerIncorrectLength, node, knownSizeOpt.Value);
                    hasErrors = true;
                }
            }

            return new BoundArrayInitialization(node, initializers.ToImmutableAndFree(), hasErrors: hasErrors);
        }

        private BoundArrayInitialization BindArrayInitializerList(
           DiagnosticBag diagnostics,
           InitializerExpressionSyntax node,
           ArrayTypeSymbol type,
           int?[] knownSizes,
           int dimension,
           ImmutableArray<BoundExpression> boundInitExprOpt = default(ImmutableArray<BoundExpression>))
        {
            // Bind the array initializer expressions, if not already bound.
            // NOTE: Initializer expressions might already be bound for implicitly type array creation
            // NOTE: during array's element type inference.
            if (boundInitExprOpt.IsDefault)
            {
                boundInitExprOpt = BindArrayInitializerExpressions(node, diagnostics, dimension, type.Rank);
            }

            // Convert the bound array initializer expressions to array's element type and
            // generate BoundArrayInitialization with the converted initializers.
            int boundInitExprIndex = 0;
            return ConvertAndBindArrayInitialization(diagnostics, node, type, knownSizes, dimension, boundInitExprOpt, ref boundInitExprIndex);
        }

        private BoundArrayInitialization BindUnexpectedArrayInitializer(
            InitializerExpressionSyntax node,
            DiagnosticBag diagnostics,
            ErrorCode errorCode,
            CSharpSyntaxNode errorNode = null)
        {
            var result = BindArrayInitializerList(
                diagnostics,
                node,
                this.Compilation.CreateArrayTypeSymbol(GetSpecialType(SpecialType.System_Object, diagnostics, node)),
                new int?[1],
                dimension: 1);

            if (!result.HasAnyErrors)
            {
                result = new BoundArrayInitialization(node, result.Initializers, hasErrors: true);
            }

            Error(diagnostics, errorCode, errorNode ?? node);
            return result;
        }

        // We could be in the cases
        //
        // (1) int[] x = { a, b }
        // (2) new int[] { a, b }
        // (3) new int[2] { a, b }
        // (4) new [] { a, b }
        //
        // In case (1) there is no creation syntax.
        // In cases (2) and (3) creation syntax is an ArrayCreationExpression.
        // In case (4) creation syntax is an ImplicitArrayCreationExpression.
        //
        // In cases (1), (2) and (4) there are no sizes.
        //
        // The initializer syntax is always provided.
        //
        // If we are in case (3) and sizes are provided then the number of sizes must match the rank
        // of the array type passed in.

        // For case (4), i.e. ImplicitArrayCreationExpression, we must have already bound the
        // initializer expressions for best type inference.
        // These bound expressions are stored in boundInitExprOpt and reused in creating
        // BoundArrayInitialization to avoid binding them twice.

        private BoundArrayCreation BindArrayCreationWithInitializer(
            DiagnosticBag diagnostics,
            ExpressionSyntax creationSyntax,
            InitializerExpressionSyntax initSyntax,
            ArrayTypeSymbol type,
            ImmutableArray<BoundExpression> sizes,
            ImmutableArray<BoundExpression> boundInitExprOpt = default(ImmutableArray<BoundExpression>))
        {
            Debug.Assert(creationSyntax == null ||
                creationSyntax.Kind() == SyntaxKind.ArrayCreationExpression ||
                creationSyntax.Kind() == SyntaxKind.ImplicitArrayCreationExpression);
            Debug.Assert(initSyntax != null);
            Debug.Assert((object)type != null);
            Debug.Assert(boundInitExprOpt.IsDefault || creationSyntax.Kind() == SyntaxKind.ImplicitArrayCreationExpression);

            bool error = false;

            // NOTE: In error scenarios, it may be the case sizes.Count > type.Rank.
            // For example, new int[1 2] has 2 sizes, but rank 1 (since there are 0 commas).
            int rank = type.Rank;
            int numSizes = sizes.Length;
            int?[] knownSizes = new int?[Math.Max(rank, numSizes)];

            // If there are sizes given and there is an array initializer, then every size must be a
            // constant. (We'll check later that it matches)
            for (int i = 0; i < numSizes; ++i)
            {
                // Here we are being bug-for-bug compatible with C# 4. When you have code like
                // byte[] b = new[uint.MaxValue] { 2 };
                // you might expect an error that says that the number of elements in the initializer does
                // not match the size of the array. But in C# 4 if the constant does not fit into an integer
                // then we confusingly give the error "that's not a constant".
                // NOTE: in the example above, GetIntegerConstantForArraySize is returning null because the
                // size doesn't fit in an int - not because it doesn't match the initializer length.
                var size = sizes[i];
                knownSizes[i] = GetIntegerConstantForArraySize(size);
                if (!size.HasAnyErrors && knownSizes[i] == null)
                {
                    Error(diagnostics, ErrorCode.ERR_ConstantExpected, size.Syntax);
                    error = true;
                }
            }

            // KnownSizes is further mutated by BindArrayInitializerList as it works out more
            // information about the sizes.
            BoundArrayInitialization initializer = BindArrayInitializerList(diagnostics, initSyntax, type, knownSizes, 1, boundInitExprOpt);

            error = error || initializer.HasAnyErrors;

            bool hasCreationSyntax = creationSyntax != null;
            CSharpSyntaxNode nonNullSyntax = (CSharpSyntaxNode)creationSyntax ?? initSyntax;

            // Construct a set of size expressions if we were not given any.
            //
            // It is possible in error scenarios that some of the bounds were not determined. Substitute
            // zeroes for those.
            if (numSizes == 0)
            {
                BoundExpression[] sizeArray = new BoundExpression[rank];
                for (int i = 0; i < rank; i++)
                {
                    sizeArray[i] = new BoundLiteral(
                        nonNullSyntax,
                        ConstantValue.Create(knownSizes[i] ?? 0),
                        GetSpecialType(SpecialType.System_Int32, diagnostics, nonNullSyntax))
                    { WasCompilerGenerated = true };
                }
                sizes = sizeArray.AsImmutableOrNull();
            }
            else if (!error && rank != numSizes)
            {
                Error(diagnostics, ErrorCode.ERR_BadIndexCount, nonNullSyntax, type.Rank);
                error = true;
            }

            return new BoundArrayCreation(nonNullSyntax, sizes, initializer, type, hasErrors: error)
            {
                WasCompilerGenerated = !hasCreationSyntax &&
                    (initSyntax.Parent == null ||
                    initSyntax.Parent.Kind() != SyntaxKind.EqualsValueClause ||
                    ((EqualsValueClauseSyntax)initSyntax.Parent).Value != initSyntax)
            };
        }

        private BoundExpression BindStackAllocArrayCreationExpression(StackAllocArrayCreationExpressionSyntax node, DiagnosticBag diagnostics)
        {
            bool hasErrors = ReportUnsafeIfNotAllowed(node, diagnostics);

            // Check if we're syntactically within a catch or finally clause.
            if (this.Flags.Includes(BinderFlags.InCatchBlock) ||
                this.Flags.Includes(BinderFlags.InCatchFilter) ||
                this.Flags.Includes(BinderFlags.InFinallyBlock))
            {
                Error(diagnostics, ErrorCode.ERR_StackallocInCatchFinally, node);
            }

            TypeSyntax typeSyntax = node.Type;

            if (typeSyntax.Kind() != SyntaxKind.ArrayType)
            {
                // If the syntax node comes from the parser, it should already have ERR_BadStackAllocExpr.
                if (!typeSyntax.ContainsDiagnostics)
                {
                    Error(diagnostics, ErrorCode.ERR_BadStackAllocExpr, typeSyntax);
                }
                return new BoundBadExpression(
                    node,
                    LookupResultKind.NotCreatable, //in this context, anyway
                    ImmutableArray<Symbol>.Empty,
                    ImmutableArray<BoundNode>.Empty,
                    new PointerTypeSymbol(BindType(typeSyntax, diagnostics)));
            }

            ArrayTypeSyntax arrayTypeSyntax = (ArrayTypeSyntax)typeSyntax;
            TypeSyntax elementTypeSyntax = arrayTypeSyntax.ElementType;

            TypeSymbol elementType = BindType(elementTypeSyntax, diagnostics);
            PointerTypeSymbol pointerType = new PointerTypeSymbol(elementType);

            bool typeHasErrors = elementType.IsErrorType();
            if (!typeHasErrors && elementType.IsManagedType)
            {
                Error(diagnostics, ErrorCode.ERR_ManagedAddr, elementTypeSyntax, elementType);
                typeHasErrors = true;
            }

            SyntaxList<ArrayRankSpecifierSyntax> rankSpecifiers = arrayTypeSyntax.RankSpecifiers;

            if (rankSpecifiers.Count != 1 ||
                rankSpecifiers[0].Sizes.Count != 1 ||
                rankSpecifiers[0].Sizes[0].Kind() == SyntaxKind.OmittedArraySizeExpression)
            {
                // NOTE: Dev10 reported several parse errors here.
                Error(diagnostics, ErrorCode.ERR_BadStackAllocExpr, typeSyntax);

                ArrayBuilder<BoundNode> builder = ArrayBuilder<BoundNode>.GetInstance();
                DiagnosticBag discardedDiagnostics = DiagnosticBag.GetInstance();
                foreach (ArrayRankSpecifierSyntax rankSpecifier in rankSpecifiers)
                {
                    foreach (ExpressionSyntax size in rankSpecifier.Sizes)
                    {
                        if (size.Kind() != SyntaxKind.OmittedArraySizeExpression)
                        {
                            builder.Add(BindExpression(size, discardedDiagnostics));
                        }
                    }
                }
                discardedDiagnostics.Free();

                return new BoundBadExpression(
                    node,
                    LookupResultKind.Empty,
                    ImmutableArray<Symbol>.Empty,
                    builder.ToImmutableAndFree(),
                    pointerType);
            }

            ExpressionSyntax countSyntax = rankSpecifiers[0].Sizes[0];
            var count = BindValue(countSyntax, diagnostics, BindValueKind.RValue);
            if (!count.HasAnyErrors)
            {
                // NOTE: this is different from how we would bind an array size (in which case we would allow uint, long, or ulong).
                count = GenerateConversionForAssignment(GetSpecialType(SpecialType.System_Int32, diagnostics, node), count, diagnostics);
                if (!count.HasAnyErrors && IsNegativeConstantForArraySize(count))
                {
                    Error(diagnostics, ErrorCode.ERR_NegativeStackAllocSize, countSyntax);
                    hasErrors = true;
                }
            }

            return new BoundStackAllocArrayCreation(node, count, pointerType, hasErrors || typeHasErrors);
        }

        private static int? GetIntegerConstantForArraySize(BoundExpression expression)
        {
            // If the bound could have been converted to int, then it was.  If it could not have been
            // converted to int, and it was a constant, then it was out of range.

            Debug.Assert(expression != null);
            if (expression.HasAnyErrors)
            {
                return null;
            }

            var constantValue = expression.ConstantValue;

            if (constantValue == null || constantValue.IsBad || expression.Type.SpecialType != SpecialType.System_Int32)
            {
                return null;
            }

            return constantValue.Int32Value;
        }

        private static bool IsNegativeConstantForArraySize(BoundExpression expression)
        {
            Debug.Assert(expression != null);

            if (expression.HasAnyErrors)
            {
                return false;
            }

            var constantValue = expression.ConstantValue;
            if (constantValue == null || constantValue.IsBad)
            {
                return false;
            }

            var type = expression.Type.SpecialType;
            if (type == SpecialType.System_Int32)
            {
                return constantValue.Int32Value < 0;
            }

            if (type == SpecialType.System_Int64)
            {
                return constantValue.Int64Value < 0;
            }

            // By the time we get here we definitely have int, long, uint or ulong.  Obviously the
            // latter two are never negative.
            Debug.Assert(type == SpecialType.System_UInt32 || type == SpecialType.System_UInt64);

            return false;
        }

        /// <summary>
        /// Bind the (implicit or explicit) constructor initializer of a constructor symbol (in source).
        /// </summary>
        /// <param name="initializerArgumentListOpt">
        /// Null for implicit, 
        /// BaseConstructorInitializerSyntax.ArgumentList, or 
        /// ThisConstructorInitializerSyntax.ArgumentList, or 
        /// BaseClassWithArgumentsSyntax.ArgumentList for explicit.</param>
        /// <param name="constructor">Constructor containing the initializer.</param>
        /// <param name="diagnostics">Accumulates errors (e.g. unable to find constructor to invoke).</param>
        /// <returns>A bound expression for the constructor initializer call.</returns>
        /// <remarks>
        /// This method should be kept consistent with Compiler.BindConstructorInitializer (e.g. same error codes).
        /// </remarks>
        internal BoundExpression BindConstructorInitializer(
            ArgumentListSyntax initializerArgumentListOpt,
            MethodSymbol constructor,
            DiagnosticBag diagnostics)
        {
            Debug.Assert((object)constructor != null);
            Debug.Assert(constructor.MethodKind == MethodKind.Constructor ||
                constructor.MethodKind == MethodKind.StaticConstructor); // error scenario: constructor initializer on static constructor
            Debug.Assert(diagnostics != null);

            NamedTypeSymbol containingType = constructor.ContainingType;

            // Structs and enums do not have implicit constructor initializers.
            if ((containingType.TypeKind == TypeKind.Enum || containingType.TypeKind == TypeKind.Struct) && initializerArgumentListOpt == null)
            {
                return null;
            }

            AnalyzedArguments analyzedArguments = AnalyzedArguments.GetInstance();
            try
            {
                TypeSymbol constructorReturnType = constructor.ReturnType;
                Debug.Assert(constructorReturnType.SpecialType == SpecialType.System_Void); //true of all constructors

                // Get the bound arguments and the argument names.
                // : this(__arglist()) is legal
                if (initializerArgumentListOpt != null)
                {
                    this.BindArgumentsAndNames(initializerArgumentListOpt, diagnostics, analyzedArguments, allowArglist: true);
                }

                NamedTypeSymbol initializerType = containingType;

                bool isBaseConstructorInitializer = initializerArgumentListOpt == null ||
                                                    initializerArgumentListOpt.Parent.Kind() == SyntaxKind.BaseConstructorInitializer;

                if (isBaseConstructorInitializer)
                {
                    initializerType = initializerType.BaseTypeNoUseSiteDiagnostics;

                    // Soft assert: we think this is the case, and we're asserting to catch scenarios that violate our expectations
                    Debug.Assert((object)initializerType != null ||
                    containingType.SpecialType == SpecialType.System_Object ||
                        containingType.IsInterface);

                    if ((object)initializerType == null || containingType.SpecialType == SpecialType.System_Object) //e.g. when defining System.Object in source
                    {
                        // If the constructor initializer is implicit and there is no base type, we're done.
                        // Otherwise, if the constructor initializer is explicit, we're in an error state.
                        if (initializerArgumentListOpt == null)
                        {
                            return null;
                        }
                        else
                        {
                            diagnostics.Add(ErrorCode.ERR_ObjectCallingBaseConstructor, constructor.Locations[0], containingType);
                            return new BoundBadExpression(
                                syntax: initializerArgumentListOpt.Parent,
                                resultKind: LookupResultKind.Empty,
                                symbols: ImmutableArray<Symbol>.Empty,
                                childBoundNodes: BuildArgumentsForErrorRecovery(analyzedArguments).Cast<BoundExpression, BoundNode>(),
                                type: constructorReturnType);
                        }
                    }
                    else if (initializerArgumentListOpt != null && containingType.TypeKind == TypeKind.Struct)
                    {
                        diagnostics.Add(ErrorCode.ERR_StructWithBaseConstructorCall, constructor.Locations[0], containingType);
                        return new BoundBadExpression(
                            syntax: initializerArgumentListOpt.Parent,
                            resultKind: LookupResultKind.Empty,
                            symbols: ImmutableArray<Symbol>.Empty, //CONSIDER: we could look for a matching constructor on System.ValueType
                            childBoundNodes: BuildArgumentsForErrorRecovery(analyzedArguments).Cast<BoundExpression, BoundNode>(),
                            type: constructorReturnType);
                    }
                }
                else
                {
                    Debug.Assert(initializerArgumentListOpt.Parent.Kind() == SyntaxKind.ThisConstructorInitializer);
                }

                if (initializerArgumentListOpt != null && analyzedArguments.HasDynamicArgument)
                {
                    diagnostics.Add(ErrorCode.ERR_NoDynamicPhantomOnBaseCtor,
                                    ((ConstructorInitializerSyntax)initializerArgumentListOpt.Parent).ThisOrBaseKeyword.GetLocation());

                    return new BoundBadExpression(
                            syntax: initializerArgumentListOpt.Parent,
                            resultKind: LookupResultKind.Empty,
                            symbols: ImmutableArray<Symbol>.Empty, //CONSIDER: we could look for a matching constructor on System.ValueType
                            childBoundNodes: BuildArgumentsForErrorRecovery(analyzedArguments).Cast<BoundExpression, BoundNode>(),
                            type: constructorReturnType);
                }

                CSharpSyntaxNode nonNullSyntax;
                Location errorLocation;
                if (initializerArgumentListOpt != null)
                {
                    nonNullSyntax = initializerArgumentListOpt.Parent;
                    errorLocation = ((ConstructorInitializerSyntax)nonNullSyntax).ThisOrBaseKeyword.GetLocation();
                }
                else
                {
                    // Note: use syntax node of constructor with initializer, not constructor invoked by initializer (i.e. methodResolutionResult).
                    nonNullSyntax = constructor.GetNonNullSyntaxNode();
                    errorLocation = constructor.Locations[0];
                }

                BoundExpression receiver = ThisReference(nonNullSyntax, initializerType, wasCompilerGenerated: true);

                MemberResolutionResult<MethodSymbol> memberResolutionResult;
                ImmutableArray<MethodSymbol> candidateConstructors;
                if (TryPerformConstructorOverloadResolution(
                    initializerType,
                    analyzedArguments,
                    WellKnownMemberNames.InstanceConstructorName,
                    errorLocation,
                    false, // Don't suppress result diagnostics
                    diagnostics,
                    out memberResolutionResult,
                    out candidateConstructors,
                    allowProtectedConstructorsOfBaseType: true))
                {
                    bool hasErrors = false;
                    MethodSymbol resultMember = memberResolutionResult.Member;

                    if (resultMember == constructor)
                    {
                        Debug.Assert(initializerType.IsErrorType() ||
                            (initializerArgumentListOpt != null && initializerArgumentListOpt.Parent.Kind() == SyntaxKind.ThisConstructorInitializer));
                        diagnostics.Add(ErrorCode.ERR_RecursiveConstructorCall,
                                        ((ConstructorInitializerSyntax)initializerArgumentListOpt.Parent).ThisOrBaseKeyword.GetLocation(),
                                        constructor);

                        hasErrors = true; // prevent recursive constructor from being emitted
                    }
                    else if (resultMember.HasUnsafeParameter())
                    {
                        // What if some of the arguments are implicit?  Dev10 reports unsafe errors
                        // if the implied argument would have an unsafe type.  We need to check
                        // the parameters explicitly, since there won't be bound nodes for the implied
                        // arguments until lowering.

                        // Don't worry about double reporting (i.e. for both the argument and the parameter)
                        // because only one unsafe diagnostic is allowed per scope - the others are suppressed.
                        hasErrors = ReportUnsafeIfNotAllowed(errorLocation, diagnostics);
                    }

                    ReportDiagnosticsIfObsolete(diagnostics, resultMember, nonNullSyntax, hasBaseReceiver: isBaseConstructorInitializer);

                    return new BoundCall(
                        nonNullSyntax,
                        receiver,
                        resultMember,
                        analyzedArguments.Arguments.ToImmutable(),
                        analyzedArguments.GetNames(),
                        analyzedArguments.RefKinds.ToImmutableOrNull(),
                        isDelegateCall: false,
                        expanded: memberResolutionResult.Result.Kind == MemberResolutionKind.ApplicableInExpandedForm,
                        invokedAsExtensionMethod: false,
                        argsToParamsOpt: memberResolutionResult.Result.ArgsToParamsOpt,
                        resultKind: LookupResultKind.Viable,
                        type: constructorReturnType,
                        hasErrors: hasErrors)
                    { WasCompilerGenerated = initializerArgumentListOpt == null };
                }
                else
                {
                    var result = CreateBadCall(
                        node: nonNullSyntax,
                        name: WellKnownMemberNames.InstanceConstructorName,
                        receiver: receiver,
                        methods: candidateConstructors,
                        resultKind: LookupResultKind.OverloadResolutionFailure,
                        typeArguments: ImmutableArray<TypeSymbol>.Empty,
                        analyzedArguments: analyzedArguments,
                        invokedAsExtensionMethod: false,
                        isDelegate: false);
                    result.WasCompilerGenerated = initializerArgumentListOpt == null;
                    return result;
                }
            }
            finally
            {
                analyzedArguments.Free();
            }
        }

        protected BoundExpression BindObjectCreationExpression(ObjectCreationExpressionSyntax node, DiagnosticBag diagnostics)
        {
            var type = BindType(node.Type, diagnostics);

            BoundExpression boundInitializerOpt = node.Initializer == null ?
                null :
                BindInitializerExpressionOrValue(
                    syntax: node.Initializer,
                    type: type,
                    typeSyntax: node.Type,
                    diagnostics: diagnostics);

            switch (type.TypeKind)
            {
                case TypeKind.Struct:
                case TypeKind.Class:
                case TypeKind.Enum:
                case TypeKind.Error:
                    return BindClassCreationExpression(node, (NamedTypeSymbol)type, GetName(node.Type), boundInitializerOpt, diagnostics);

                case TypeKind.Delegate:
                    return BindDelegateCreationExpression(node, (NamedTypeSymbol)type, diagnostics);

                case TypeKind.Interface:
                    return BindInterfaceCreationExpression(node, (NamedTypeSymbol)type, boundInitializerOpt, diagnostics);

                case TypeKind.TypeParameter:
                    return BindTypeParameterCreationExpression(node, (TypeParameterSymbol)type, boundInitializerOpt, diagnostics);

                case TypeKind.Submission:
                    // script class is synthesized and should not be used as a type of a new expression:
                    throw ExceptionUtilities.UnexpectedValue(type.TypeKind);

                case TypeKind.Dynamic:
                    // we didn't find any type called "dynamic" so we are using the builtin dynamic type, which has no constructors:
                    Error(diagnostics, ErrorCode.ERR_NoConstructors, node.Type, type);
                    return BadExpression(node, LookupResultKind.NotCreatable);

                case TypeKind.Pointer:
                    type = new ExtendedErrorTypeSymbol(type, LookupResultKind.NotCreatable,
                        diagnostics.Add(ErrorCode.ERR_UnsafeTypeInObjectCreation, node.Location, type));
                    goto case TypeKind.Class;

                default:
                    throw ExceptionUtilities.UnexpectedValue(type.TypeKind);
            }
        }

        private BoundExpression BindDelegateCreationExpression(ObjectCreationExpressionSyntax node, NamedTypeSymbol type, DiagnosticBag diagnostics)
        {
            // Get the bound arguments and the argument names.
            AnalyzedArguments analyzedArguments = AnalyzedArguments.GetInstance();

            try
            {
                BindArgumentsAndNames(node.ArgumentList, diagnostics, analyzedArguments, isDelegateCreation: true);

                bool hasErrors = false;
                if (analyzedArguments.HasErrors)
                {
                    hasErrors = true;
                }
                else if (node.ArgumentList == null || analyzedArguments.Arguments.Count == 0)
                {
                    diagnostics.Add(ErrorCode.ERR_BadCtorArgCount, node.Location, type, 0);
                    hasErrors = true;
                }
                else if (analyzedArguments.Names.Count != 0 || analyzedArguments.RefKinds.Count != 0 || analyzedArguments.Arguments.Count != 1)
                {
                    // Use a smaller span that excludes the parens.
                    var argSyntax = analyzedArguments.Arguments[0].Syntax;
                    var start = argSyntax.SpanStart;
                    var end = analyzedArguments.Arguments[analyzedArguments.Arguments.Count - 1].Syntax.Span.End;
                    var errorSpan = new TextSpan(start, end - start);

                    var loc = new SourceLocation(argSyntax.SyntaxTree, errorSpan);

                    diagnostics.Add(ErrorCode.ERR_MethodNameExpected, loc);
                    hasErrors = true;
                }

                if (node.Initializer != null)
                {
                    Error(diagnostics, ErrorCode.ERR_ObjectOrCollectionInitializerWithDelegateCreation, node);
                    hasErrors = true;
                }

                BoundExpression argument = analyzedArguments.Arguments.Count >= 1 ? analyzedArguments.Arguments[0] : null;

                if (hasErrors)
                {
                    // skip the rest of this binding
                }

                // There are four cases for a delegate creation expression (7.6.10.5):
                // 1. A method group
                else if (argument.Kind == BoundKind.MethodGroup)
                {
                    Conversion conversion;
                    BoundMethodGroup methodGroup = (BoundMethodGroup)argument;
                    if (!MethodGroupConversionDoesNotExistOrHasErrors(methodGroup, type, node.Location, diagnostics, out conversion))
                    {
                        methodGroup = FixMethodGroupWithTypeOrValue(methodGroup, conversion, diagnostics);
                        return new BoundDelegateCreationExpression(node, methodGroup, conversion.Method, conversion.IsExtensionMethod, type);
                    }
                }

                // 2. An anonymous function is treated as a conversion from the anonymous function to the delegate type.
                else if (argument is UnboundLambda)
                {
                    UnboundLambda unboundLambda = (UnboundLambda)argument;
                    HashSet<DiagnosticInfo> useSiteDiagnostics = null;
                    var conversion = this.Conversions.ClassifyConversionFromExpression(unboundLambda, type, ref useSiteDiagnostics);
                    diagnostics.Add(node, useSiteDiagnostics);
                    // Attempting to make the conversion caches the diagnostics and the bound state inside
                    // the unbound lambda. Fetch the result from the cache.
                    BoundLambda boundLambda = unboundLambda.Bind(type);

                    if (!conversion.IsImplicit || !conversion.IsValid)
                    {
                        GenerateImplicitConversionError(diagnostics, unboundLambda.Syntax, conversion, unboundLambda, type);
                    }
                    else
                    {
                        // We're not going to produce an error, but it is possible that the conversion from
                        // the lambda to the delegate type produced a warning, which we have not reported.
                        // Instead, we've cached it in the bound lambda. Report it now.
                        diagnostics.AddRange(boundLambda.Diagnostics);
                    }

                    // Just stuff the bound lambda into the delegate creation expression. When we lower the lambda to
                    // its method form we will rewrite this expression to refer to the method.

                    return new BoundDelegateCreationExpression(node, boundLambda, methodOpt: null, isExtensionMethod: false, type: type, hasErrors: !conversion.IsImplicit);
                }

                else if ((object)argument.Type == null)
                {
                    diagnostics.Add(ErrorCode.ERR_MethodNameExpected, argument.Syntax.Location);
                }

                // 3. A value of the compile-time type dynamic (which is dynamically case 4), or
                else if (argument.HasDynamicType())
                {
                    return new BoundDelegateCreationExpression(node, argument, methodOpt: null, isExtensionMethod: false, type: type);
                }

                // 4. A delegate type.
                else if (argument.Type.TypeKind == TypeKind.Delegate)
                {
                    var sourceDelegate = argument.Type as NamedTypeSymbol;
                    MethodGroup methodGroup = MethodGroup.GetInstance();
                    try
                    {
                        if (ReportDelegateInvokeUseSiteDiagnostic(diagnostics, argument.Type, node: node))
                        {
                            // We want failed "new" expression to use the constructors as their symbols.
                            return new BoundBadExpression(node, LookupResultKind.NotInvocable, StaticCast<Symbol>.From(type.InstanceConstructors), ImmutableArray.Create<BoundNode>(argument), type);
                        }

                        methodGroup.PopulateWithSingleMethod(argument, sourceDelegate.DelegateInvokeMethod);

                        HashSet<DiagnosticInfo> useSiteDiagnostics = null;
                        Conversion conv = Conversions.MethodGroupConversion(argument.Syntax, methodGroup, type, ref useSiteDiagnostics);
                        diagnostics.Add(node, useSiteDiagnostics);
                        if (!conv.Exists)
                        {
                            // No overload for '{0}' matches delegate '{1}'
                            diagnostics.Add(ErrorCode.ERR_MethDelegateMismatch, node.Location,
                                sourceDelegate.Name, // duplicate questionable Dev10 diagnostic
                                type);
                        }
                        else
                        {
                            Debug.Assert(!conv.IsExtensionMethod);
                            Debug.Assert(conv.IsValid); // i.e. if it exists, then it is valid.

                            if (!this.MethodGroupConversionHasErrors(argument.Syntax, conv, argument, conv.IsExtensionMethod, type, diagnostics))
                            {
                                // we do not place the "Invoke" method in the node, indicating that it did not appear in source.
                                return new BoundDelegateCreationExpression(node, argument, methodOpt: null, isExtensionMethod: false, type: type);
                            }
                        }
                    }
                    finally
                    {
                        methodGroup.Free();
                    }
                }

                // Not a valid delegate creation expression
                else
                {
                    diagnostics.Add(ErrorCode.ERR_MethodNameExpected, argument.Syntax.Location);
                }

                // Note that we want failed "new" expression to use the constructors as their symbols.
                ArrayBuilder<BoundNode> childNodes = ArrayBuilder<BoundNode>.GetInstance();
                childNodes.AddRange(BuildArgumentsForErrorRecovery(analyzedArguments));
                return new BoundBadExpression(node, LookupResultKind.OverloadResolutionFailure, StaticCast<Symbol>.From(type.InstanceConstructors), childNodes.ToImmutableAndFree(), type);
            }
            finally
            {
                analyzedArguments.Free();
            }
        }

        private BoundExpression BindClassCreationExpression(ObjectCreationExpressionSyntax node, NamedTypeSymbol type, string typeName, BoundExpression boundInitializerOpt, DiagnosticBag diagnostics)
        {
            // Get the bound arguments and the argument names.
            AnalyzedArguments analyzedArguments = AnalyzedArguments.GetInstance();
            try
            {
                // new C(__arglist()) is legal
                BindArgumentsAndNames(node.ArgumentList, diagnostics, analyzedArguments, allowArglist: true);

                // No point in performing overload resolution if the type is static.  Just return a bad expression containing
                // the arguments.
                if (type.IsStatic)
                {
                    diagnostics.Add(ErrorCode.ERR_InstantiatingStaticClass, node.Location, type);

                    var children = ArrayBuilder<BoundNode>.GetInstance();
                    children.AddRange(BuildArgumentsForErrorRecovery(analyzedArguments));
                    if (boundInitializerOpt != null)
                    {
                        children.Add(boundInitializerOpt);
                    }

                    return new BoundBadExpression(node, LookupResultKind.NotCreatable, ImmutableArray.Create<Symbol>(type), children.ToImmutableAndFree(), type);
                }

                return BindClassCreationExpression(node, typeName, node.Type, type, analyzedArguments, diagnostics, boundInitializerOpt);
            }
            finally
            {
                analyzedArguments.Free();
            }
        }

        private BoundExpression BindInitializerExpressionOrValue(
            ExpressionSyntax syntax,
            TypeSymbol type,
            CSharpSyntaxNode typeSyntax,
            DiagnosticBag diagnostics)
        {
            Debug.Assert(syntax != null);
            Debug.Assert((object)type != null);

            switch (syntax.Kind())
            {
                case SyntaxKind.ObjectInitializerExpression:
                    {
                        var implicitReceiver = new BoundImplicitReceiver(typeSyntax, type);
                        return BindObjectInitializerExpression((InitializerExpressionSyntax)syntax, type, diagnostics, implicitReceiver);
                    }

                case SyntaxKind.CollectionInitializerExpression:
                    {
                        var implicitReceiver = new BoundImplicitReceiver(typeSyntax, type);
                        return BindCollectionInitializerExpression((InitializerExpressionSyntax)syntax, type, diagnostics, implicitReceiver);
                    }

                default:
                    return BindValue(syntax, diagnostics, BindValueKind.RValue);
            }
        }

        private BoundObjectInitializerExpression BindObjectInitializerExpression(
            InitializerExpressionSyntax initializerSyntax,
            TypeSymbol initializerType,
            DiagnosticBag diagnostics,
            BoundImplicitReceiver implicitReceiver)
        {
            // SPEC:    7.6.10.2 Object initializers
            //
            // SPEC:    An object initializer consists of a sequence of member initializers, enclosed by { and } tokens and separated by commas.
            // SPEC:    Each member initializer must name an accessible field or property of the object being initialized, followed by an equals sign and
            // SPEC:    an expression or an object initializer or collection initializer.

            Debug.Assert(initializerSyntax.Kind() == SyntaxKind.ObjectInitializerExpression);
            Debug.Assert((object)initializerType != null);

            var initializerBuilder = ArrayBuilder<BoundExpression>.GetInstance();

            // Member name map to report duplicate assignments to a field/property.
            var memberNameMap = new HashSet<string>();

            // We use a location specific binder for binding object initializer field/property access to generate object initializer specific diagnostics:
            //  1) CS1914 (ERR_StaticMemberInObjectInitializer)
            //  2) CS1917 (ERR_ReadonlyValueTypeInObjectInitializer)
            //  3) CS1918 (ERR_ValueTypePropertyInObjectInitializer)
            // Note that this is only used for the LHS of the assignment - these diagnostics do not apply on the RHS.
            // For this reason, we will actually need two binders: this and this.WithAdditionalFlags.
            var objectInitializerMemberBinder = this.WithAdditionalFlags(BinderFlags.ObjectInitializerMember);

            foreach (var memberInitializer in initializerSyntax.Expressions)
            {
                BoundExpression boundMemberInitializer = BindObjectInitializerMemberAssignment(
                    memberInitializer, initializerType, objectInitializerMemberBinder, diagnostics, implicitReceiver);

                initializerBuilder.Add(boundMemberInitializer);

                ReportDuplicateObjectMemberInitializers(boundMemberInitializer, memberNameMap, diagnostics);
            }

            return new BoundObjectInitializerExpression(initializerSyntax, initializerBuilder.ToImmutableAndFree(), initializerType);
        }

        private BoundExpression BindObjectInitializerMemberAssignment(
                   ExpressionSyntax memberInitializer,
                   TypeSymbol initializerType,
                   Binder objectInitializerMemberBinder,
                   DiagnosticBag diagnostics,
                   BoundImplicitReceiver implicitReceiver)
        {
            // SPEC:    A member initializer that specifies an expression after the equals sign is processed in the same way as an assignment (spec 7.17.1) to the field or property.

            if (memberInitializer.Kind() == SyntaxKind.SimpleAssignmentExpression)
            {
                var initializer = (AssignmentExpressionSyntax)memberInitializer;

                // Bind member initializer identifier, i.e. left part of assignment
                BoundExpression boundLeft = null;
                var leftSyntax = initializer.Left;

                if (initializerType.IsDynamic() && leftSyntax.Kind() == SyntaxKind.IdentifierName)
                {
                    {
                        // D = { ..., <identifier> = <expr>, ... }, where D : dynamic
                        var memberName = ((IdentifierNameSyntax)leftSyntax).Identifier.Text;
                        boundLeft = new BoundDynamicObjectInitializerMember(leftSyntax, memberName, initializerType, hasErrors: false);
                    }
                }
                else
                {
                    // We use a location specific binder for binding object initializer field/property access to generate object initializer specific diagnostics:
                    //  1) CS1914 (ERR_StaticMemberInObjectInitializer)
                    //  2) CS1917 (ERR_ReadonlyValueTypeInObjectInitializer)
                    //  3) CS1918 (ERR_ValueTypePropertyInObjectInitializer)
                    // See comments in BindObjectInitializerExpression for more details.

                    Debug.Assert(objectInitializerMemberBinder != null);
                    Debug.Assert(objectInitializerMemberBinder.Flags.Includes(BinderFlags.ObjectInitializerMember));

                    boundLeft = objectInitializerMemberBinder.BindObjectInitializerMember(initializer, implicitReceiver, diagnostics);
                }

                if (boundLeft != null)
                {
                    Debug.Assert((object)boundLeft.Type != null);

                    // Bind member initializer value, i.e. right part of assignment
                    BoundExpression boundRight = BindInitializerExpressionOrValue(
                        syntax: initializer.Right,
                        type: boundLeft.Type,
                        typeSyntax: boundLeft.Syntax,
                        diagnostics: diagnostics);

                    // Bind member initializer assignment expression
                    return BindAssignment(initializer, boundLeft, boundRight, diagnostics);
                }
            }

            var boundExpression = BindValue(memberInitializer, diagnostics, BindValueKind.RValue);
            Error(diagnostics, ErrorCode.ERR_InvalidInitializerElementInitializer, memberInitializer);
            return ToBadExpression(boundExpression, LookupResultKind.NotAValue);
        }

        // returns BadBoundExpression or BoundObjectInitializerMember
        private BoundExpression BindObjectInitializerMember(
            AssignmentExpressionSyntax namedAssignment,
            BoundImplicitReceiver implicitReceiver,
            DiagnosticBag diagnostics)
        {
            BoundExpression boundMember;
            LookupResultKind resultKind;
            bool hasErrors;

            if (namedAssignment.Left.Kind() == SyntaxKind.IdentifierName)
            {
                var memberName = (IdentifierNameSyntax)namedAssignment.Left;

                // SPEC:    Each member initializer must name an accessible field or property of the object being initialized, followed by an equals sign and
                // SPEC:    an expression or an object initializer or collection initializer.
                // SPEC:    A member initializer that specifies an expression after the equals sign is processed in the same way as an assignment (7.17.1) to the field or property.

                // SPEC VIOLATION:  Native compiler also allows initialization of field-like events in object initializers, so we allow it as well.

                boundMember = BindInstanceMemberAccess(
                    node: memberName,
                    right: memberName,
                    boundLeft: implicitReceiver,
                    rightName: memberName.Identifier.ValueText,
                    rightArity: 0,
                    typeArgumentsSyntax: default(SeparatedSyntaxList<TypeSyntax>),
                    typeArguments: default(ImmutableArray<TypeSymbol>),
                    invoked: false,
                    diagnostics: diagnostics);

                resultKind = boundMember.ResultKind;
                hasErrors = boundMember.HasAnyErrors || implicitReceiver.HasAnyErrors;

                if (boundMember.Kind == BoundKind.PropertyGroup)
                {
                    boundMember = BindIndexedPropertyAccess((BoundPropertyGroup)boundMember, mustHaveAllOptionalParameters: true, diagnostics: diagnostics);
                    if (boundMember.HasAnyErrors)
                    {
                        hasErrors = true;
                    }
                }
            }
            else if (namedAssignment.Left.Kind() == SyntaxKind.ImplicitElementAccess)
            {
                var implicitIndexing = (ImplicitElementAccessSyntax)namedAssignment.Left;
                boundMember = BindElementAccess(implicitIndexing, implicitReceiver, implicitIndexing.ArgumentList, diagnostics);

                resultKind = boundMember.ResultKind;
                hasErrors = boundMember.HasAnyErrors || implicitReceiver.HasAnyErrors;
            }
            else
            {
                return null;
            }

            // SPEC:    A member initializer that specifies an object initializer after the equals sign is a nested object initializer,
            // SPEC:    i.e. an initialization of an embedded object. Instead of assigning a new value to the field or property,
            // SPEC:    the assignments in the nested object initializer are treated as assignments to members of the field or property.
            // SPEC:    Nested object initializers cannot be applied to properties with a value type, or to read-only fields with a value type.

            // NOTE:    The dev11 behavior does not match the spec that was current at the time (quoted above).  However, in the roslyn
            // NOTE:    timeframe, the spec will be updated to apply the same restriction to nested collection initializers.  Therefore,
            // NOTE:    roslyn will implement the dev11 behavior and it will be spec-compliant.

            // NOTE:    In the roslyn timeframe, an additional restriction will (likely) be added to the spec - it is not sufficient for the
            // NOTE:    type of the member to not be a value type - it must actually be a reference type (i.e. unconstrained type parameters
            // NOTE:    should be prohibited).  To avoid breaking existing code, roslyn will not implement this new spec clause.
            // TODO:    If/when we have a way to version warnings, we should add a warning for this.

            BoundKind boundMemberKind = boundMember.Kind;
            SyntaxKind rhsKind = namedAssignment.Right.Kind();
            bool isRhsNestedInitializer = rhsKind == SyntaxKind.ObjectInitializerExpression || rhsKind == SyntaxKind.CollectionInitializerExpression;
            BindValueKind valueKind = isRhsNestedInitializer ? BindValueKind.RValue : BindValueKind.Assignment;

            ImmutableArray<BoundExpression> arguments = ImmutableArray<BoundExpression>.Empty;
            ImmutableArray<string> argumentNamesOpt = default(ImmutableArray<string>);
            ImmutableArray<int> argsToParamsOpt = default(ImmutableArray<int>);
            ImmutableArray<RefKind> argumentRefKindsOpt = default(ImmutableArray<RefKind>);
            bool expanded = false;

            switch (boundMemberKind)
            {
                case BoundKind.FieldAccess:
                    {
                        var fieldSymbol = ((BoundFieldAccess)boundMember).FieldSymbol;
                        if (isRhsNestedInitializer && fieldSymbol.IsReadOnly && fieldSymbol.Type.IsValueType)
                        {
                            if (!hasErrors)
                            {
                                // TODO: distinct error code for collection initializers?  (Dev11 doesn't have one.)
                                Error(diagnostics, ErrorCode.ERR_ReadonlyValueTypeInObjectInitializer, namedAssignment.Left, fieldSymbol, fieldSymbol.Type);
                                hasErrors = true;
                            }

                            resultKind = LookupResultKind.NotAValue;
                        }
                        break;
                    }

                case BoundKind.EventAccess:
                    break;

                case BoundKind.PropertyAccess:
                    hasErrors |= isRhsNestedInitializer && !CheckNestedObjectInitializerPropertySymbol(((BoundPropertyAccess)boundMember).PropertySymbol, namedAssignment.Left, diagnostics, hasErrors, ref resultKind);
                    break;

                case BoundKind.IndexerAccess:
                    {
                        var indexer = (BoundIndexerAccess)boundMember;
                        hasErrors |= isRhsNestedInitializer && !CheckNestedObjectInitializerPropertySymbol(indexer.Indexer, namedAssignment.Left, diagnostics, hasErrors, ref resultKind);
                        arguments = indexer.Arguments;
                        argumentNamesOpt = indexer.ArgumentNamesOpt;
                        argsToParamsOpt = indexer.ArgsToParamsOpt;
                        argumentRefKindsOpt = indexer.ArgumentRefKindsOpt;
                        expanded = indexer.Expanded;

                        break;
                    }

                case BoundKind.DynamicIndexerAccess:
                    {
                        var indexer = (BoundDynamicIndexerAccess)boundMember;
                        arguments = indexer.Arguments;
                        argumentNamesOpt = indexer.ArgumentNamesOpt;
                        argumentRefKindsOpt = indexer.ArgumentRefKindsOpt;
                    }

                    break;

                case BoundKind.ArrayAccess:
                case BoundKind.PointerElementAccess:
                    return boundMember;

                default:
                    return BadObjectInitializerMemberAccess(boundMember, implicitReceiver, namedAssignment.Left, diagnostics, valueKind, hasErrors);
            }

            if (!hasErrors)
            {
                // CheckValueKind to generate possible diagnostics for invalid initializers non-viable member lookup result:
                //      1) CS0154 (ERR_PropertyLacksGet)
                //      2) CS0200 (ERR_AssgReadonlyProp)

                Debug.Assert(Flags.Includes(CSharp.BinderFlags.ObjectInitializerMember));
                if (!CheckValueKind(boundMember, valueKind, diagnostics))
                {
                    hasErrors = true;
                    resultKind = isRhsNestedInitializer ? LookupResultKind.NotAValue : LookupResultKind.NotAVariable;
                }
            }

            return new BoundObjectInitializerMember(
                namedAssignment.Left,
                boundMember.ExpressionSymbol,
                arguments,
                argumentNamesOpt,
                argumentRefKindsOpt,
                expanded,
                argsToParamsOpt,
                resultKind,
                boundMember.Type,
                hasErrors);
        }

        private bool CheckNestedObjectInitializerPropertySymbol(
            PropertySymbol propertySymbol,
            ExpressionSyntax memberNameSyntax,
            DiagnosticBag diagnostics,
            bool suppressErrors,
            ref LookupResultKind resultKind)
        {
            bool hasErrors = false;
            if (propertySymbol.Type.IsValueType)
            {
                if (!suppressErrors)
                {
                    // TODO: distinct error code for collection initializers?  (Dev11 doesn't have one.)
                    Error(diagnostics, ErrorCode.ERR_ValueTypePropertyInObjectInitializer, memberNameSyntax, propertySymbol, propertySymbol.Type);
                    hasErrors = true;
                }

                resultKind = LookupResultKind.NotAValue;
            }

            return !hasErrors;
        }

        private BoundExpression BadObjectInitializerMemberAccess(
            BoundExpression boundMember,
            BoundImplicitReceiver implicitReceiver,
            ExpressionSyntax memberNameSyntax,
            DiagnosticBag diagnostics,
            BindValueKind valueKind,
            bool suppressErrors)
        {
            if (!suppressErrors)
            {
                string member;
                var identName = memberNameSyntax as IdentifierNameSyntax;
                if (identName != null)
                {
                    member = identName.Identifier.ValueText;
                }
                else
                {
                    member = memberNameSyntax.ToString();
                }

                switch (boundMember.ResultKind)
                {
                    case LookupResultKind.Empty:
                        Error(diagnostics, ErrorCode.ERR_NoSuchMember, memberNameSyntax, implicitReceiver.Type, member);
                        break;

                    case LookupResultKind.Inaccessible:
                        boundMember = CheckValue(boundMember, valueKind, diagnostics);
                        Debug.Assert(boundMember.HasAnyErrors);
                        break;

                    default:
                        Error(diagnostics, ErrorCode.ERR_MemberCannotBeInitialized, memberNameSyntax, member);
                        break;
                }
            }

            return ToBadExpression(boundMember, (valueKind == BindValueKind.RValue) ? LookupResultKind.NotAValue : LookupResultKind.NotAVariable);
        }

        private static void ReportDuplicateObjectMemberInitializers(BoundExpression boundMemberInitializer, HashSet<string> memberNameMap, DiagnosticBag diagnostics)
        {
            Debug.Assert(memberNameMap != null);

            // SPEC:    It is an error for an object initializer to include more than one member initializer for the same field or property.

            if (!boundMemberInitializer.HasAnyErrors)
            {
                // SPEC:    A member initializer that specifies an expression after the equals sign is processed in the same way as an assignment (7.17.1) to the field or property.

                var memberInitializerSyntax = boundMemberInitializer.Syntax;

                Debug.Assert(memberInitializerSyntax.Kind() == SyntaxKind.SimpleAssignmentExpression);
                var namedAssignment = (AssignmentExpressionSyntax)memberInitializerSyntax;

                var memberNameSyntax = namedAssignment.Left as IdentifierNameSyntax;
                if (memberNameSyntax != null)
                {
                    var memberName = memberNameSyntax.Identifier.ValueText;

                    if (!memberNameMap.Add(memberName))
                    {
                        Error(diagnostics, ErrorCode.ERR_MemberAlreadyInitialized, memberNameSyntax, memberName);
                    }
                }
            }
        }

        private BoundCollectionInitializerExpression BindCollectionInitializerExpression(
            InitializerExpressionSyntax initializerSyntax,
            TypeSymbol initializerType,
            DiagnosticBag diagnostics,
            BoundImplicitReceiver implicitReceiver)
        {
            // SPEC:    7.6.10.3 Collection initializers
            //
            // SPEC:    A collection initializer consists of a sequence of element initializers, enclosed by { and } tokens and separated by commas.
            // SPEC:    The following is an example of an object creation expression that includes a collection initializer:
            // SPEC:        List<int> digits = new List<int> { 0, 1, 2, 3, 4, 5, 6, 7, 8, 9 };
            // SPEC:    The collection object to which a collection initializer is applied must be of a type that implements System.Collections.IEnumerable or
            // SPEC:    a compile-time error occurs. For each specified element in order, the collection initializer invokes an Add method on the target object
            // SPEC:    with the expression list of the element initializer as argument list, applying normal overload resolution for each invocation.
            // SPEC:    Thus, the collection object must contain an applicable Add method for each element initializer.

            Debug.Assert(initializerSyntax.Kind() == SyntaxKind.CollectionInitializerExpression);
            Debug.Assert(initializerSyntax.Expressions.Any());
            Debug.Assert((object)initializerType != null);

            var initializerBuilder = ArrayBuilder<BoundExpression>.GetInstance();

            // SPEC:    The collection object to which a collection initializer is applied must be of a type that implements System.Collections.IEnumerable or
            // SPEC:    a compile-time error occurs.

            bool hasEnumerableInitializerType = CollectionInitializerTypeImplementsIEnumerable(initializerType, initializerSyntax, diagnostics);
            if (!hasEnumerableInitializerType && !initializerSyntax.HasErrors && !initializerType.IsErrorType())
            {
                Error(diagnostics, ErrorCode.ERR_CollectionInitRequiresIEnumerable, initializerSyntax, initializerType);
            }

            // We use a location specific binder for binding collection initializer Add method to generate specific overload resolution diagnostics:
            //  1) CS1921 (ERR_InitializerAddHasWrongSignature)
            //  2) CS1950 (ERR_BadArgTypesForCollectionAdd)
            //  3) CS1954 (ERR_InitializerAddHasParamModifiers)
            var collectionInitializerAddMethodBinder = this.WithAdditionalFlags(BinderFlags.CollectionInitializerAddMethod);

            foreach (var elementInitializer in initializerSyntax.Expressions)
            {
                // NOTE:    collectionInitializerAddMethodBinder is used only for binding the Add method invocation expression, but not the entire initializer.
                // NOTE:    Hence it is being passed as a parameter to BindCollectionInitializerElement().
                // NOTE:    Ideally we would want to avoid this and bind the entire initializer with the collectionInitializerAddMethodBinder.
                // NOTE:    However, this approach has few issues. These issues also occur when binding object initializer member assignment.
                // NOTE:    See comments for objectInitializerMemberBinder in BindObjectInitializerExpression method for details about the pitfalls of alternate approaches.

                BoundExpression boundElementInitializer = BindCollectionInitializerElement(elementInitializer, initializerType,
                    hasEnumerableInitializerType, collectionInitializerAddMethodBinder, diagnostics, implicitReceiver);

                initializerBuilder.Add(boundElementInitializer);
            }

            return new BoundCollectionInitializerExpression(initializerSyntax, initializerBuilder.ToImmutableAndFree(), initializerType);
        }

        private bool CollectionInitializerTypeImplementsIEnumerable(TypeSymbol initializerType, CSharpSyntaxNode node, DiagnosticBag diagnostics)
        {
            // SPEC:    The collection object to which a collection initializer is applied must be of a type that implements System.Collections.IEnumerable or
            // SPEC:    a compile-time error occurs.

            if (initializerType.IsDynamic())
            {
                // We cannot determine at compile time if initializerType implements System.Collections.IEnumerable, we must assume that it does.
                return true;
            }
            else if (!initializerType.IsErrorType())
            {
                TypeSymbol collectionsIEnumerableType = this.GetSpecialType(SpecialType.System_Collections_IEnumerable, diagnostics, node);

                // NOTE:    Ideally, to check if the initializer type implements System.Collections.IEnumerable we can walk through
                // NOTE:    its implemented interfaces. However the native compiler checks to see if there is conversion from initializer
                // NOTE:    type to the predefined System.Collections.IEnumerable type, so we do the same.

                HashSet<DiagnosticInfo> useSiteDiagnostics = null;
                var result = Conversions.ClassifyImplicitConversion(initializerType, collectionsIEnumerableType, ref useSiteDiagnostics).IsValid;
                diagnostics.Add(node, useSiteDiagnostics);
                return result;
            }
            else
            {
                return false;
            }
        }

        private BoundExpression BindCollectionInitializerElement(
            ExpressionSyntax elementInitializer,
            TypeSymbol initializerType,
            bool hasEnumerableInitializerType,
            Binder collectionInitializerAddMethodBinder,
            DiagnosticBag diagnostics,
            BoundImplicitReceiver implicitReceiver)
        {
            // SPEC:    Each element initializer specifies an element to be added to the collection object being initialized, and consists of
            // SPEC:    a list of expressions enclosed by { and } tokens and separated by commas.
            // SPEC:    A single-expression element initializer can be written without braces, but cannot then be an assignment expression,
            // SPEC:    to avoid ambiguity with member initializers. The non-assignment-expression production is defined in 7.18.

            if (elementInitializer.Kind() == SyntaxKind.ComplexElementInitializerExpression)
            {
                return BindComplexElementInitializerExpression(
                    (InitializerExpressionSyntax)elementInitializer,
                    diagnostics,
                    hasEnumerableInitializerType,
                    collectionInitializerAddMethodBinder,
                    implicitReceiver);
            }
            else
            {
                // Must be a non-assignment expression.
                if (SyntaxFacts.IsAssignmentExpression(elementInitializer.Kind()))
                {
                    Error(diagnostics, ErrorCode.ERR_InvalidInitializerElementInitializer, elementInitializer);
                }

                var boundElementInitializer = BindInitializerExpressionOrValue(elementInitializer, initializerType, implicitReceiver.Syntax, diagnostics);

                return BindCollectionInitializerElementAddMethod(
                    elementInitializer,
                    ImmutableArray.Create(boundElementInitializer),
                    hasEnumerableInitializerType,
                    collectionInitializerAddMethodBinder,
                    diagnostics,
                    implicitReceiver);
            }
        }

        private BoundExpression BindComplexElementInitializerExpression(
            InitializerExpressionSyntax elementInitializer,
            DiagnosticBag diagnostics,
            bool hasEnumerableInitializerType,
            Binder collectionInitializerAddMethodBinder = null,
            BoundImplicitReceiver implicitReceiver = null)
        {
            var elementInitializerExpressions = elementInitializer.Expressions;

            if (elementInitializerExpressions.Any())
            {
                var exprBuilder = ArrayBuilder<BoundExpression>.GetInstance();
                foreach (var childElementInitializer in elementInitializerExpressions)
                {
                    exprBuilder.Add(BindValue(childElementInitializer, diagnostics, BindValueKind.RValue));
                }

                return BindCollectionInitializerElementAddMethod(
                    elementInitializer,
                    exprBuilder.ToImmutableAndFree(),
                    hasEnumerableInitializerType,
                    collectionInitializerAddMethodBinder,
                    diagnostics,
                    implicitReceiver);
            }
            else
            {
                Error(diagnostics, ErrorCode.ERR_EmptyElementInitializer, elementInitializer);
                return BadExpression(elementInitializer, LookupResultKind.NotInvocable);
            }
        }

        private BoundExpression BindUnexpectedComplexElementInitializer(InitializerExpressionSyntax node, DiagnosticBag diagnostics)
        {
            Debug.Assert(node.Kind() == SyntaxKind.ComplexElementInitializerExpression);

            return BindComplexElementInitializerExpression(node, diagnostics, hasEnumerableInitializerType: false);
        }

        private BoundExpression BindCollectionInitializerElementAddMethod(
            ExpressionSyntax elementInitializer,
            ImmutableArray<BoundExpression> boundElementInitializerExpressions,
            bool hasEnumerableInitializerType,
            Binder collectionInitializerAddMethodBinder,
            DiagnosticBag diagnostics,
            BoundImplicitReceiver implicitReceiver)
        {
            // SPEC:    For each specified element in order, the collection initializer invokes an Add method on the target object
            // SPEC:    with the expression list of the element initializer as argument list, applying normal overload resolution for each invocation.
            // SPEC:    Thus, the collection object must contain an applicable Add method for each element initializer.

            // We use a location specific binder for binding collection initializer Add method to generate specific overload resolution diagnostics.
            //  1) CS1921 (ERR_InitializerAddHasWrongSignature)
            //  2) CS1950 (ERR_BadArgTypesForCollectionAdd)
            //  3) CS1954 (ERR_InitializerAddHasParamModifiers)
            // See comments in BindCollectionInitializerExpression for more details.

            Debug.Assert(!boundElementInitializerExpressions.IsEmpty);

            if (!hasEnumerableInitializerType)
            {
                return BadExpression(elementInitializer, LookupResultKind.NotInvocable, ImmutableArray<Symbol>.Empty, boundElementInitializerExpressions);
            }

            Debug.Assert(collectionInitializerAddMethodBinder != null);
            Debug.Assert(collectionInitializerAddMethodBinder.Flags.Includes(BinderFlags.CollectionInitializerAddMethod));
            Debug.Assert(implicitReceiver != null);
            Debug.Assert((object)implicitReceiver.Type != null);

            if (implicitReceiver.Type.IsDynamic())
            {
                var hasErrors = ReportBadDynamicArguments(elementInitializer, boundElementInitializerExpressions, diagnostics, queryClause: null);

                return new BoundDynamicCollectionElementInitializer(
                    elementInitializer,
                    arguments: boundElementInitializerExpressions,
                    applicableMethods: ImmutableArray<MethodSymbol>.Empty,
                    type: GetSpecialType(SpecialType.System_Void, diagnostics, elementInitializer),
                    hasErrors: hasErrors);
            }

            // Receiver is early bound, find method Add and invoke it (may still be a dynamic invocation):

            var addMethodInvocation = collectionInitializerAddMethodBinder.MakeInvocationExpression(
                elementInitializer,
                implicitReceiver,
                methodName: WellKnownMemberNames.CollectionInitializerAddMethodName,
                args: boundElementInitializerExpressions,
                diagnostics: diagnostics);

            if (addMethodInvocation.Kind == BoundKind.DynamicInvocation)
            {
                var dynamicInvocation = (BoundDynamicInvocation)addMethodInvocation;
                return new BoundDynamicCollectionElementInitializer(
                    elementInitializer,
                    dynamicInvocation.Arguments,
                    dynamicInvocation.ApplicableMethods,
                    dynamicInvocation.Type,
                    hasErrors: dynamicInvocation.HasAnyErrors);
            }
            else if (addMethodInvocation.Kind == BoundKind.Call)
            {
                var boundCall = (BoundCall)addMethodInvocation;

                // Either overload resolution succeeded for this call or it did not. If it
                // did not succeed then we've stashed the original method symbols from the
                // method group, and we should use those as the symbols displayed for the
                // call. If it did succeed then we did not stash any symbols.
                if (boundCall.HasErrors && !boundCall.OriginalMethodsOpt.IsDefault)
                {
                    return boundCall;
                }

                return new BoundCollectionElementInitializer(
                    elementInitializer,
                    boundCall.Method,
                    boundCall.Arguments,
                    boundCall.Expanded,
                    boundCall.ArgsToParamsOpt,
                    boundCall.InvokedAsExtensionMethod,
                    boundCall.ResultKind,
                    boundCall.Type,
                    boundCall.HasAnyErrors)
                { WasCompilerGenerated = true };
            }
            else
            {
                Debug.Assert(addMethodInvocation.Kind == BoundKind.BadExpression);
                return addMethodInvocation;
            }
        }

        internal ImmutableArray<MethodSymbol> FilterInaccessibleConstructors(ImmutableArray<MethodSymbol> constructors, bool allowProtectedConstructorsOfBaseType, ref HashSet<DiagnosticInfo> useSiteDiagnostics)
        {
            ArrayBuilder<MethodSymbol> builder = null;

            for (int i = 0; i < constructors.Length; i++)
            {
                MethodSymbol constructor = constructors[i];

                if (!IsConstructorAccessible(constructor, ref useSiteDiagnostics, allowProtectedConstructorsOfBaseType))
                {
                    if (builder == null)
                    {
                        builder = ArrayBuilder<MethodSymbol>.GetInstance();
                        builder.AddRange(constructors, i);
                    }
                }
                else
                {
                    builder?.Add(constructor);
                }
            }

            return builder == null ? constructors : builder.ToImmutableAndFree();
        }

        private bool IsConstructorAccessible(MethodSymbol constructor, ref HashSet<DiagnosticInfo> useSiteDiagnostics, bool allowProtectedConstructorsOfBaseType = false)
        {
            Debug.Assert((object)constructor != null);
            Debug.Assert(constructor.MethodKind == MethodKind.Constructor || constructor.MethodKind == MethodKind.StaticConstructor);

            NamedTypeSymbol containingType = this.ContainingType;
            if ((object)containingType != null)
            {
                // SPEC VIOLATION: The specification implies that when considering 
                // SPEC VIOLATION: instance methods or instance constructors, we first 
                // SPEC VIOLATION: do overload resolution on the accessible members, and 
                // SPEC VIOLATION: then if the best method chosen is protected and accessed 
                // SPEC VIOLATION: through the wrong type, then an error occurs. The native 
                // SPEC VIOLATION: compiler however does it in the opposite order. First it
                // SPEC VIOLATION: filters out the protected methods that cannot be called
                // SPEC VIOLATION: through the given type, and then it does overload resolution
                // SPEC VIOLATION: on the rest.
                // 
                // That said, it is somewhat odd that the same rule applies to constructors
                // as instance methods. A protected constructor is never going to be called
                // via an instance of a *more derived but different class* the way a 
                // virtual method might be. Nevertheless, that's what we do.
                //
                // A constructor is accessed through an instance of the type being constructed:
                return allowProtectedConstructorsOfBaseType ?
                    this.IsAccessible(constructor, ref useSiteDiagnostics, null) :
                    this.IsSymbolAccessibleConditional(constructor, containingType, ref useSiteDiagnostics, constructor.ContainingType);
            }
            else
            {
                Debug.Assert((object)this.Compilation.Assembly != null);
                return this.IsSymbolAccessibleConditional(constructor, this.Compilation.Assembly, ref useSiteDiagnostics);
            }
        }

        protected BoundExpression BindClassCreationExpression(
            CSharpSyntaxNode node,
            string typeName,
            CSharpSyntaxNode typeNode,
            NamedTypeSymbol type,
            AnalyzedArguments analyzedArguments,
            DiagnosticBag diagnostics,
            BoundExpression boundInitializerOpt = null)
        {
            BoundExpression result = null;
            bool hasErrors = type.IsErrorType();
            if (type.IsAbstract)
            {
                // Report error for new of abstract type.
                diagnostics.Add(ErrorCode.ERR_NoNewAbstract, node.Location, type);
                hasErrors = true;
            }

            HashSet<DiagnosticInfo> useSiteDiagnostics = null;

            // If we have a dynamic argument then do overload resolution to see if there are one or more
            // applicable candidates. If there are, then this is a dynamic object creation; we'll work out
            // which ctor to call at runtime. If we have a dynamic argument but no applicable candidates
            // then we do the analysis again for error reporting purposes.

            if (analyzedArguments.HasDynamicArgument)
            {
                OverloadResolutionResult<MethodSymbol> overloadResolutionResult = OverloadResolutionResult<MethodSymbol>.GetInstance();
                this.OverloadResolution.ObjectCreationOverloadResolution(GetAccessibleConstructorsForOverloadResolution(type, ref useSiteDiagnostics), analyzedArguments, overloadResolutionResult, ref useSiteDiagnostics);
                diagnostics.Add(node, useSiteDiagnostics);
                useSiteDiagnostics = null;

                if (overloadResolutionResult.HasAnyApplicableMember)
                {
                    var argArray = BuildArgumentsForDynamicInvocation(analyzedArguments, diagnostics);

                    hasErrors &= ReportBadDynamicArguments(node, argArray, diagnostics, queryClause: null);

                    result = new BoundDynamicObjectCreationExpression(
                        node,
                        argArray,
                        analyzedArguments.GetNames(),
                        analyzedArguments.RefKinds.ToImmutableOrNull(),
                        boundInitializerOpt,
                        overloadResolutionResult.GetAllApplicableMembers(),
                        type,
                        hasErrors);
                }

                overloadResolutionResult.Free();
                if (result != null)
                {
                    return result;
                }
            }

            MemberResolutionResult<MethodSymbol> memberResolutionResult;
            ImmutableArray<MethodSymbol> candidateConstructors;

            if (TryPerformConstructorOverloadResolution(
                type,
                analyzedArguments,
                typeName,
                typeNode.Location,
                hasErrors, //don't cascade in these cases
                diagnostics,
                out memberResolutionResult,
                out candidateConstructors,
                allowProtectedConstructorsOfBaseType: false))
            {
                var method = memberResolutionResult.Member;

                bool hasError = false;

                // What if some of the arguments are implicit?  Dev10 reports unsafe errors
                // if the implied argument would have an unsafe type.  We need to check
                // the parameters explicitly, since there won't be bound nodes for the implied
                // arguments until lowering.
                if (method.HasUnsafeParameter())
                {
                    // Don't worry about double reporting (i.e. for both the argument and the parameter)
                    // because only one unsafe diagnostic is allowed per scope - the others are suppressed.
                    hasError = ReportUnsafeIfNotAllowed(node, diagnostics) || hasError;
                }

                ReportDiagnosticsIfObsolete(diagnostics, method, node, hasBaseReceiver: false);
                // NOTE: Use-site diagnostics were reported during overload resolution.

                ConstantValue constantValueOpt = (boundInitializerOpt == null && method.IsDefaultValueTypeConstructor()) ?
                    FoldParameterlessValueTypeConstructor(type) :
                    null;

                result = new BoundObjectCreationExpression(
                    node,
                    method,
                    candidateConstructors,
                    analyzedArguments.Arguments.ToImmutable(),
                    analyzedArguments.GetNames(),
                    analyzedArguments.RefKinds.ToImmutableOrNull(),
                    memberResolutionResult.Result.Kind == MemberResolutionKind.ApplicableInExpandedForm,
                    memberResolutionResult.Result.ArgsToParamsOpt,
                    constantValueOpt,
                    boundInitializerOpt,
                    type,
                    hasError);

                // CONSIDER: Add ResultKind field to BoundObjectCreationExpression to avoid wrapping result with BoundBadExpression.
                if (type.IsAbstract)
                {
                    result = BadExpression(node, LookupResultKind.NotCreatable, result);
                }

                return result;
            }

            LookupResultKind resultKind;

            if (type.IsAbstract)
            {
                resultKind = LookupResultKind.NotCreatable;
            }
            else if (memberResolutionResult.IsValid && !IsConstructorAccessible(memberResolutionResult.Member, ref useSiteDiagnostics))
            {
                resultKind = LookupResultKind.Inaccessible;
            }
            else
            {
                resultKind = LookupResultKind.OverloadResolutionFailure;
            }

            diagnostics.Add(node, useSiteDiagnostics);

            ArrayBuilder<Symbol> symbols = ArrayBuilder<Symbol>.GetInstance();
            symbols.AddRange(candidateConstructors);

            // NOTE: The use site diagnostics of the candidate constructors have already been reported (in PerformConstructorOverloadResolution).

            ArrayBuilder<BoundNode> childNodes = ArrayBuilder<BoundNode>.GetInstance();

            if (candidateConstructors.Length == 1)
            {
                ImmutableArray<BoundExpression> args = BuildArgumentsForErrorRecovery(analyzedArguments, candidateConstructors[0].Parameters);
                childNodes.AddRange(args);
            }
            else
            {
                childNodes.AddRange(BuildArgumentsForErrorRecovery(analyzedArguments));
            }

            if (boundInitializerOpt != null)
            {
                childNodes.Add(boundInitializerOpt);
            }

            return new BoundBadExpression(node, resultKind, symbols.ToImmutableAndFree(), childNodes.ToImmutableAndFree(), type);
        }

        private BoundExpression BindInterfaceCreationExpression(ObjectCreationExpressionSyntax node, NamedTypeSymbol type, BoundExpression boundInitializerOpt, DiagnosticBag diagnostics)
        {
            Debug.Assert((object)type != null);

            // COM interfaces which have ComImportAttribute and CoClassAttribute can be instantiated with "new". 
            // CoClassAttribute contains the type information of the original CoClass for the interface.
            // We replace the interface creation with CoClass object creation for this case.

            // NOTE: We don't attempt binding interface creation to CoClass creation if we are within an attribute argument.
            // NOTE: This is done to prevent a cycle in an error scenario where we have a "new InterfaceType" expression in an attribute argument.
            // NOTE: Accessing IsComImport/ComImportCoClass properties on given type symbol would attempt ForceCompeteAttributes, which would again try binding all attributes on the symbol.
            // NOTE: causing infinite recursion. We avoid this cycle by checking if we are within in context of an Attribute argument.
            if (!this.InAttributeArgument && type.IsComImport)
            {
                NamedTypeSymbol coClassType = type.ComImportCoClass;
                if ((object)coClassType != null)
                {
                    return BindComImportCoClassCreationExpression(node, type, coClassType, boundInitializerOpt, diagnostics);
                }
            }

            // interfaces can't be instantiated in C#
            diagnostics.Add(ErrorCode.ERR_NoNewAbstract, node.Location, type);
            return BindBadInterfaceCreationExpression(node, type, diagnostics);
        }

        private BoundExpression BindBadInterfaceCreationExpression(ObjectCreationExpressionSyntax node, NamedTypeSymbol type, DiagnosticBag diagnostics)
        {
            AnalyzedArguments analyzedArguments = AnalyzedArguments.GetInstance();

            BindArgumentsAndNames(node.ArgumentList, diagnostics, analyzedArguments);
            ImmutableArray<BoundNode> childNodes = BuildArgumentsForErrorRecovery(analyzedArguments).Cast<BoundExpression, BoundNode>();

            BoundExpression result = new BoundBadExpression(node, LookupResultKind.NotCreatable, ImmutableArray.Create<Symbol>(type), childNodes, type);
            analyzedArguments.Free();
            return result;
        }

        private BoundExpression BindComImportCoClassCreationExpression(ObjectCreationExpressionSyntax node, NamedTypeSymbol interfaceType, NamedTypeSymbol coClassType, BoundExpression boundInitializerOpt, DiagnosticBag diagnostics)
        {
            Debug.Assert((object)interfaceType != null);
            Debug.Assert(interfaceType.IsInterfaceType());
            Debug.Assert((object)coClassType != null);
            Debug.Assert(interfaceType.ComImportCoClass == coClassType);
            Debug.Assert(coClassType.TypeKind == TypeKind.Class || coClassType.TypeKind == TypeKind.Error);

            if (coClassType.IsErrorType())
            {
                Error(diagnostics, ErrorCode.ERR_MissingCoClass, node, coClassType, interfaceType);
            }
            else if (coClassType.IsUnboundGenericType)
            {
                // BREAKING CHANGE:     Dev10 allows the following code to compile, even though the output assembly is not verifiable and generates a runtime exception:
                //
                //          [ComImport, Guid("00020810-0000-0000-C000-000000000046")]
                //          [CoClass(typeof(GenericClass<>))]
                //          public interface InterfaceType {}
                //          public class GenericClass<T>: InterfaceType {}
                // 
                //          public class Program
                //          {
                //              public static void Main() { var i = new InterfaceType(); }
                //          }
                //
                //  We disallow CoClass creation if coClassType is an unbound generic type and report a compile time error.

                Error(diagnostics, ErrorCode.ERR_BadCoClassSig, node, coClassType, interfaceType);
            }
            else
            {
                // NoPIA support
                if (interfaceType.ContainingAssembly.IsLinked)
                {
                    return BindNoPiaObjectCreationExpression(node, interfaceType, coClassType, boundInitializerOpt, diagnostics);
                }

                var classCreation = BindClassCreationExpression(node, coClassType, coClassType.Name, boundInitializerOpt, diagnostics);
                HashSet<DiagnosticInfo> useSiteDiagnostics = null;
                Conversion conversion = this.Conversions.ClassifyConversionForCast(classCreation, interfaceType, ref useSiteDiagnostics);
                diagnostics.Add(node, useSiteDiagnostics);
                if (!conversion.IsValid)
                {
                    SymbolDistinguisher distinguisher = new SymbolDistinguisher(this.Compilation, coClassType, interfaceType);
                    Error(diagnostics, ErrorCode.ERR_NoExplicitConv, node, distinguisher.First, distinguisher.Second);
                }

                // Bind the conversion, but drop the conversion node.
                CreateConversion(classCreation, conversion, interfaceType, diagnostics);

                // Override result type to be the interface type.
                switch (classCreation.Kind)
                {
                    case BoundKind.ObjectCreationExpression:
                        var creation = (BoundObjectCreationExpression)classCreation;
                        return creation.Update(creation.Constructor, creation.ConstructorsGroup, creation.Arguments, creation.ArgumentNamesOpt,
                                               creation.ArgumentRefKindsOpt, creation.Expanded, creation.ArgsToParamsOpt, creation.ConstantValueOpt,
                                               creation.InitializerExpressionOpt, interfaceType);

                    case BoundKind.BadExpression:
                        var bad = (BoundBadExpression)classCreation;
                        return bad.Update(bad.ResultKind, bad.Symbols, bad.ChildBoundNodes, interfaceType);

                    default:
                        throw ExceptionUtilities.UnexpectedValue(classCreation.Kind);
                }
            }

            return BindBadInterfaceCreationExpression(node, interfaceType, diagnostics);
        }

        private BoundExpression BindNoPiaObjectCreationExpression(
            ObjectCreationExpressionSyntax node,
            NamedTypeSymbol interfaceType,
            NamedTypeSymbol coClassType,
            BoundExpression boundInitializerOpt,
            DiagnosticBag diagnostics)
        {
            string guidString;
            if (!coClassType.GetGuidString(out guidString))
            {
                // At this point, VB reports ERRID_NoPIAAttributeMissing2 if guid isn't there.
                // C# doesn't complain and instead uses zero guid.
                guidString = System.Guid.Empty.ToString("D");
            }

            var creation = new BoundNoPiaObjectCreationExpression(node, guidString, boundInitializerOpt, interfaceType);

            // Get the bound arguments and the argument names, it is an error if any are present.
            AnalyzedArguments analyzedArguments = AnalyzedArguments.GetInstance();
            try
            {
                BindArgumentsAndNames(node.ArgumentList, diagnostics, analyzedArguments, allowArglist: false);

                if (analyzedArguments.Arguments.Count > 0)
                {
                    diagnostics.Add(ErrorCode.ERR_BadCtorArgCount, node.ArgumentList.Location, interfaceType, analyzedArguments.Arguments.Count);

                    var children = ArrayBuilder<BoundNode>.GetInstance();
                    children.AddRange(BuildArgumentsForErrorRecovery(analyzedArguments));
                    children.Add(creation);

                    return new BoundBadExpression(node, LookupResultKind.OverloadResolutionFailure, ImmutableArray<Symbol>.Empty, children.ToImmutableAndFree(), creation.Type);
                }
            }
            finally
            {
                analyzedArguments.Free();
            }

            return creation;
        }

        private BoundExpression BindTypeParameterCreationExpression(ObjectCreationExpressionSyntax node, TypeParameterSymbol typeParameter, BoundExpression boundInitializerOpt, DiagnosticBag diagnostics)
        {
            AnalyzedArguments analyzedArguments = AnalyzedArguments.GetInstance();
            BindArgumentsAndNames(node.ArgumentList, diagnostics, analyzedArguments);
            bool hasArguments = analyzedArguments.Arguments.Count > 0;
            analyzedArguments.Free();

            if (!typeParameter.HasConstructorConstraint && !typeParameter.IsValueType)
            {
                diagnostics.Add(ErrorCode.ERR_NoNewTyvar, node.Location, typeParameter);
            }
            else if (hasArguments)
            {
                diagnostics.Add(ErrorCode.ERR_NewTyvarWithArgs, node.Location, typeParameter);
            }
            else
            {
                return new BoundNewT(node, boundInitializerOpt, typeParameter);
            }

            return new BoundBadExpression(node, LookupResultKind.NotCreatable, ImmutableArray.Create<Symbol>(typeParameter), ImmutableArray<BoundNode>.Empty, typeParameter);
        }

        /// <summary>
        /// Given the type containing constructors, gets the list of candidate instance constructors and uses overload resolution to determine which one should be called.
        /// </summary>
        /// <param name="typeContainingConstructors">The containing type of the constructors.</param>
        /// <param name="analyzedArguments">The already bound arguments to the constructor.</param>
        /// <param name="errorName">The name to use in diagnostics if overload resolution fails.</param>
        /// <param name="errorLocation">The location at which to report overload resolution result diagnostics.</param>
        /// <param name="suppressResultDiagnostics">True to suppress overload resolution result diagnostics (but not argument diagnostics).</param>
        /// <param name="diagnostics">Where diagnostics will be reported.</param>
        /// <param name="memberResolutionResult">If this method returns true, then it will contain a valid MethodResolutionResult.
        /// Otherwise, it may contain a MethodResolutionResult for an inaccessible constructor (in which case, it will incorrectly indicate success) or nothing at all.</param>
        /// <param name="candidateConstructors">Candidate instance constructors of type <paramref name="typeContainingConstructors"/> used for overload resolution.</param>
        /// <param name="allowProtectedConstructorsOfBaseType">It is always legal to access a protected base class constructor
        /// via a constructor initializer, but not from an object creation expression.</param>
        /// <returns>True if overload resolution successfully chose an accessible constructor.</returns>
        /// <remarks>
        /// The two-pass algorithm (accessible constructors, then all constructors) is the reason for the unusual signature
        /// of this method (i.e. not populating a pre-existing <see cref="OverloadResolutionResult{MethodSymbol}"/>).
        /// Presently, rationalizing this behavior is not worthwhile.
        /// </remarks>
        private bool TryPerformConstructorOverloadResolution(
            NamedTypeSymbol typeContainingConstructors,
            AnalyzedArguments analyzedArguments,
            string errorName,
            Location errorLocation,
            bool suppressResultDiagnostics,
            DiagnosticBag diagnostics,
            out MemberResolutionResult<MethodSymbol> memberResolutionResult,
            out ImmutableArray<MethodSymbol> candidateConstructors,
            bool allowProtectedConstructorsOfBaseType) // Last to make named arguments more convenient.
        {
            // Get accessible constructors for performing overload resolution.
            ImmutableArray<MethodSymbol> allInstanceConstructors;
            HashSet<DiagnosticInfo> useSiteDiagnostics = null;
            candidateConstructors = GetAccessibleConstructorsForOverloadResolution(typeContainingConstructors, allowProtectedConstructorsOfBaseType, out allInstanceConstructors, ref useSiteDiagnostics);

            OverloadResolutionResult<MethodSymbol> result = OverloadResolutionResult<MethodSymbol>.GetInstance();

            // Indicates whether overload resolution successfully chose an accessible constructor.
            bool succeededConsideringAccessibility = false;

            // Indicates whether overload resolution resulted in a single best match, even though it might be inaccessible.
            bool succeededIgnoringAccessibility = false;

            if (candidateConstructors.Any())
            {
                // We have at least one accessible candidate constructor, perform overload resolution with accessible candidateConstructors.
                this.OverloadResolution.ObjectCreationOverloadResolution(candidateConstructors, analyzedArguments, result, ref useSiteDiagnostics);

                if (result.Succeeded)
                {
                    succeededConsideringAccessibility = true;
                    succeededIgnoringAccessibility = true;
                }
            }

            if (!succeededConsideringAccessibility && allInstanceConstructors.Length > candidateConstructors.Length)
            {
                // Overload resolution failed on the accessible candidateConstructors, but we have at least one inaccessible constructor.
                // We might have a best match constructor which is inaccessible.
                // Try overload resolution with all instance constructors to generate correct diagnostics and semantic info for this case.
                OverloadResolutionResult<MethodSymbol> inaccessibleResult = OverloadResolutionResult<MethodSymbol>.GetInstance();
                this.OverloadResolution.ObjectCreationOverloadResolution(allInstanceConstructors, analyzedArguments, inaccessibleResult, ref useSiteDiagnostics);

                if (inaccessibleResult.Succeeded)
                {
                    succeededIgnoringAccessibility = true;
                    candidateConstructors = allInstanceConstructors;
                    result.Free();
                    result = inaccessibleResult;
                }
                else
                {
                    inaccessibleResult.Free();
                }
            }

            diagnostics.Add(errorLocation, useSiteDiagnostics);
            useSiteDiagnostics = null;

            if (succeededIgnoringAccessibility)
            {
                this.CoerceArguments<MethodSymbol>(result.ValidResult, analyzedArguments.Arguments, diagnostics);
            }

            // Fill in the out parameter with the result, if there was one; it might be inaccessible.
            memberResolutionResult = succeededIgnoringAccessibility ?
                result.ValidResult :
                default(MemberResolutionResult<MethodSymbol>); // Invalid results are not interesting - we have enough info in candidateConstructors.

            // If something failed and we are reporting errors, then report the right errors.
            // * If the failure was due to inaccessibility, just report that.
            // * If the failure was not due to inaccessibility then only report an error
            //   on the constructor if there were no errors on the arguments.
            if (!succeededConsideringAccessibility && !suppressResultDiagnostics)
            {
                if (succeededIgnoringAccessibility)
                {
                    // It is not legal to directly call a protected constructor on a base class unless
                    // the "this" of the call is known to be of the current type. That is, it is
                    // perfectly legal to say ": base()" to call a protected base class ctor, but
                    // it is not legal to say "new MyBase()" if the ctor is protected. 
                    //
                    // The native compiler produces the error CS1540:
                    //
                    //   Cannot access protected member 'MyBase.MyBase' via a qualifier of type 'MyBase'; 
                    //   the qualifier must be of type 'Derived' (or derived from it)
                    //
                    // Though technically correct, this is a very confusing error message for this scenario;
                    // one does not typically think of the constructor as being a method that is 
                    // called with an implicit "this" of a particular receiver type, even though of course
                    // that is exactly what it is.
                    //
                    // The better error message here is to simply say that the best possible ctor cannot
                    // be accessed because it is not accessible.
                    //
                    // CONSIDER: We might consider making up a new error message for this situation.

                    // 
                    // CS0122: 'MyBase.MyBase' is inaccessible due to its protection level
                    diagnostics.Add(ErrorCode.ERR_BadAccess, errorLocation, result.ValidResult.Member);
                }
                else if (!analyzedArguments.HasErrors)
                {
                    // If the arguments had an error reported then do not report further errors for 
                    // overload resolution failure.
                    result.ReportDiagnostics(this, errorLocation, diagnostics,
                        errorName, null, analyzedArguments, candidateConstructors, typeContainingConstructors, null);
                }
            }

            result.Free();
            return succeededConsideringAccessibility;
        }

        private ImmutableArray<MethodSymbol> GetAccessibleConstructorsForOverloadResolution(NamedTypeSymbol type, ref HashSet<DiagnosticInfo> useSiteDiagnostics)
        {
            ImmutableArray<MethodSymbol> allInstanceConstructors;
            return GetAccessibleConstructorsForOverloadResolution(type, false, out allInstanceConstructors, ref useSiteDiagnostics);
        }

        private ImmutableArray<MethodSymbol> GetAccessibleConstructorsForOverloadResolution(NamedTypeSymbol type, bool allowProtectedConstructorsOfBaseType, out ImmutableArray<MethodSymbol> allInstanceConstructors, ref HashSet<DiagnosticInfo> useSiteDiagnostics)
        {
            if (type.IsErrorType())
            {
                // For Caas, we want to supply the constructors even in error cases
                // We may end up supplying the constructors of an unconstructed symbol,
                // but that's better than nothing.
                type = type.GetNonErrorGuess() as NamedTypeSymbol ?? type;
            }

            allInstanceConstructors = type.InstanceConstructors;
            return FilterInaccessibleConstructors(allInstanceConstructors, allowProtectedConstructorsOfBaseType, ref useSiteDiagnostics);
        }

        private static ConstantValue FoldParameterlessValueTypeConstructor(NamedTypeSymbol type)
        {
            // DELIBERATE SPEC VIOLATION:
            //
            // Object creation expressions like "new int()" are not considered constant expressions
            // by the specification but they are by the native compiler; we maintain compatibility
            // with this bug.
            // 
            // Additionally, it also treats "new X()", where X is an enum type, as a
            // constant expression with default value 0, we maintain compatibility with it.

            var specialType = type.SpecialType;

            if (type.TypeKind == TypeKind.Enum)
            {
                specialType = type.EnumUnderlyingType.SpecialType;
            }

            switch (specialType)
            {
                case SpecialType.System_SByte:
                case SpecialType.System_Int16:
                case SpecialType.System_Int32:
                case SpecialType.System_Int64:
                case SpecialType.System_Byte:
                case SpecialType.System_UInt16:
                case SpecialType.System_UInt32:
                case SpecialType.System_UInt64:
                case SpecialType.System_Single:
                case SpecialType.System_Double:
                case SpecialType.System_Decimal:
                case SpecialType.System_Boolean:
                case SpecialType.System_Char:
                    return ConstantValue.Default(specialType);
            }

            return null;
        }

        private BoundLiteral BindLiteralConstant(LiteralExpressionSyntax node, DiagnosticBag diagnostics)
        {
            // bug.Assert(node.Kind == SyntaxKind.LiteralExpression);

            var value = node.Token.Value;

            ConstantValue cv;
            TypeSymbol type = null;

            if (value == null)
            {
                cv = ConstantValue.Null;
            }
            else
            {
                Debug.Assert(!value.GetType().GetTypeInfo().IsEnum);

                var specialType = SpecialTypeExtensions.FromRuntimeTypeOfLiteralValue(value);

                // C# literals can't be of type byte, sbyte, short, ushort:
                Debug.Assert(
                    specialType != SpecialType.None &&
                    specialType != SpecialType.System_Byte &&
                    specialType != SpecialType.System_SByte &&
                    specialType != SpecialType.System_Int16 &&
                    specialType != SpecialType.System_UInt16);

                cv = ConstantValue.Create(value, specialType);
                type = GetSpecialType(specialType, diagnostics, node);
            }

            return new BoundLiteral(node, cv, type);
        }

        private BoundExpression BindCheckedExpression(CheckedExpressionSyntax node, DiagnosticBag diagnostics)
        {
            // the binder is not cached since we only cache statement level binders
            return this.WithCheckedOrUncheckedRegion(node.Kind() == SyntaxKind.CheckedExpression).
                BindParenthesizedExpression(node.Expression, diagnostics);
        }

        /// <summary>
        /// Binds a member access expression
        /// </summary>
        private BoundExpression BindMemberAccess(
            MemberAccessExpressionSyntax node,
            bool invoked,
            bool indexed,
            DiagnosticBag diagnostics)
        {
            Debug.Assert(node != null);

            BoundExpression boundLeft;

            ExpressionSyntax exprSyntax = node.Expression;
            if (node.Kind() == SyntaxKind.SimpleMemberAccessExpression)
            {
                // NOTE: CheckValue will be called explicitly in BindMemberAccessWithBoundLeft.
                boundLeft = BindLeftOfPotentialColorColorMemberAccess(exprSyntax, diagnostics);
            }
            else
            {
                Debug.Assert(node.Kind() == SyntaxKind.PointerMemberAccessExpression);
                boundLeft = this.BindExpression(exprSyntax, diagnostics); // Not Color Color issues with ->

                // CONSIDER: another approach would be to construct a BoundPointerMemberAccess (assuming such a type existed),
                // but that would be much more cumbersome because we'd be unable to build upon the BindMemberAccess infrastructure,
                // which expects a receiver.

                // Dereference before binding member;
                TypeSymbol pointedAtType;
                bool hasErrors;
                BindPointerIndirectionExpressionInternal(node, boundLeft, diagnostics, out pointedAtType, out hasErrors);

                // If there is no pointed-at type, fall back on the actual type (i.e. assume the user meant "." instead of "->").
                if (ReferenceEquals(pointedAtType, null))
                {
                    boundLeft = ToBadExpression(boundLeft);
                }
                else
                {
                    boundLeft = new BoundPointerIndirectionOperator(exprSyntax, boundLeft, pointedAtType, hasErrors)
                    {
                        WasCompilerGenerated = true, // don't interfere with the type info for exprSyntax.
                    };
                }
            }

            return BindMemberAccessWithBoundLeft(node, boundLeft, node.Name, node.OperatorToken, invoked, indexed, diagnostics);
        }

        /// <summary>
        /// Attempt to bind the LHS of a member access expression.  If this is a Color Color case (spec 7.6.4.1),
        /// then return a BoundExpression if we can easily disambiguate or a BoundTypeOrValueExpression if we
        /// cannot.  If this is not a Color Color case, then return null.
        /// </summary>
        private BoundExpression BindLeftOfPotentialColorColorMemberAccess(ExpressionSyntax left, DiagnosticBag diagnostics)
        {
            // SPEC: 7.6.4.1 Identical simple names and type names
            // SPEC: In a member access of the form E.I, if E is a single identifier, and if the meaning of E as
            // SPEC: a simple-name (spec 7.6.2) is a constant, field, property, local variable, or parameter with the
            // SPEC: same type as the meaning of E as a type-name (spec 3.8), then both possible meanings of E are 
            // SPEC: permitted. The two possible meanings of E.I are never ambiguous, since I must necessarily be
            // SPEC: a member of the type E in both cases. In other words, the rule simply permits access to the 
            // SPEC: static members and nested types of E where a compile-time error would otherwise have occurred. 

            if (left.Kind() == SyntaxKind.IdentifierName)
            {
                var node = (IdentifierNameSyntax)left;
                var valueDiagnostics = DiagnosticBag.GetInstance();
                var boundValue = BindIdentifier(node, invoked: false, diagnostics: valueDiagnostics);

                Symbol leftSymbol;
                if (boundValue.Kind == BoundKind.Conversion)
                {
                    // BindFieldAccess may insert a conversion if binding occurs
                    // within an enum member initializer.
                    leftSymbol = ((BoundConversion)boundValue).Operand.ExpressionSymbol;
                }
                else
                {
                    leftSymbol = boundValue.ExpressionSymbol;
                }

                if ((object)leftSymbol != null)
                {
                    switch (leftSymbol.Kind)
                    {
                        case SymbolKind.Field:
                        case SymbolKind.Local:
                        case SymbolKind.Parameter:
                        case SymbolKind.Property:
                        case SymbolKind.RangeVariable:
                            var leftType = boundValue.Type;
                            Debug.Assert((object)leftType != null);

                            var leftName = node.Identifier.ValueText;
                            if (leftType.Name == leftName || IsUsingAliasInScope(leftName))
                            {
                                var typeDiagnostics = new DiagnosticBag();
                                var boundType = BindNamespaceOrType(node, typeDiagnostics);
                                if (boundType.Type == leftType)
                                {
                                    // NOTE: ReplaceTypeOrValueReceiver will call CheckValue explicitly.
                                    var newValueDiagnostics = new DiagnosticBag();
                                    newValueDiagnostics.AddRangeAndFree(valueDiagnostics);

                                    return new BoundTypeOrValueExpression(left, new BoundTypeOrValueData(leftSymbol, boundValue, newValueDiagnostics, boundType, typeDiagnostics), leftType);
                                }
                            }
                            break;

                            // case SymbolKind.Event: //SPEC: 7.6.4.1 (a.k.a. Color Color) doesn't cover events
                    }
                }

                // Not a Color Color case; return the bound member.
                // NOTE: it is up to the caller to call CheckValue on the result.
                diagnostics.AddRangeAndFree(valueDiagnostics);
                return boundValue;
            }

            // NOTE: it is up to the caller to call CheckValue on the result.
            return BindExpression(left, diagnostics);
        }

        // returns true if name matches a using alias in scope
        // NOTE: when true is returned, the corresponding using is also marked as "used" 
        private bool IsUsingAliasInScope(string name)
        {
            var isSemanticModel = this.IsSemanticModelBinder;
            for (var chain = this.ImportChain; chain != null; chain = chain.ParentOpt)
            {
                if (chain.Imports.IsUsingAlias(name, isSemanticModel))
                {
                    return true;
                }
            }

            return false;
        }

        private BoundExpression BindDynamicMemberAccess(
            ExpressionSyntax node,
            BoundExpression boundLeft,
            SimpleNameSyntax right,
            bool invoked,
            bool indexed,
            DiagnosticBag diagnostics)
        {
            // We have an expression of the form "dynExpr.Name" or "dynExpr.Name<X>"

            SeparatedSyntaxList<TypeSyntax> typeArgumentsSyntax = right.Kind() == SyntaxKind.GenericName ?
                ((GenericNameSyntax)right).TypeArgumentList.Arguments :
                default(SeparatedSyntaxList<TypeSyntax>);
            bool rightHasTypeArguments = typeArgumentsSyntax.Count > 0;
            ImmutableArray<TypeSymbol> typeArguments = rightHasTypeArguments ?
                BindTypeArguments(typeArgumentsSyntax, diagnostics) :
                default(ImmutableArray<TypeSymbol>);

            bool hasErrors = false;

            if (!invoked && rightHasTypeArguments)
            {
                // error CS0307: The property 'P' cannot be used with type arguments
                Error(diagnostics, ErrorCode.ERR_TypeArgsNotAllowed, right, right.Identifier.Text, SymbolKind.Property.Localize());
                hasErrors = true;
            }

            if (rightHasTypeArguments)
            {
                for (int i = 0; i < typeArguments.Length; ++i)
                {
                    var typeArgument = typeArguments[i];
                    if ((typeArgument.IsPointerType()) || typeArgument.IsRestrictedType())
                    {
                        // "The type '{0}' may not be used as a type argument"
                        Error(diagnostics, ErrorCode.ERR_BadTypeArgument, typeArgumentsSyntax[i], typeArgument);
                        hasErrors = true;
                    }
                }
            }

            return new BoundDynamicMemberAccess(
                syntax: node,
                receiver: boundLeft,
                typeArgumentsOpt: typeArguments,
                name: right.Identifier.ValueText,
                invoked: invoked,
                indexed: indexed,
                type: Compilation.DynamicType,
                hasErrors: hasErrors);
        }

        /// <summary>
        /// Bind the RHS of a member access expression, given the bound LHS.
        /// It is assumed that CheckValue has not been called on the LHS.
        /// </summary>
        private BoundExpression BindMemberAccessWithBoundLeft(
            ExpressionSyntax node,
            BoundExpression boundLeft,
            SimpleNameSyntax right,
            SyntaxToken operatorToken,
            bool invoked,
            bool indexed,
            DiagnosticBag diagnostics)
        {
            Debug.Assert(node != null);
            Debug.Assert(boundLeft != null);

            boundLeft = MakeMemberAccessValue(boundLeft, diagnostics);

            TypeSymbol leftType = boundLeft.Type;

            if ((object)leftType != null && leftType.IsDynamic())
            {
                return BindDynamicMemberAccess(node, boundLeft, right, invoked, indexed, diagnostics);
            }

            // No member accesses on void
            if ((object)leftType != null && leftType.SpecialType == SpecialType.System_Void)
            {
                DiagnosticInfo diagnosticInfo = new CSDiagnosticInfo(ErrorCode.ERR_BadUnaryOp, SyntaxFacts.GetText(operatorToken.Kind()), leftType);
                diagnostics.Add(new CSDiagnostic(diagnosticInfo, operatorToken.GetLocation()));
                return BadExpression(node, boundLeft);
            }

            if (boundLeft.Kind == BoundKind.UnboundLambda)
            {
                Debug.Assert((object)leftType == null);

                var msgId = ((UnboundLambda)boundLeft).MessageID;
                DiagnosticInfo diagnosticInfo = new CSDiagnosticInfo(ErrorCode.ERR_BadUnaryOp, SyntaxFacts.GetText(operatorToken.Kind()), msgId.Localize());
                diagnostics.Add(new CSDiagnostic(diagnosticInfo, node.Location));
                return BadExpression(node, boundLeft);
            }

            var lookupResult = LookupResult.GetInstance();
            try
            {
                LookupOptions options = LookupOptions.AllMethodsOnArityZero;
                if (invoked)
                {
                    options |= LookupOptions.MustBeInvocableIfMember;
                }

                var typeArgumentsSyntax = right.Kind() == SyntaxKind.GenericName ? ((GenericNameSyntax)right).TypeArgumentList.Arguments : default(SeparatedSyntaxList<TypeSyntax>);
                bool rightHasTypeArguments = typeArgumentsSyntax.Count > 0;
                var typeArguments = rightHasTypeArguments ? BindTypeArguments(typeArgumentsSyntax, diagnostics) : default(ImmutableArray<TypeSymbol>);

                // A member-access consists of a primary-expression, a predefined-type, or a 
                // qualified-alias-member, followed by a "." token, followed by an identifier, 
                // optionally followed by a type-argument-list.

                // A member-access is either of the form E.I or of the form E.I<A1, ..., AK>, where
                // E is a primary-expression, I is a single identifier and <A1, ..., AK> is an
                // optional type-argument-list. When no type-argument-list is specified, consider K
                // to be zero. 

                // UNDONE: A member-access with a primary-expression of type dynamic is dynamically bound. 
                // UNDONE: In this case the compiler classifies the member access as a property access of 
                // UNDONE: type dynamic. The rules below to determine the meaning of the member-access are 
                // UNDONE: then applied at run-time, using the run-time type instead of the compile-time 
                // UNDONE: type of the primary-expression. If this run-time classification leads to a method 
                // UNDONE: group, then the member access must be the primary-expression of an invocation-expression.

                // The member-access is evaluated and classified as follows:

                var rightName = right.Identifier.ValueText;
                var rightArity = right.Arity;

                switch (boundLeft.Kind)
                {
                    case BoundKind.NamespaceExpression:
                        {
                            // If K is zero and E is a namespace and E contains a nested namespace with name I, 
                            // then the result is that namespace.

                            var ns = ((BoundNamespaceExpression)boundLeft).NamespaceSymbol;
                            HashSet<DiagnosticInfo> useSiteDiagnostics = null;
                            this.LookupMembersWithFallback(lookupResult, ns, rightName, rightArity, ref useSiteDiagnostics, options: options);
                            diagnostics.Add(right, useSiteDiagnostics);

                            ArrayBuilder<Symbol> symbols = lookupResult.Symbols;

                            if (lookupResult.IsMultiViable)
                            {
                                bool wasError;
                                Symbol sym = ResultSymbol(lookupResult, rightName, rightArity, node, diagnostics, false, out wasError, ns, options);
                                if (wasError)
                                {
                                    return new BoundBadExpression(node, LookupResultKind.Ambiguous, lookupResult.Symbols.AsImmutable(), ImmutableArray.Create<BoundNode>(boundLeft), CreateErrorType(rightName), hasErrors: true);
                                }
                                else if (sym.Kind == SymbolKind.Namespace)
                                {
                                    return new BoundNamespaceExpression(node, (NamespaceSymbol)sym);
                                }
                                else
                                {
                                    Debug.Assert(sym.Kind == SymbolKind.NamedType);
                                    var type = (NamedTypeSymbol)sym;

                                    if (rightHasTypeArguments)
                                    {
                                        type = ConstructNamedTypeUnlessTypeArgumentOmitted(right, type, typeArgumentsSyntax, typeArguments, diagnostics);
                                    }

                                    ReportDiagnosticsIfObsolete(diagnostics, type, node, hasBaseReceiver: false);

                                    return new BoundTypeExpression(node, null, type);
                                }
                            }
                            else if (lookupResult.Kind == LookupResultKind.WrongArity)
                            {
                                Debug.Assert(symbols.Count > 0);
                                Debug.Assert(symbols[0].Kind == SymbolKind.NamedType);

                                Error(diagnostics, lookupResult.Error, right);

                                return new BoundTypeExpression(node, null,
                                        new ExtendedErrorTypeSymbol(GetContainingNamespaceOrType(symbols[0]), symbols.ToImmutable(), lookupResult.Kind, lookupResult.Error, rightArity));
                            }
                            else if (lookupResult.Kind == LookupResultKind.Empty)
                            {
                                Debug.Assert(lookupResult.IsClear, "If there's a legitimate reason for having candidates without a reason, then we should produce something intelligent in such cases.");
                                Debug.Assert(lookupResult.Error == null);
                                NotFound(node, rightName, rightArity, rightName, diagnostics, aliasOpt: null, qualifierOpt: ns, options: options);

                                return new BoundBadExpression(node, lookupResult.Kind, symbols.AsImmutable(), ImmutableArray.Create<BoundNode>(boundLeft), CreateErrorType(rightName), hasErrors: true);
                            }
                            break;
                        }
                    case BoundKind.TypeExpression:
                        {
                            Debug.Assert((object)leftType != null);
                            if (leftType.TypeKind == TypeKind.TypeParameter)
                            {
                                Error(diagnostics, ErrorCode.ERR_BadSKunknown, boundLeft.Syntax, leftType, MessageID.IDS_SK_TYVAR.Localize());
                                return BadExpression(node, LookupResultKind.NotAValue, boundLeft);
                            }
                            else if (this.EnclosingNameofArgument == node)
                            {
                                // Support selecting an extension method from a type name in nameof(.)
                                return BindInstanceMemberAccess(node, right, boundLeft, rightName, rightArity, typeArgumentsSyntax, typeArguments, invoked, diagnostics);
                            }
                            else
                            {
                                HashSet<DiagnosticInfo> useSiteDiagnostics = null;
                                this.LookupMembersWithFallback(lookupResult, leftType, rightName, rightArity, ref useSiteDiagnostics, basesBeingResolved: null, options: options);
                                diagnostics.Add(right, useSiteDiagnostics);
                                if (lookupResult.IsMultiViable)
                                {
                                    return BindMemberOfType(node, right, rightName, rightArity, boundLeft, typeArgumentsSyntax, typeArguments, lookupResult, BoundMethodGroupFlags.None, diagnostics: diagnostics);
                                }
                            }
                            break;
                        }
                    case BoundKind.TypeOrValueExpression:
                        {
                            // CheckValue call will occur in ReplaceTypeOrValueReceiver.
                            // NOTE: This means that we won't get CheckValue diagnostics in error scenarios,
                            // but they would be cascading anyway.
                            return BindInstanceMemberAccess(node, right, boundLeft, rightName, rightArity, typeArgumentsSyntax, typeArguments, invoked, diagnostics);
                        }
                    default:
                        {
                            // Can't dot into the null literal.
                            if (boundLeft.Kind == BoundKind.Literal && ((BoundLiteral)boundLeft).ConstantValueOpt == ConstantValue.Null)
                            {
                                if (!boundLeft.HasAnyErrors)
                                {
                                    Error(diagnostics, ErrorCode.ERR_BadUnaryOp, node, operatorToken.Text, boundLeft.Display);
                                }

                                return BadExpression(node, boundLeft);
                            }
                            else if ((object)leftType != null)
                            {
                                boundLeft = CheckValue(boundLeft, BindValueKind.RValue, diagnostics);
                                return BindInstanceMemberAccess(node, right, boundLeft, rightName, rightArity, typeArgumentsSyntax, typeArguments, invoked, diagnostics);
                            }
                            break;
                        }
                }

                this.BindMemberAccessReportError(node, right, rightName, boundLeft, lookupResult.Error, diagnostics);
                return BindMemberAccessBadResult(node, rightName, boundLeft, lookupResult.Error, lookupResult.Symbols.ToImmutable(), lookupResult.Kind);
            }
            finally
            {
                lookupResult.Free();
            }
        }

        private static void WarnOnAccessOfOffDefault(CSharpSyntaxNode node, BoundExpression boundLeft, DiagnosticBag diagnostics)
        {
            if (boundLeft != null && boundLeft.Kind == BoundKind.DefaultOperator && boundLeft.ConstantValue == ConstantValue.Null)
            {
                Error(diagnostics, ErrorCode.WRN_DotOnDefault, node, boundLeft.Type);
            }
        }

        /// <summary>
        /// Create a value from the expression that can be used as a left-hand-side
        /// of a member access. This method special-cases method and property
        /// groups only. All other expressions are returned as is.
        /// </summary>
        private BoundExpression MakeMemberAccessValue(BoundExpression expr, DiagnosticBag diagnostics)
        {
            switch (expr.Kind)
            {
                case BoundKind.MethodGroup:
                    {
                        var methodGroup = (BoundMethodGroup)expr;
                        HashSet<DiagnosticInfo> useSiteDiagnostics = null;
                        var resolution = this.ResolveMethodGroup(methodGroup, analyzedArguments: null, isMethodGroupConversion: false, useSiteDiagnostics: ref useSiteDiagnostics);
                        diagnostics.Add(expr.Syntax, useSiteDiagnostics);
                        if (!expr.HasAnyErrors)
                        {
                            diagnostics.AddRange(resolution.Diagnostics);

                            if (resolution.MethodGroup != null && !resolution.HasAnyErrors)
                            {
                                Debug.Assert(!resolution.IsEmpty);
                                var method = resolution.MethodGroup.Methods[0];
                                Error(diagnostics, ErrorCode.ERR_BadSKunknown, methodGroup.NameSyntax, method, MessageID.IDS_SK_METHOD.Localize());
                            }
                        }
                        expr = this.BindMemberAccessBadResult(methodGroup);
                        resolution.Free();
                        return expr;
                    }

                case BoundKind.PropertyGroup:
                    return BindIndexedPropertyAccess((BoundPropertyGroup)expr, mustHaveAllOptionalParameters: false, diagnostics: diagnostics);

                default:
                    return expr;
            }
        }

        private BoundExpression BindInstanceMemberAccess(
            CSharpSyntaxNode node,
            CSharpSyntaxNode right,
            BoundExpression boundLeft,
            string rightName,
            int rightArity,
            SeparatedSyntaxList<TypeSyntax> typeArgumentsSyntax,
            ImmutableArray<TypeSymbol> typeArguments,
            bool invoked,
            DiagnosticBag diagnostics)
        {
            Debug.Assert(rightArity == (typeArguments.IsDefault ? 0 : typeArguments.Length));
            var leftType = boundLeft.Type;
            LookupOptions options = LookupOptions.AllMethodsOnArityZero;
            if (invoked)
            {
                options |= LookupOptions.MustBeInvocableIfMember;
            }

            var lookupResult = LookupResult.GetInstance();
            try
            {
                // If E is a property access, indexer access, variable, or value, the type of
                // which is T, and a member lookup of I in T with K type arguments produces a
                // match, then E.I is evaluated and classified as follows:

                // UNDONE: Classify E as prop access, indexer access, variable or value

                bool leftIsBaseReference = boundLeft.Kind == BoundKind.BaseReference;
                if (leftIsBaseReference)
                {
                    options |= LookupOptions.UseBaseReferenceAccessibility;
                }

                HashSet<DiagnosticInfo> useSiteDiagnostics = null;
                this.LookupMembersWithFallback(lookupResult, leftType, rightName, rightArity, ref useSiteDiagnostics, basesBeingResolved: null, options: options);
                diagnostics.Add(right, useSiteDiagnostics);

                // SPEC: Otherwise, an attempt is made to process E.I as an extension method invocation.
                // SPEC: If this fails, E.I is an invalid member reference, and a binding-time error occurs.
                var searchExtensionMethodsIfNecessary = !leftIsBaseReference;

                BoundMethodGroupFlags flags = 0;
                if (searchExtensionMethodsIfNecessary)
                {
                    flags |= BoundMethodGroupFlags.SearchExtensionMethods;
                }

                if (lookupResult.IsMultiViable)
                {
                    return BindMemberOfType(node, right, rightName, rightArity, boundLeft, typeArgumentsSyntax, typeArguments, lookupResult, flags, diagnostics);
                }

                if (searchExtensionMethodsIfNecessary)
                {
                    return new BoundMethodGroup(
                        node,
                        typeArguments,
                        boundLeft,
                        rightName,
                        lookupResult.Symbols.All(s => s.Kind == SymbolKind.Method) ? lookupResult.Symbols.SelectAsArray(s_toMethodSymbolFunc) : ImmutableArray<MethodSymbol>.Empty,
                        lookupResult,
                        flags);
                }

                this.BindMemberAccessReportError(node, right, rightName, boundLeft, lookupResult.Error, diagnostics);
                return BindMemberAccessBadResult(node, rightName, boundLeft, lookupResult.Error, lookupResult.Symbols.ToImmutable(), lookupResult.Kind);
            }
            finally
            {
                lookupResult.Free();
            }
        }

        private void BindMemberAccessReportError(BoundMethodGroup node, DiagnosticBag diagnostics)
        {
            var nameSyntax = node.NameSyntax;
            var syntax = node.MemberAccessExpressionSyntax ?? nameSyntax;
            this.BindMemberAccessReportError(syntax, nameSyntax, node.Name, node.ReceiverOpt, node.LookupError, diagnostics);
        }

        /// <summary>
        /// Report the error from member access lookup. Or, if there
        /// was no explicit error from lookup, report "no such member".
        /// </summary>
        private void BindMemberAccessReportError(
            CSharpSyntaxNode node,
            CSharpSyntaxNode name,
            string plainName,
            BoundExpression boundLeft,
            DiagnosticInfo lookupError,
            DiagnosticBag diagnostics)
        {
            if (boundLeft.HasAnyErrors && boundLeft.Kind != BoundKind.TypeOrValueExpression)
            {
                return;
            }

            if (lookupError != null)
            {
                // CONSIDER: there are some cases where Dev10 uses the span of "node",
                // rather than "right".
                diagnostics.Add(new CSDiagnostic(lookupError, name.Location));
            }
            else if (node.IsQuery())
            {
                ReportQueryLookupFailed(node, boundLeft, plainName, ImmutableArray<Symbol>.Empty, diagnostics);
            }
            else
            {
                if (boundLeft.Kind == BoundKind.TypeExpression ||
                    boundLeft.Kind == BoundKind.BaseReference ||
                    node.Kind() == SyntaxKind.AwaitExpression && plainName == WellKnownMemberNames.GetResult)
                {
                    Error(diagnostics, ErrorCode.ERR_NoSuchMember, name, boundLeft.Type, plainName);
                }
                else if (WouldUsingSystemFindExtension(boundLeft.Type, plainName))
                {
                    Error(diagnostics, ErrorCode.ERR_NoSuchMemberOrExtensionNeedUsing, name, boundLeft.Type, plainName, "System");
                }
                else
                {
                    Error(diagnostics, ErrorCode.ERR_NoSuchMemberOrExtension, name, boundLeft.Type, plainName);
                }
            }
        }

        private bool WouldUsingSystemFindExtension(TypeSymbol receiver, string methodName)
        {
            // we have a special case to make the diagnostic for await expressions more clear for Windows:
            // if the receiver type is a windows RT async interface and the method name is GetAwaiter,
            // then we would suggest a using directive for "System".
            // TODO: we should check if such a using directive would actually help, or if there is already one in scope.
            return methodName == WellKnownMemberNames.GetAwaiter && ImplementsWinRTAsyncInterface(receiver);
        }

        /// <summary>
        /// Return true if the given type is or implements a WinRTAsyncInterface.
        /// </summary>
        private bool ImplementsWinRTAsyncInterface(TypeSymbol type)
        {
            return IsWinRTAsyncInterface(type) || type.AllInterfacesNoUseSiteDiagnostics.Any(i => IsWinRTAsyncInterface(i));
        }

        private bool IsWinRTAsyncInterface(TypeSymbol type)
        {
            if (!type.IsInterfaceType())
            {
                return false;
            }

            var namedType = ((NamedTypeSymbol)type).ConstructedFrom;
            return
                namedType == Compilation.GetWellKnownType(WellKnownType.Windows_Foundation_IAsyncAction) ||
                namedType == Compilation.GetWellKnownType(WellKnownType.Windows_Foundation_IAsyncActionWithProgress_T) ||
                namedType == Compilation.GetWellKnownType(WellKnownType.Windows_Foundation_IAsyncOperation_T) ||
                namedType == Compilation.GetWellKnownType(WellKnownType.Windows_Foundation_IAsyncOperationWithProgress_T2);
        }

        private BoundExpression BindMemberAccessBadResult(BoundMethodGroup node)
        {
            var nameSyntax = node.NameSyntax;
            var syntax = node.MemberAccessExpressionSyntax ?? nameSyntax;
            return this.BindMemberAccessBadResult(syntax, node.Name, node.ReceiverOpt, node.LookupError, StaticCast<Symbol>.From(node.Methods), node.ResultKind);
        }

        /// <summary>
        /// Return a BoundExpression representing the invalid member.
        /// </summary>
        private BoundExpression BindMemberAccessBadResult(
            CSharpSyntaxNode node,
            string nameString,
            BoundExpression boundLeft,
            DiagnosticInfo lookupError,
            ImmutableArray<Symbol> symbols,
            LookupResultKind lookupKind)
        {
            if (symbols.Length > 0 && symbols[0].Kind == SymbolKind.Method)
            {
                var builder = ArrayBuilder<MethodSymbol>.GetInstance();
                foreach (var s in symbols)
                {
                    var m = s as MethodSymbol;
                    if ((object)m != null) builder.Add(m);
                }
                var methods = builder.ToImmutableAndFree();

                // Expose the invalid methods as a BoundMethodGroup.
                // Since we do not want to perform further method
                // lookup, searchExtensionMethods is set to false.
                // Don't bother calling ConstructBoundMethodGroupAndReportOmittedTypeArguments -
                // we've reported other errors.
                return new BoundMethodGroup(
                    node,
                    default(ImmutableArray<TypeSymbol>),
                    nameString,
                    methods,
                    methods.Length == 1 ? methods[0] : null,
                    lookupError,
                    flags: BoundMethodGroupFlags.None,
                    receiverOpt: boundLeft,
                    resultKind: lookupKind,
                    hasErrors: true);
            }

            var symbolOpt = symbols.Length == 1 ? symbols[0] : null;
            return new BoundBadExpression(
                node,
                lookupKind,
                (object)symbolOpt == null ? ImmutableArray<Symbol>.Empty : ImmutableArray.Create(symbolOpt),
                boundLeft == null ? ImmutableArray<BoundNode>.Empty : ImmutableArray.Create<BoundNode>(boundLeft),
                GetNonMethodMemberType(symbolOpt));
        }

        private TypeSymbol GetNonMethodMemberType(Symbol symbolOpt)
        {
            TypeSymbol resultType = null;
            if ((object)symbolOpt != null)
            {
                switch (symbolOpt.Kind)
                {
                    case SymbolKind.Field:
                        resultType = ((FieldSymbol)symbolOpt).GetFieldType(this.FieldsBeingBound);
                        break;
                    case SymbolKind.Property:
                        resultType = ((PropertySymbol)symbolOpt).Type;
                        break;
                    case SymbolKind.Event:
                        resultType = ((EventSymbol)symbolOpt).Type;
                        break;
                }
            }
            return resultType ?? CreateErrorType();
        }

        /// <summary>
        /// Combine the receiver and arguments of an extension method
        /// invocation into a single argument list to allow overload resolution
        /// to treat the invocation as a static method invocation with no receiver.
        /// </summary>
        private static void CombineExtensionMethodArguments(BoundExpression receiver, AnalyzedArguments originalArguments, AnalyzedArguments extensionMethodArguments)
        {
            Debug.Assert(receiver != null);
            Debug.Assert(extensionMethodArguments.Arguments.Count == 0);
            Debug.Assert(extensionMethodArguments.Names.Count == 0);
            Debug.Assert(extensionMethodArguments.RefKinds.Count == 0);

            extensionMethodArguments.IsExtensionMethodInvocation = true;
            extensionMethodArguments.Arguments.Add(receiver);
            extensionMethodArguments.Arguments.AddRange(originalArguments.Arguments);

            if (originalArguments.Names.Count > 0)
            {
                extensionMethodArguments.Names.Add(null);
                extensionMethodArguments.Names.AddRange(originalArguments.Names);
            }

            if (originalArguments.RefKinds.Count > 0)
            {
                extensionMethodArguments.RefKinds.Add(RefKind.None);
                extensionMethodArguments.RefKinds.AddRange(originalArguments.RefKinds);
            }
        }

        /// <summary>
        /// Binds a static or instance member access.
        /// </summary>
        private BoundExpression BindMemberOfType(
            CSharpSyntaxNode node,
            CSharpSyntaxNode right,
            string plainName,
            int arity,
            BoundExpression left,
            SeparatedSyntaxList<TypeSyntax> typeArgumentsSyntax,
            ImmutableArray<TypeSymbol> typeArguments,
            LookupResult lookupResult,
            BoundMethodGroupFlags methodGroupFlags,
            DiagnosticBag diagnostics)
        {
            Debug.Assert(node != null);
            Debug.Assert(left != null);
            Debug.Assert(lookupResult.IsMultiViable);
            Debug.Assert(lookupResult.Symbols.Any());

            var members = ArrayBuilder<Symbol>.GetInstance();
            BoundExpression result;
            bool wasError;
            Symbol symbol = GetSymbolOrMethodOrPropertyGroup(lookupResult, right, plainName, arity, members, diagnostics, out wasError);

            if ((object)symbol == null)
            {
                Debug.Assert(members.Count > 0);

                // If I identifies one or more methods, then the result is a method group with
                // no associated instance expression. If a type argument list was specified, it
                // is used in calling a generic method.

                // (Note that for static methods, we are stashing away the type expression in
                // the receiver of the method group, even though the spec notes that there is
                // no associated instance expression.)

                result = ConstructBoundMemberGroupAndReportOmittedTypeArguments(
                    node,
                    typeArgumentsSyntax,
                    typeArguments,
                    left,
                    plainName,
                    members,
                    lookupResult,
                    methodGroupFlags,
                    wasError,
                    diagnostics);
            }
            else
            {
                // methods are special because of extension methods.
                Debug.Assert(symbol.Kind != SymbolKind.Method);
                left = ReplaceTypeOrValueReceiver(left, symbol.IsStatic || symbol.Kind == SymbolKind.NamedType, diagnostics);

                // Events are handled later as we don't know yet if we are binding to the event or it's backing field.
                if (symbol.Kind != SymbolKind.Event)
                {
                    ReportDiagnosticsIfObsolete(diagnostics, symbol, node, hasBaseReceiver: left.Kind == BoundKind.BaseReference);
                }

                switch (symbol.Kind)
                {
                    case SymbolKind.NamedType:
                    case SymbolKind.ErrorType:
                        if (IsInstanceReceiver(left) == true && !wasError)
                        {
                            // CS0572: 'B': cannot reference a type through an expression; try 'A.B' instead
                            Error(diagnostics, ErrorCode.ERR_BadTypeReference, right, plainName, symbol);
                            wasError = true;
                        }

                        // If I identifies a type, then the result is that type constructed with
                        // the given type arguments.
                        var type = (NamedTypeSymbol)symbol;
                        if (!typeArguments.IsDefault)
                        {
                            type = ConstructNamedTypeUnlessTypeArgumentOmitted(right, type, typeArgumentsSyntax, typeArguments, diagnostics);
                        }

                        result = new BoundTypeExpression(
                            syntax: node,
                            aliasOpt: null,
                            inferredType: false,
                            boundContainingTypeOpt: left as BoundTypeExpression,
                            type: type);
                        break;

                    case SymbolKind.Property:
                        // If I identifies a static property, then the result is a property
                        // access with no associated instance expression.
                        result = BindPropertyAccess(node, left, (PropertySymbol)symbol, diagnostics, lookupResult.Kind, hasErrors: wasError);
                        break;

                    case SymbolKind.Event:
                        // If I identifies a static event, then the result is an event
                        // access with no associated instance expression.
                        result = BindEventAccess(node, left, (EventSymbol)symbol, diagnostics, lookupResult.Kind, hasErrors: wasError);
                        break;

                    case SymbolKind.Field:
                        // If I identifies a static field:
                        // UNDONE: If the field is readonly and the reference occurs outside the static constructor of 
                        // UNDONE: the class or struct in which the field is declared, then the result is a value, namely
                        // UNDONE: the value of the static field I in E.
                        // UNDONE: Otherwise, the result is a variable, namely the static field I in E.
                        // UNDONE: Need a way to mark an expression node as "I am a variable, not a value".
                        result = BindFieldAccess(node, left, (FieldSymbol)symbol, diagnostics, lookupResult.Kind, hasErrors: wasError);
                        break;

                    default:
                        throw ExceptionUtilities.UnexpectedValue(symbol.Kind);
                }
            }

            members.Free();
            return result;
        }

        private MethodGroupResolution BindExtensionMethod(
            CSharpSyntaxNode expression,
            string methodName,
            AnalyzedArguments analyzedArguments,
            BoundExpression left,
            ImmutableArray<TypeSymbol> typeArguments,
            bool isMethodGroupConversion)
        {
            var firstResult = new MethodGroupResolution();
            AnalyzedArguments actualArguments = null;

            foreach (var scope in new ExtensionMethodScopes(this))
            {
                var methodGroup = MethodGroup.GetInstance();
                var diagnostics = DiagnosticBag.GetInstance();

                this.PopulateExtensionMethodsFromSingleBinder(scope, methodGroup, expression, left, methodName, typeArguments, diagnostics);

                // Arguments will be null if the caller is resolving to the first method group that can accept
                // that receiver, regardless of arguments, when the signature cannot
                // be inferred. (In the case of nameof(o.M) or the error case of o.M = null; for instance.)
                if (analyzedArguments == null)
                {
                    if (expression == EnclosingNameofArgument)
                    {
                        for (int i = methodGroup.Methods.Count - 1; i >= 0; i--)
                        {
                            if ((object)methodGroup.Methods[i].ReduceExtensionMethod(left.Type) == null) methodGroup.Methods.RemoveAt(i);
                        }
                    }

                    if (methodGroup.Methods.Count != 0)
                    {
                        return new MethodGroupResolution(methodGroup, diagnostics.ToReadOnlyAndFree());
                    }
                }

                if (methodGroup.Methods.Count == 0)
                {
                    methodGroup.Free();
                    diagnostics.Free();
                    continue;
                }

                if (actualArguments == null)
                {
                    // Create a set of arguments for overload resolution of the
                    // extension methods that includes the "this" parameter.
                    actualArguments = AnalyzedArguments.GetInstance();
                    CombineExtensionMethodArguments(left, analyzedArguments, actualArguments);
                }

                var overloadResolutionResult = OverloadResolutionResult<MethodSymbol>.GetInstance();
                bool allowRefOmittedArguments = methodGroup.Receiver.IsExpressionOfComImportType();
                HashSet<DiagnosticInfo> useSiteDiagnostics = null;
                OverloadResolution.MethodInvocationOverloadResolution(methodGroup.Methods, methodGroup.TypeArguments, actualArguments, overloadResolutionResult, ref useSiteDiagnostics, isMethodGroupConversion, allowRefOmittedArguments);
                diagnostics.Add(expression, useSiteDiagnostics);
                var sealedDiagnostics = diagnostics.ToReadOnlyAndFree();
                var result = new MethodGroupResolution(methodGroup, null, overloadResolutionResult, actualArguments, methodGroup.ResultKind, sealedDiagnostics);

                // If the search in the current scope resulted in any applicable method (regardless of whether a best 
                // applicable method could be determined) then our search is complete. Otherwise, store aside the
                // first non-applicable result and continue searching for an applicable result.
                if (result.HasAnyApplicableMethod)
                {
                    if (!firstResult.IsEmpty)
                    {
                        // Free parts of the previous result but do not free AnalyzedArguments
                        // since we're using the same arguments for the returned result.
                        firstResult.MethodGroup.Free();
                        firstResult.OverloadResolutionResult.Free();
                    }
                    return result;
                }
                else if (firstResult.IsEmpty)
                {
                    firstResult = result;
                }
                else
                {
                    // Neither the first result, nor applicable. No need to save result.
                    overloadResolutionResult.Free();
                    methodGroup.Free();
                }
            }

            Debug.Assert((actualArguments == null) || !firstResult.IsEmpty);
            return firstResult;
        }

        private void PopulateExtensionMethodsFromSingleBinder(
            ExtensionMethodScope scope,
            MethodGroup methodGroup,
            CSharpSyntaxNode node,
            BoundExpression left,
            string rightName,
            ImmutableArray<TypeSymbol> typeArguments,
            DiagnosticBag diagnostics)
        {
            int arity;
            LookupOptions options;
            if (typeArguments.IsDefault)
            {
                arity = 0;
                options = LookupOptions.AllMethodsOnArityZero;
            }
            else
            {
                arity = typeArguments.Length;
                options = LookupOptions.Default;
            }

            var lookupResult = LookupResult.GetInstance();
            HashSet<DiagnosticInfo> useSiteDiagnostics = null;
            this.LookupExtensionMethodsInSingleBinder(scope, lookupResult, rightName, arity, options, ref useSiteDiagnostics);
            diagnostics.Add(node, useSiteDiagnostics);

            if (!lookupResult.IsClear)
            {
                Debug.Assert(lookupResult.Symbols.Any());
                var members = ArrayBuilder<Symbol>.GetInstance();
                bool wasError;
                Symbol symbol = GetSymbolOrMethodOrPropertyGroup(lookupResult, node, rightName, arity, members, diagnostics, out wasError);
                Debug.Assert((object)symbol == null);
                Debug.Assert(members.Count > 0);
                methodGroup.PopulateWithExtensionMethods(left, members, typeArguments, lookupResult.Kind);
                members.Free();
            }

            lookupResult.Free();
        }

        protected BoundExpression BindFieldAccess(
            CSharpSyntaxNode node,
            BoundExpression receiver,
            FieldSymbol fieldSymbol,
            DiagnosticBag diagnostics,
            LookupResultKind resultKind,
            bool hasErrors)
        {
            bool hasError = false;
            NamedTypeSymbol type = fieldSymbol.ContainingType;
            var isEnumField = (fieldSymbol.IsStatic && type.IsEnumType());

            if (isEnumField && !type.IsValidEnumType())
            {
                Error(diagnostics, ErrorCode.ERR_BindToBogus, node, fieldSymbol);
                hasError = true;
            }

            if (!hasError)
            {
                hasError = this.CheckInstanceOrStatic(node, receiver, fieldSymbol, ref resultKind, diagnostics);
            }

            if (!hasError && fieldSymbol.IsFixed)
            {
                TypeSymbol receiverType = receiver.Type;
                hasError =
                    // Reflect errors that have been reported elsewhere...
                    (object)receiverType == null || !receiverType.IsValueType ||
                    // ...and errors that are reported here.
                    !CheckIsVariable(node, receiver, BindValueKind.FixedReceiver, checkingReceiver: false, diagnostics: diagnostics);
                if (!hasError)
                {
                    var isFixedStatementExpression = SyntaxFacts.IsFixedStatementExpression(node);
                    Symbol accessedLocalOrParameterOpt;
                    if (IsNonMoveableVariable(receiver, out accessedLocalOrParameterOpt) == isFixedStatementExpression)
                    {
                        Error(diagnostics, isFixedStatementExpression ? ErrorCode.ERR_FixedNotNeeded : ErrorCode.ERR_FixedBufferNotFixed, node);
                        hasErrors = true;
                    }
                }
            }

            ConstantValue constantValueOpt = null;

            if (fieldSymbol.IsConst && this.EnclosingNameofArgument == null)
            {
                constantValueOpt = fieldSymbol.GetConstantValue(this.ConstantFieldsInProgress, this.IsEarlyAttributeBinder);
                if (constantValueOpt == ConstantValue.Unset)
                {
                    // Evaluating constant expression before dependencies
                    // have been evaluated. Treat this as a Bad value.
                    constantValueOpt = ConstantValue.Bad;
                }
            }

            if (!fieldSymbol.IsStatic)
            {
                WarnOnAccessOfOffDefault(node, receiver, diagnostics);
            }

            TypeSymbol fieldType = fieldSymbol.GetFieldType(this.FieldsBeingBound);
            BoundExpression expr = new BoundFieldAccess(node, receiver, fieldSymbol, constantValueOpt, resultKind, fieldType, hasErrors: (hasErrors || hasError));

            // Spec 14.3: "Within an enum member initializer, values of other enum members are
            // always treated as having the type of their underlying type"
            if (this.InEnumMemberInitializer())
            {
                NamedTypeSymbol enumType = null;
                if (isEnumField)
                {
                    // This is an obvious consequence of the spec.
                    // It is for cases like:
                    // enum E {
                    //     A,
                    //     B = A + 1, //A is implicitly converted to int (underlying type)
                    // }
                    enumType = type;
                }
                else if (constantValueOpt != null && fieldType.IsEnumType())
                {
                    // This seems like a borderline SPEC VIOLATION that we're preserving for back compat.
                    // It is for cases like:
                    // const E e = E.A;
                    // enum E {
                    //     A,
                    //     B = e + 1, //e is implicitly converted to int (underlying type)
                    // }
                    enumType = (NamedTypeSymbol)fieldType;
                }

                if ((object)enumType != null)
                {
                    NamedTypeSymbol underlyingType = enumType.EnumUnderlyingType;
                    Debug.Assert((object)underlyingType != null);
                    expr = new BoundConversion(
                        node,
                        expr,
                        Conversion.ImplicitNumeric,
                        @checked: true,
                        explicitCastInCode: false,
                        constantValueOpt: expr.ConstantValue,
                        type: underlyingType);
                }
            }

            return expr;
        }

        private bool InEnumMemberInitializer()
        {
            var containingType = this.ContainingType;
            return this.InFieldInitializer && (object)containingType != null && containingType.IsEnumType();
        }

        private BoundExpression BindPropertyAccess(
            CSharpSyntaxNode node,
            BoundExpression receiver,
            PropertySymbol propertySymbol,
            DiagnosticBag diagnostics,
            LookupResultKind lookupResult,
            bool hasErrors)
        {
            bool hasError = this.CheckInstanceOrStatic(node, receiver, propertySymbol, ref lookupResult, diagnostics);

            if (!propertySymbol.IsStatic)
            {
                WarnOnAccessOfOffDefault(node, receiver, diagnostics);
            }

            return new BoundPropertyAccess(node, receiver, propertySymbol, lookupResult, propertySymbol.Type, hasErrors: (hasErrors || hasError));
        }

        private BoundExpression BindEventAccess(
            CSharpSyntaxNode node,
            BoundExpression receiver,
            EventSymbol eventSymbol,
            DiagnosticBag diagnostics,
            LookupResultKind lookupResult,
            bool hasErrors)
        {
            HashSet<DiagnosticInfo> useSiteDiagnostics = null;
            bool isUsableAsField = eventSymbol.HasAssociatedField && this.IsAccessible(eventSymbol.AssociatedField, ref useSiteDiagnostics, (receiver != null) ? receiver.Type : null);
            diagnostics.Add(node, useSiteDiagnostics);

            bool hasError = this.CheckInstanceOrStatic(node, receiver, eventSymbol, ref lookupResult, diagnostics);

            if (!eventSymbol.IsStatic)
            {
                WarnOnAccessOfOffDefault(node, receiver, diagnostics);
            }

            return new BoundEventAccess(node, receiver, eventSymbol, isUsableAsField, lookupResult, eventSymbol.Type, hasErrors: (hasErrors || hasError));
        }

        // Say if the receive is an instance or a type, or could be either (returns null).
        private static bool? IsInstanceReceiver(BoundExpression receiver)
        {
            if (receiver == null)
            {
                return false;
            }
            else
            {
                switch (receiver.Kind)
                {
                    case BoundKind.PreviousSubmissionReference:
                        // Could be either instance or static reference.
                        return null;
                    case BoundKind.TypeExpression:
                        return false;
                    case BoundKind.QueryClause:
                        return IsInstanceReceiver(((BoundQueryClause)receiver).Value);
                    default:
                        return true;
                }
            }
        }

        private bool CheckInstanceOrStatic(
            CSharpSyntaxNode node,
            BoundExpression receiver,
            Symbol symbol,
            ref LookupResultKind resultKind,
            DiagnosticBag diagnostics)
        {
            bool? instanceReceiver = IsInstanceReceiver(receiver);

            if (symbol.IsStatic)
            {
                if (instanceReceiver == true)
                {
                    ErrorCode errorCode = this.Flags.Includes(BinderFlags.ObjectInitializerMember) ?
                        ErrorCode.ERR_StaticMemberInObjectInitializer :
                        ErrorCode.ERR_ObjectProhibited;
                    Error(diagnostics, errorCode, node, symbol);
                    resultKind = LookupResultKind.StaticInstanceMismatch;
                    return true;
                }
            }
            else
            {
                if (instanceReceiver == false && EnclosingNameofArgument != node)
                {
                    Error(diagnostics, ErrorCode.ERR_ObjectRequired, node, symbol);
                    resultKind = LookupResultKind.StaticInstanceMismatch;
                    return true;
                }
            }
            return false;
        }

        /// <summary>
        /// Given a viable LookupResult, report any ambiguity errors and return either a single
        /// non-method symbol or a method or property group. If the result set represents a
        /// collection of methods or a collection of properties where at least one of the properties
        /// is an indexed property, then 'methodOrPropertyGroup' is populated with the method or
        /// property group and the method returns null. Otherwise, the method returns a single
        /// symbol and 'methodOrPropertyGroup' is empty. (Since the result set is viable, there
        /// must be at least one symbol.) If the result set is ambiguous - either containing multiple
        /// members of different member types, or multiple properties but no indexed properties -
        /// then a diagnostic is reported for the ambiguity and a single symbol is returned.
        /// </summary>
        private Symbol GetSymbolOrMethodOrPropertyGroup(LookupResult result, CSharpSyntaxNode node, string plainName, int arity, ArrayBuilder<Symbol> methodOrPropertyGroup, DiagnosticBag diagnostics, out bool wasError)
        {
            Debug.Assert(!methodOrPropertyGroup.Any());

            node = GetNameSyntax(node) ?? node;
            wasError = false;

            Debug.Assert(result.Kind != LookupResultKind.Empty);
            Debug.Assert(!result.Symbols.Any(s => s.IsIndexer()));

            Symbol other = null; // different member type from 'methodOrPropertyGroup'

#if !NOTSUPER
            // Supersedes: remove superseded members from the lookup result
            if (result.Symbols.Count > 1 && result.Symbols.Any(m => m.SupersededBy != null))
            {
                for (int i = result.Symbols.Count - 1; i >= 0; i--)
                {
                    var symbol = result.Symbols[i];
                    if (symbol.SupersededBy != null && result.Symbols.Contains(symbol.SupersededBy))
                    {
                        result.Symbols.RemoveAt(i);
                    }
                }
            }
#endif

            // Populate 'methodOrPropertyGroup' with a set of methods if any,
            // or a set of properties if properties but no methods. If there are
            // other member types, 'other' will be set to one of those members.
            foreach (var symbol in result.Symbols)
            {
                var kind = symbol.Kind;
                if (methodOrPropertyGroup.Count > 0)
                {
                    var existingKind = methodOrPropertyGroup[0].Kind;
                    if (existingKind != kind)
                    {
                        // Mix of different member kinds. Prefer methods over
                        // properties and properties over other members.
                        if ((existingKind == SymbolKind.Method) ||
                            ((existingKind == SymbolKind.Property) && (kind != SymbolKind.Method)))
                        {
                            other = symbol;
                            continue;
                        }

                        other = methodOrPropertyGroup[0];
                        methodOrPropertyGroup.Clear();
                    }
                }

                if ((kind == SymbolKind.Method) || (kind == SymbolKind.Property))
                {
                    // SPEC VIOLATION: The spec states "Members that include an override modifier are excluded from the set"
                    // SPEC VIOLATION: However, we are not going to do that here; we will keep the overriding member
                    // SPEC VIOLATION: in the method group. The reason is because for features like "go to definition"
                    // SPEC VIOLATION: we wish to go to the overriding member, not to the member of the base class.
                    // SPEC VIOLATION: Or, for code generation of a call to Int32.ToString() we want to generate
                    // SPEC VIOLATION: code that directly calls the Int32.ToString method with an int on the stack,
                    // SPEC VIOLATION: rather than making a virtual call to ToString on a boxed int.
                    methodOrPropertyGroup.Add(symbol);
                }
                else
                {
                    other = symbol;
                }
            }

            Debug.Assert(methodOrPropertyGroup.Any() || ((object)other != null));

            if ((methodOrPropertyGroup.Count > 0) &&
                IsMethodOrPropertyGroup(methodOrPropertyGroup))
            {
                // Ambiguities between methods and non-methods are reported here,
                // but all other ambiguities, including those between properties and
                // non-methods, are reported in ResultSymbol.
                if ((methodOrPropertyGroup[0].Kind == SymbolKind.Method) || ((object)other == null))
                {
                    // Result will be treated as a method or property group. Any additional
                    // checks, such as use-site errors, must be handled by the caller when
                    // converting to method invocation or property access.

                    if (result.Error != null)
                    {
                        Error(diagnostics, result.Error, node);
                        wasError = (result.Error.Severity == DiagnosticSeverity.Error);
                    }

                    return null;
                }
            }

            methodOrPropertyGroup.Clear();
            return ResultSymbol(result, plainName, arity, node, diagnostics, false, out wasError);
        }

        private static bool IsMethodOrPropertyGroup(ArrayBuilder<Symbol> members)
        {
            Debug.Assert(members.Count > 0);

            var member = members[0];

            // Members should be a consistent type.
            Debug.Assert(members.All(m => m.Kind == member.Kind));

            switch (member.Kind)
            {
                case SymbolKind.Method:
                    return true;

                case SymbolKind.Property:
                    Debug.Assert(members.All(m => !m.IsIndexer()));

                    // Do not treat a set of non-indexed properties as a property group, to
                    // avoid the overhead of a BoundPropertyGroup node and overload
                    // resolution for the common property access case. If there are multiple
                    // non-indexed properties (two properties P that differ by custom attributes
                    // for instance), the expectation is that the caller will report an ambiguity
                    // and choose one for error recovery.
                    foreach (PropertySymbol property in members)
                    {
                        if (property.IsIndexedProperty)
                        {
                            return true;
                        }
                    }
                    return false;

                default:
                    throw ExceptionUtilities.UnexpectedValue(member.Kind);
            }
        }

        private BoundExpression BindElementAccess(ElementAccessExpressionSyntax node, DiagnosticBag diagnostics)
        {
            BoundExpression receiver = BindExpression(node.Expression, diagnostics: diagnostics, invoked: false, indexed: true);
            return BindElementAccess(node, receiver, node.ArgumentList, diagnostics);
        }

        private BoundExpression BindElementAccess(ExpressionSyntax node, BoundExpression receiver, BracketedArgumentListSyntax argumentList, DiagnosticBag diagnostics)
        {
            AnalyzedArguments analyzedArguments = AnalyzedArguments.GetInstance();
            try
            {
                BindArgumentsAndNames(argumentList, diagnostics, analyzedArguments);

                if (receiver.Kind == BoundKind.PropertyGroup)
                {
                    var propertyGroup = (BoundPropertyGroup)receiver;
                    return BindIndexedPropertyAccess(node, propertyGroup.ReceiverOpt, propertyGroup.Properties, analyzedArguments, diagnostics);
                }

                receiver = CheckValue(receiver, BindValueKind.RValue, diagnostics);

                return BindElementOrIndexerAccess(node, receiver, analyzedArguments, diagnostics);
            }
            finally
            {
                analyzedArguments.Free();
            }
        }

        private BoundExpression BindElementOrIndexerAccess(ExpressionSyntax node, BoundExpression expr, AnalyzedArguments analyzedArguments, DiagnosticBag diagnostics)
        {
            if ((object)expr.Type == null)
            {
                return BadIndexerExpression(node, expr, analyzedArguments, null, diagnostics);
            }

            WarnOnAccessOfOffDefault(node, expr, diagnostics);

            // Did we have any errors?
            if (analyzedArguments.HasErrors || expr.HasAnyErrors)
            {
                // At this point we definitely have reported an error, but we still might be 
                // able to get more semantic analysis of the indexing operation. We do not
                // want to report cascading errors.

                DiagnosticBag tmp = DiagnosticBag.GetInstance();
                BoundExpression result = BindElementAccessCore(node, expr, analyzedArguments, tmp);
                tmp.Free();
                return result;
            }

            return BindElementAccessCore(node, expr, analyzedArguments, diagnostics);
        }

        private BoundExpression BadIndexerExpression(ExpressionSyntax node, BoundExpression expr, AnalyzedArguments analyzedArguments, DiagnosticInfo errorOpt, DiagnosticBag diagnostics)
        {
            if (!expr.HasAnyErrors)
            {
                diagnostics.Add(errorOpt ?? new CSDiagnosticInfo(ErrorCode.ERR_BadIndexLHS, expr.Display), node.Location);
            }

            var childBoundNodes = StaticCast<BoundNode>.From(BuildArgumentsForErrorRecovery(analyzedArguments)).Add(expr);
            return new BoundBadExpression(node, LookupResultKind.Empty, ImmutableArray<Symbol>.Empty, childBoundNodes, CreateErrorType(), hasErrors: true);
        }

        private BoundExpression BindElementAccessCore(
             ExpressionSyntax node,
             BoundExpression expr,
             AnalyzedArguments arguments,
             DiagnosticBag diagnostics)
        {
            Debug.Assert(node != null);
            Debug.Assert(expr != null);
            Debug.Assert((object)expr.Type != null);
            Debug.Assert(arguments != null);

            var exprType = expr.Type;
            switch (exprType.TypeKind)
            {
                case TypeKind.Array:
                    return BindArrayAccess(node, expr, arguments, diagnostics);

                case TypeKind.Dynamic:
                    return BindDynamicIndexer(node, expr, arguments, ImmutableArray<PropertySymbol>.Empty, diagnostics);

                case TypeKind.Pointer:
                    return BindPointerElementAccess(node, expr, arguments, diagnostics);

                case TypeKind.Class:
                case TypeKind.Struct:
                case TypeKind.Interface:
                case TypeKind.TypeParameter:
                    return BindIndexerAccess(node, expr, arguments, diagnostics);

                case TypeKind.Submission: // script class is synthesized and should not be used as a type of an indexer expression:
                default:
                    return BadIndexerExpression(node, expr, arguments, null, diagnostics);
            }
        }

        private BoundExpression BindArrayAccess(ExpressionSyntax node, BoundExpression expr, AnalyzedArguments arguments, DiagnosticBag diagnostics)
        {
            Debug.Assert(node != null);
            Debug.Assert(expr != null);
            Debug.Assert(arguments != null);

            // For an array access, the primary-no-array-creation-expression of the element-access
            // must be a value of an array-type. Furthermore, the argument-list of an array access
            // is not allowed to contain named arguments.The number of expressions in the
            // argument-list must be the same as the rank of the array-type, and each expression
            // must be of type int, uint, long, ulong, or must be implicitly convertible to one or
            // more of these types.

            // UNDONE: An array access cannot be ref/out either.

            if (arguments.Names.Count > 0)
            {
                Error(diagnostics, ErrorCode.ERR_NamedArgumentForArray, node);
            }

            var arrayType = (ArrayTypeSymbol)expr.Type;

            // Note that the spec says to determine which of {int, uint, long, ulong} *each* index
            // expression is convertible to. That is not what C# 1 through 4 did; the
            // implementations instead determined which of those four types *all* of the index
            // expressions converted to. 

            int rank = arrayType.Rank;

            if (arguments.Arguments.Count != rank)
            {
                Error(diagnostics, ErrorCode.ERR_BadIndexCount, node, rank);
                return new BoundArrayAccess(node, expr, BuildArgumentsForErrorRecovery(arguments), arrayType.ElementType, hasErrors: true);
            }

            // Convert all the arguments to the array index type.
            BoundExpression[] convertedArguments = new BoundExpression[arguments.Arguments.Count];
            for (int i = 0; i < arguments.Arguments.Count; ++i)
            {
                BoundExpression argument = arguments.Arguments[i];

                BoundExpression index = ConvertToArrayIndex(argument, node, diagnostics);
                convertedArguments[i] = index;

                // NOTE: Dev10 only warns if rank == 1
                // Question: Why do we limit this warning to one-dimensional arrays?
                // Answer: Because multidimensional arrays can have nonzero lower bounds in the CLR.
                if (rank == 1 && !index.HasAnyErrors)
                {
                    ConstantValue constant = index.ConstantValue;
                    if (constant != null && constant.IsNegativeNumeric)
                    {
                        Error(diagnostics, ErrorCode.WRN_NegativeArrayIndex, index.Syntax);
                    }
                }
            }

            return new BoundArrayAccess(node, expr, convertedArguments.AsImmutableOrNull(), arrayType.ElementType);
        }

        private BoundExpression ConvertToArrayIndex(BoundExpression index, CSharpSyntaxNode node, DiagnosticBag diagnostics)
        {
            Debug.Assert(index != null);

            var result =
                TryImplicitConversionToArrayIndex(index, SpecialType.System_Int32, node, diagnostics) ??
                TryImplicitConversionToArrayIndex(index, SpecialType.System_UInt32, node, diagnostics) ??
                TryImplicitConversionToArrayIndex(index, SpecialType.System_Int64, node, diagnostics) ??
                TryImplicitConversionToArrayIndex(index, SpecialType.System_UInt64, node, diagnostics);

            if (result == null)
            {
                // Give the error that would be given upon conversion to int32.
                NamedTypeSymbol int32 = GetSpecialType(SpecialType.System_Int32, diagnostics, node);
                HashSet<DiagnosticInfo> useSiteDiagnostics = null;
                Conversion failedConversion = this.Conversions.ClassifyConversionFromExpression(index, int32, ref useSiteDiagnostics);
                diagnostics.Add(node, useSiteDiagnostics);
                GenerateImplicitConversionError(diagnostics, node, failedConversion, index, int32);
                return new BoundConversion(
                    index.Syntax,
                    index,
                    failedConversion,
                    CheckOverflowAtRuntime,
                    explicitCastInCode: false,
                    constantValueOpt: ConstantValue.NotAvailable,
                    type: int32,
                    hasErrors: true);
            }

            return result;
        }

        private BoundExpression TryImplicitConversionToArrayIndex(BoundExpression expr, SpecialType specialType, CSharpSyntaxNode node, DiagnosticBag diagnostics)
        {
            DiagnosticBag attemptDiagnostics = DiagnosticBag.GetInstance();

            TypeSymbol type = GetSpecialType(specialType, attemptDiagnostics, node);

            Debug.Assert(expr != null);
            Debug.Assert((object)type != null);

            HashSet<DiagnosticInfo> useSiteDiagnostics = null;
            Conversion conversion = this.Conversions.ClassifyImplicitConversionFromExpression(expr, type, ref useSiteDiagnostics);
            diagnostics.Add(node, useSiteDiagnostics);
            if (!conversion.Exists)
            {
                attemptDiagnostics.Free();
                return null;
            }

            BoundExpression result = CreateConversion(expr.Syntax, expr, conversion.ToArrayIndexConversion(), isCast: false, destination: type, diagnostics: attemptDiagnostics); // UNDONE: was cast?
            Debug.Assert(result != null); // If this ever fails (it shouldn't), then put a null-check around the diagnostics update.

            diagnostics.AddRange(attemptDiagnostics);
            attemptDiagnostics.Free();

            return result;
        }

        private BoundExpression BindPointerElementAccess(ExpressionSyntax node, BoundExpression expr, AnalyzedArguments analyzedArguments, DiagnosticBag diagnostics)
        {
            Debug.Assert(node != null);
            Debug.Assert(expr != null);
            Debug.Assert(analyzedArguments != null);

            bool hasErrors = false;

            if (analyzedArguments.Names.Count > 0)
            {
                // CONSIDER: the error text for this error code mentions "arrays".  It might be nice if we had
                // a separate error code for pointer element access.
                Error(diagnostics, ErrorCode.ERR_NamedArgumentForArray, node);
                hasErrors = true;
            }

            ArrayBuilder<BoundExpression> arguments = analyzedArguments.Arguments;
            int numArguments = arguments.Count;

            if (!hasErrors)
            {
                for (int i = 0; i < numArguments; i++)
                {
                    // NOTE: probably can't hit this if the syntax node came from the parser.
                    RefKind refKind = analyzedArguments.RefKind(i);
                    if (refKind != RefKind.None)
                    {
                        // CONSIDER: would it be nicer to have a resource string for the keyword?
                        Error(diagnostics, ErrorCode.ERR_BadArgExtraRef, analyzedArguments.Argument(i).Syntax, i + 1, refKind.ToDisplayString());
                        hasErrors = true;
                        break;
                    }
                }
            }

            Debug.Assert(expr.Type.IsPointerType());
            PointerTypeSymbol pointerType = (PointerTypeSymbol)expr.Type;
            TypeSymbol pointedAtType = pointerType.PointedAtType;

            if (numArguments != 1)
            {
                if (!hasErrors)
                {
                    Error(diagnostics, ErrorCode.ERR_PtrIndexSingle, node);
                }
                return new BoundPointerElementAccess(node, expr, BadExpression(node, BuildArgumentsForErrorRecovery(analyzedArguments).ToArray()), CheckOverflowAtRuntime, pointedAtType, hasErrors: true);
            }

            if (pointedAtType.SpecialType == SpecialType.System_Void)
            {
                Error(diagnostics, ErrorCode.ERR_VoidError, expr.Syntax);
                hasErrors = true;
            }

            BoundExpression index = arguments[0];

            index = ConvertToArrayIndex(index, index.Syntax, diagnostics);
            return new BoundPointerElementAccess(node, expr, index, CheckOverflowAtRuntime, pointedAtType, hasErrors);
        }

        private BoundExpression BindIndexerAccess(ExpressionSyntax node, BoundExpression expr, AnalyzedArguments analyzedArguments, DiagnosticBag diagnostics)
        {
            Debug.Assert(node != null);
            Debug.Assert(expr != null);
            Debug.Assert((object)expr.Type != null);
            Debug.Assert(analyzedArguments != null);

            LookupResult lookupResult = LookupResult.GetInstance();
            LookupOptions lookupOptions = expr.Kind == BoundKind.BaseReference ? LookupOptions.UseBaseReferenceAccessibility : LookupOptions.Default;
            HashSet<DiagnosticInfo> useSiteDiagnostics = null;
            this.LookupMembersWithFallback(lookupResult, expr.Type, WellKnownMemberNames.Indexer, arity: 0, useSiteDiagnostics: ref useSiteDiagnostics, options: lookupOptions);
            diagnostics.Add(node, useSiteDiagnostics);

            // Store, rather than return, so that we can release resources.
            BoundExpression indexerAccessExpression;

            if (!lookupResult.IsMultiViable)
            {
                indexerAccessExpression = BadIndexerExpression(node, expr, analyzedArguments, lookupResult.Error, diagnostics);
            }
            else
            {
                ArrayBuilder<PropertySymbol> indexerGroup = ArrayBuilder<PropertySymbol>.GetInstance();
                foreach (Symbol symbol in lookupResult.Symbols)
                {
                    Debug.Assert(symbol.IsIndexer());
                    indexerGroup.Add((PropertySymbol)symbol);
                }

                indexerAccessExpression = BindIndexerOrIndexedPropertyAccess(node, expr, indexerGroup, analyzedArguments, diagnostics);
                indexerGroup.Free();
            }

            lookupResult.Free();
            return indexerAccessExpression;
        }

        private static readonly Func<PropertySymbol, bool> s_isIndexedPropertyWithNonOptionalArguments = property =>
            {
                if (property.IsIndexer || !property.IsIndexedProperty)
                {
                    return false;
                }

                Debug.Assert(property.ParameterCount > 0);
                var parameter = property.Parameters[0];
                return !parameter.IsOptional && !parameter.IsParams;
            };

        private static readonly SymbolDisplayFormat s_propertyGroupFormat =
            new SymbolDisplayFormat(
                globalNamespaceStyle: SymbolDisplayGlobalNamespaceStyle.Omitted,
                memberOptions:
                    SymbolDisplayMemberOptions.IncludeContainingType,
                miscellaneousOptions:
                    SymbolDisplayMiscellaneousOptions.EscapeKeywordIdentifiers |
                    SymbolDisplayMiscellaneousOptions.UseSpecialTypes);

        private BoundExpression BindIndexedPropertyAccess(BoundPropertyGroup propertyGroup, bool mustHaveAllOptionalParameters, DiagnosticBag diagnostics)
        {
            var syntax = propertyGroup.Syntax;
            var receiverOpt = propertyGroup.ReceiverOpt;
            var properties = propertyGroup.Properties;

            if (properties.All(s_isIndexedPropertyWithNonOptionalArguments))
            {
                Error(diagnostics,
                    mustHaveAllOptionalParameters ? ErrorCode.ERR_IndexedPropertyMustHaveAllOptionalParams : ErrorCode.ERR_IndexedPropertyRequiresParams,
                    syntax,
                    properties[0].ToDisplayString(s_propertyGroupFormat));
                return BoundIndexerAccess.ErrorAccess(
                    syntax,
                    receiverOpt,
                    CreateErrorPropertySymbol(properties),
                    ImmutableArray<BoundExpression>.Empty,
                    default(ImmutableArray<string>),
                    default(ImmutableArray<RefKind>),
                    properties);
            }

            var arguments = AnalyzedArguments.GetInstance();
            var result = BindIndexedPropertyAccess(syntax, receiverOpt, properties, arguments, diagnostics);
            arguments.Free();
            return result;
        }

        private BoundExpression BindIndexedPropertyAccess(CSharpSyntaxNode syntax, BoundExpression receiverOpt, ImmutableArray<PropertySymbol> propertyGroup, AnalyzedArguments arguments, DiagnosticBag diagnostics)
        {
            // TODO: We're creating an extra copy of the properties array in BindIndexerOrIndexedProperty
            // converting the ArrayBuilder to ImmutableArray. Avoid the extra copy.
            var properties = ArrayBuilder<PropertySymbol>.GetInstance();
            properties.AddRange(propertyGroup);
            var result = BindIndexerOrIndexedPropertyAccess(syntax, receiverOpt, properties, arguments, diagnostics);
            properties.Free();
            return result;
        }

        private BoundExpression BindDynamicIndexer(
             CSharpSyntaxNode syntax,
             BoundExpression receiverOpt,
             AnalyzedArguments arguments,
             ImmutableArray<PropertySymbol> applicableProperties,
             DiagnosticBag diagnostics)
        {
            bool hasErrors = false;

            if (receiverOpt != null)
            {
                BoundKind receiverKind = receiverOpt.Kind;
                if (receiverKind == BoundKind.BaseReference)
                {
                    Error(diagnostics, ErrorCode.ERR_NoDynamicPhantomOnBaseIndexer, syntax);
                    hasErrors = true;
                }
                else if (receiverKind == BoundKind.TypeOrValueExpression)
                {
                    var typeOrValue = (BoundTypeOrValueExpression)receiverOpt;

                    // Unfortunately, the runtime binder doesn't have APIs that would allow us to pass both "type or value".
                    // Ideally the runtime binder would choose between type and value based on the result of the overload resolution.
                    // We need to pick one or the other here. Dev11 compiler passes the type only if the value can't be accessed.
                    bool inStaticContext;
                    bool useType = IsInstance(typeOrValue.Data.ValueSymbol) && !HasThis(isExplicit: false, inStaticContext: out inStaticContext);

                    receiverOpt = ReplaceTypeOrValueReceiver(typeOrValue, useType, diagnostics);
                }
            }

            var argArray = BuildArgumentsForDynamicInvocation(arguments, diagnostics);

            hasErrors &= ReportBadDynamicArguments(syntax, argArray, diagnostics, queryClause: null);

            return new BoundDynamicIndexerAccess(
                syntax,
                receiverOpt,
                argArray,
                arguments.GetNames(),
                arguments.RefKinds.ToImmutableOrNull(),
                applicableProperties,
                AssemblySymbol.DynamicType,
                hasErrors);
        }

        private BoundExpression BindIndexerOrIndexedPropertyAccess(
            CSharpSyntaxNode syntax,
            BoundExpression receiverOpt,
            ArrayBuilder<PropertySymbol> propertyGroup,
            AnalyzedArguments analyzedArguments,
            DiagnosticBag diagnostics)
        {
            ImmutableArray<string> argumentNames = analyzedArguments.GetNames();
            ImmutableArray<RefKind> argumentRefKinds = analyzedArguments.RefKinds.ToImmutableOrNull();

            OverloadResolutionResult<PropertySymbol> overloadResolutionResult = OverloadResolutionResult<PropertySymbol>.GetInstance();
            bool allowRefOmittedArguments = receiverOpt.IsExpressionOfComImportType();
            HashSet<DiagnosticInfo> useSiteDiagnostics = null;
            this.OverloadResolution.PropertyOverloadResolution(propertyGroup, analyzedArguments, overloadResolutionResult, allowRefOmittedArguments, ref useSiteDiagnostics);
            diagnostics.Add(syntax, useSiteDiagnostics);
            BoundExpression propertyAccess;

            if (analyzedArguments.HasDynamicArgument && overloadResolutionResult.HasAnyApplicableMember)
            {
                var result = BindDynamicIndexer(syntax, receiverOpt, analyzedArguments, overloadResolutionResult.GetAllApplicableMembers(), diagnostics);
                overloadResolutionResult.Free();
                return result;
            }

            if (!overloadResolutionResult.Succeeded)
            {
                // If the arguments had an error reported about them then suppress further error
                // reporting for overload resolution. 

                ImmutableArray<PropertySymbol> candidates = propertyGroup.ToImmutable();

                if (!analyzedArguments.HasErrors)
                {
                    // Dev10 uses the "this" keyword as the method name for indexers.
                    var candidate = candidates[0];
                    var name = candidate.IsIndexer ? SyntaxFacts.GetText(SyntaxKind.ThisKeyword) : candidate.Name;

                    overloadResolutionResult.ReportDiagnostics(
                        this,
                        syntax.Location,
                        diagnostics,
                        name,
                        null,
                        analyzedArguments,
                        candidates,
                        typeContainingConstructor: null,
                        delegateTypeBeingInvoked: null);
                }

                PropertySymbol property;
                ImmutableArray<BoundExpression> arguments;
                if (candidates.Length == 1)
                {
                    property = candidates[0];
                    arguments = BuildArgumentsForErrorRecovery(analyzedArguments, property.Parameters);
                }
                else
                {
                    // A bad BoundIndexerAccess containing an ErrorPropertySymbol will produce better flow analysis results than
                    // a BoundBadExpression containing the candidate indexers.
                    property = CreateErrorPropertySymbol(candidates);
                    arguments = BuildArgumentsForErrorRecovery(analyzedArguments);
                }

                propertyAccess = BoundIndexerAccess.ErrorAccess(
                    syntax,
                    receiverOpt,
                    property,
                    arguments,
                    argumentNames,
                    argumentRefKinds,
                    candidates);
            }
            else
            {
                MemberResolutionResult<PropertySymbol> resolutionResult = overloadResolutionResult.ValidResult;
                PropertySymbol property = resolutionResult.Member;
                this.CoerceArguments<PropertySymbol>(resolutionResult, analyzedArguments.Arguments, diagnostics);

                var isExpanded = resolutionResult.Result.Kind == MemberResolutionKind.ApplicableInExpandedForm;
                var argsToParams = resolutionResult.Result.ArgsToParamsOpt;

                ReportDiagnosticsIfObsolete(diagnostics, property, syntax, hasBaseReceiver: receiverOpt != null && receiverOpt.Kind == BoundKind.BaseReference);

                // Make sure that the result of overload resolution is valid.
                var gotError = MemberGroupFinalValidationAccessibilityChecks(receiverOpt, property, syntax, diagnostics, invokedAsExtensionMethod: false);

                var receiver = ReplaceTypeOrValueReceiver(receiverOpt, property.IsStatic, diagnostics);

                if (!gotError && receiver != null && receiver.Kind == BoundKind.ThisReference && receiver.WasCompilerGenerated)
                {
                    gotError = IsRefOrOutThisParameterCaptured(syntax, diagnostics);
                }

                propertyAccess = new BoundIndexerAccess(
                    syntax,
                    receiver,
                    property,
                    analyzedArguments.Arguments.ToImmutable(),
                    argumentNames,
                    argumentRefKinds,
                    isExpanded,
                    argsToParams,
                    property.Type,
                    gotError);
            }

            overloadResolutionResult.Free();
            return propertyAccess;
        }

        private ErrorPropertySymbol CreateErrorPropertySymbol(ImmutableArray<PropertySymbol> propertyGroup)
        {
            TypeSymbol propertyType = GetCommonTypeOrReturnType(propertyGroup) ?? CreateErrorType();
            var candidate = propertyGroup[0];
            return new ErrorPropertySymbol(candidate.ContainingType, propertyType, candidate.Name, candidate.IsIndexer, candidate.IsIndexedProperty);
        }

        /// <summary>
        /// Perform lookup and overload resolution on methods defined directly on the class and any
        /// extension methods in scope. Lookup will occur for extension methods in all nested scopes
        /// as necessary until an appropriate method is found. If analyzedArguments is null, the first
        /// method group is returned, without overload resolution being performed. That method group
        /// will either be the methods defined on the receiver class directly (no extension methods)
        /// or the first set of extension methods.
        /// </summary>
        internal MethodGroupResolution ResolveMethodGroup(
            BoundMethodGroup node,
            AnalyzedArguments analyzedArguments,
            bool isMethodGroupConversion,
            ref HashSet<DiagnosticInfo> useSiteDiagnostics,
            bool inferWithDynamic = false)
        {
            return ResolveMethodGroup(node, node.Syntax, node.Name, analyzedArguments, isMethodGroupConversion, ref useSiteDiagnostics, inferWithDynamic: inferWithDynamic);
        }

        internal MethodGroupResolution ResolveMethodGroup(
            BoundMethodGroup node,
            CSharpSyntaxNode expression,
            string methodName,
            AnalyzedArguments analyzedArguments,
            bool isMethodGroupConversion,
            ref HashSet<DiagnosticInfo> useSiteDiagnostics,
            bool inferWithDynamic = false,
            bool allowUnexpandedForm = true)
        {
            var methodResolution = ResolveMethodGroupInternal(
                node, expression, methodName, analyzedArguments, isMethodGroupConversion, ref useSiteDiagnostics,
                inferWithDynamic: inferWithDynamic, allowUnexpandedForm: allowUnexpandedForm);
            if (methodResolution.IsEmpty && !methodResolution.HasAnyErrors)
            {
                Debug.Assert(node.LookupError == null);

                var diagnostics = DiagnosticBag.GetInstance();
                diagnostics.AddRange(methodResolution.Diagnostics); // Could still have use site warnings.
                BindMemberAccessReportError(node, diagnostics);
                return new MethodGroupResolution(methodResolution.MethodGroup, methodResolution.OtherSymbol, methodResolution.OverloadResolutionResult, methodResolution.AnalyzedArguments, methodResolution.ResultKind, diagnostics.ToReadOnlyAndFree());
            }
            return methodResolution;
        }

        private MethodGroupResolution ResolveMethodGroupInternal(
            BoundMethodGroup methodGroup,
            CSharpSyntaxNode expression,
            string methodName,
            AnalyzedArguments analyzedArguments,
            bool isMethodGroupConversion,
            ref HashSet<DiagnosticInfo> useSiteDiagnostics,
            bool inferWithDynamic = false,
            bool allowUnexpandedForm = true)
        {
            var methodResolution = ResolveDefaultMethodGroup(
                methodGroup, analyzedArguments, isMethodGroupConversion, ref useSiteDiagnostics,
                inferWithDynamic: inferWithDynamic, allowUnexpandedForm: allowUnexpandedForm);

            // If the method group's receiver is dynamic then there is no point in looking for extension methods; 
            // it's going to be a dynamic invocation.
            if (!methodGroup.SearchExtensionMethods || methodResolution.HasAnyApplicableMethod || methodGroup.MethodGroupReceiverIsDynamic())
            {
                return methodResolution;
            }

            var extensionMethodResolution = BindExtensionMethod(expression, methodName, analyzedArguments, methodGroup.ReceiverOpt, methodGroup.TypeArgumentsOpt, isMethodGroupConversion);

            bool preferExtensionMethodResolution = false;
            if (extensionMethodResolution.HasAnyApplicableMethod)
            {
                preferExtensionMethodResolution = true;
            }
            else if (extensionMethodResolution.IsEmpty)
            {
                preferExtensionMethodResolution = false;
            }
            else if (methodResolution.IsEmpty)
            {
                preferExtensionMethodResolution = true;
            }
            else
            {
                // At this point, both method group resolutions are non-empty but neither contains any applicable method.
                // Choose the MethodGroupResolution with the better (i.e. less worse) result kind.

                Debug.Assert(!methodResolution.HasAnyApplicableMethod);
                Debug.Assert(!extensionMethodResolution.HasAnyApplicableMethod);
                Debug.Assert(!methodResolution.IsEmpty);
                Debug.Assert(!extensionMethodResolution.IsEmpty);

                LookupResultKind methodResultKind = methodResolution.ResultKind;
                LookupResultKind extensionMethodResultKind = extensionMethodResolution.ResultKind;
                if (methodResultKind != extensionMethodResultKind &&
                    methodResultKind == extensionMethodResultKind.WorseResultKind(methodResultKind))
                {
                    preferExtensionMethodResolution = true;
                }
            }

            if (preferExtensionMethodResolution)
            {
                methodResolution.Free();
                Debug.Assert(!extensionMethodResolution.IsEmpty);
                return extensionMethodResolution;  //NOTE: the first argument of this MethodGroupResolution could be a BoundTypeOrValueExpression
            }

            extensionMethodResolution.Free();
            return methodResolution;
        }

        private MethodGroupResolution ResolveDefaultMethodGroup(
            BoundMethodGroup node,
            AnalyzedArguments analyzedArguments,
            bool isMethodGroupConversion,
            ref HashSet<DiagnosticInfo> useSiteDiagnostics,
            bool inferWithDynamic = false,
            bool allowUnexpandedForm = true)
        {
            var methods = node.Methods;
            if (methods.Length == 0)
            {
                var method = node.LookupSymbolOpt as MethodSymbol;
                if ((object)method != null)
                {
                    methods = ImmutableArray.Create(method);
                }
            }

#if !NOTSUPER
            // Supersedes: never bind to superseded method (unless its the only method in the group)
            if (methods.Length > 1 && methods.Any(m => m.SupersededBy != null))
            {
                methods = methods.Where(m => m.SupersededBy == null || !methods.Contains(m.SupersededBy)).ToImmutableArray();
            }
#endif

            ImmutableArray<Diagnostic> sealedDiagnostics = ImmutableArray<Diagnostic>.Empty;
            if (node.LookupError != null)
            {
                DiagnosticBag diagnostics = DiagnosticBag.GetInstance();
                Error(diagnostics, node.LookupError, node.NameSyntax);
                sealedDiagnostics = diagnostics.ToReadOnlyAndFree();
            }

            if (methods.Length == 0)
            {
                return new MethodGroupResolution(node.LookupSymbolOpt, node.ResultKind, sealedDiagnostics);
            }

            var methodGroup = MethodGroup.GetInstance();
            // NOTE: node.ReceiverOpt could be a BoundTypeOrValueExpression - users need to check.
            methodGroup.PopulateWithNonExtensionMethods(node.ReceiverOpt, methods, node.TypeArgumentsOpt, node.ResultKind, node.LookupError);

            if (node.LookupError != null)
            {
                return new MethodGroupResolution(methodGroup, sealedDiagnostics);
            }

            // Arguments will be null if the caller is resolving to the first available
            // method group, regardless of arguments, when the signature cannot
            // be inferred. (In the error case of o.M = null; for instance.)
            if (analyzedArguments == null)
            {
                return new MethodGroupResolution(methodGroup, sealedDiagnostics);
            }
            else
            {
                var result = OverloadResolutionResult<MethodSymbol>.GetInstance();
                bool allowRefOmittedArguments = methodGroup.Receiver.IsExpressionOfComImportType();
                OverloadResolution.MethodInvocationOverloadResolution(
                    methodGroup.Methods, methodGroup.TypeArguments, analyzedArguments,
                    result, ref useSiteDiagnostics, isMethodGroupConversion, allowRefOmittedArguments,
                    inferWithDynamic: inferWithDynamic, allowUnexpandedForm: allowUnexpandedForm);
                return new MethodGroupResolution(methodGroup, null, result, analyzedArguments, methodGroup.ResultKind, sealedDiagnostics);
            }
        }

        internal static bool ReportDelegateInvokeUseSiteDiagnostic(DiagnosticBag diagnostics, TypeSymbol possibleDelegateType,
            Location location = null, CSharpSyntaxNode node = null)
        {
            Debug.Assert((location == null) ^ (node == null));

            if (!possibleDelegateType.IsDelegateType())
            {
                return false;
            }

            MethodSymbol invoke = possibleDelegateType.DelegateInvokeMethod();
            if ((object)invoke == null)
            {
                diagnostics.Add(new CSDiagnosticInfo(ErrorCode.ERR_InvalidDelegateType, possibleDelegateType), location ?? node.Location);
                return true;
            }

            DiagnosticInfo info = invoke.GetUseSiteDiagnostic();
            if (info == null)
            {
                return false;
            }

            if (location == null)
            {
                location = node.Location;
            }

            if (info.Code == (int)ErrorCode.ERR_InvalidDelegateType)
            {
                diagnostics.Add(new CSDiagnostic(new CSDiagnosticInfo(ErrorCode.ERR_InvalidDelegateType, possibleDelegateType), location));
                return true;
            }

            return Symbol.ReportUseSiteDiagnostic(info, diagnostics, location);
        }

        private BoundConditionalAccess BindConditionalAccessExpression(ConditionalAccessExpressionSyntax node, DiagnosticBag diagnostics)
        {
            BoundExpression receiver = BindConditionalAccessReceiver(node, diagnostics);

            var conditionalAccessBinder = new BinderWithConditionalReceiver(this, receiver);
            var access = conditionalAccessBinder.BindValue(node.WhenNotNull, diagnostics, BindValueKind.RValue);

            if (receiver.HasAnyErrors || access.HasAnyErrors)
            {
                return new BoundConditionalAccess(node, receiver, access, CreateErrorType(), hasErrors: true);
            }

            var receiverType = receiver.Type;
            Debug.Assert(receiverType != null);

            // access cannot be a method group
            if (access.Kind == BoundKind.MethodGroup)
            {
                return GenerateBadConditionalAccessNodeError(node, receiver, access, diagnostics);
            }

            var accessType = access.Type;

            // access cannot have no type
            if (accessType == null)
            {
                return GenerateBadConditionalAccessNodeError(node, receiver, access, diagnostics);
            }

            // access cannot have unconstrained generic type
            // access cannot be a pointer
            if ((!accessType.IsReferenceType && !accessType.IsValueType) || accessType.IsPointerType())
            {
                // Result type of the access is void when result value cannot be made nullable.
                // For improved diagnostics we detect the cases where the value will be used and produce a
                // more specific (though not technically correct) diagnostic here:
                // "Error CS0023: Operator '?' cannot be applied to operand of type 'T'"
                bool resultIsUsed = true;
                CSharpSyntaxNode parent = node.Parent;

                if (parent != null)
                {
                    switch (parent.Kind())
                    {
                        case SyntaxKind.ExpressionStatement:
                            resultIsUsed = ((ExpressionStatementSyntax)parent).Expression != node;
                            break;

                        case SyntaxKind.SimpleLambdaExpression:
                            resultIsUsed = (((SimpleLambdaExpressionSyntax)parent).Body != node) || ContainingMethodOrLambdaRequiresValue();
                            break;

                        case SyntaxKind.ParenthesizedLambdaExpression:
                            resultIsUsed = (((ParenthesizedLambdaExpressionSyntax)parent).Body != node) || ContainingMethodOrLambdaRequiresValue();
                            break;

                        case SyntaxKind.ArrowExpressionClause:
                            resultIsUsed = (((ArrowExpressionClauseSyntax)parent).Expression != node) || ContainingMethodOrLambdaRequiresValue();
                            break;

                        case SyntaxKind.ForStatement:
                            // Incrementors and Initializers doesn't have to produce a value
                            var loop = (ForStatementSyntax)parent;
                            resultIsUsed = !loop.Incrementors.Contains(node) && !loop.Initializers.Contains(node);
                            break;
                    }
                }

                if (resultIsUsed)
                {
                    return GenerateBadConditionalAccessNodeError(node, receiver, access, diagnostics);
                }

                accessType = GetSpecialType(SpecialType.System_Void, diagnostics, node);
            }

            // if access has value type, the type of the conditional access is nullable of that
            if (accessType.IsValueType && !accessType.IsNullableType() && accessType.SpecialType != SpecialType.System_Void)
            {
                accessType = GetSpecialType(SpecialType.System_Nullable_T, diagnostics, node).Construct(accessType);
            }

            return new BoundConditionalAccess(node, receiver, access, accessType);
        }

        private bool ContainingMethodOrLambdaRequiresValue()
        {
            var containingMethod = ContainingMemberOrLambda as MethodSymbol;
            return
                (object)containingMethod == null ||
                    !containingMethod.ReturnsVoid &&
                    !containingMethod.IsTaskReturningAsync(this.Compilation);
        }

        private BoundConditionalAccess GenerateBadConditionalAccessNodeError(ConditionalAccessExpressionSyntax node, BoundExpression receiver, BoundExpression access, DiagnosticBag diagnostics)
        {
            var operatorToken = node.OperatorToken;
            // TODO: need a special ERR for this.
            //       conditional access is not really a binary operator.
            DiagnosticInfo diagnosticInfo = new CSDiagnosticInfo(ErrorCode.ERR_BadUnaryOp, SyntaxFacts.GetText(operatorToken.Kind()), access.Display);
            diagnostics.Add(new CSDiagnostic(diagnosticInfo, operatorToken.GetLocation()));
            access = BadExpression(access.Syntax, access);

            return new BoundConditionalAccess(node, receiver, access, CreateErrorType(), hasErrors: true);
        }

        private BoundExpression BindMemberBindingExpression(MemberBindingExpressionSyntax node, bool invoked, bool indexed, DiagnosticBag diagnostics)
        {
            BoundExpression receiver = GetReceiverForConditionalBinding(node, diagnostics);

            var memberAccess = BindMemberAccessWithBoundLeft(node, receiver, node.Name, node.OperatorToken, invoked, indexed, diagnostics);
            return memberAccess;
        }

        private BoundExpression BindElementBindingExpression(ElementBindingExpressionSyntax node, bool invoked, bool indexed, DiagnosticBag diagnostics)
        {
            BoundExpression receiver = GetReceiverForConditionalBinding(node, diagnostics);

            var memberAccess = BindElementAccess(node, receiver, node.ArgumentList, diagnostics);
            return memberAccess;
        }

        private CSharpSyntaxNode GetConditionalReceiverSyntax(ConditionalAccessExpressionSyntax node)
        {
            Debug.Assert(node != null);
            Debug.Assert(node.Expression != null);

            var receiver = node.Expression;
            while (receiver.IsKind(SyntaxKind.ParenthesizedExpression))
            {
                receiver = ((ParenthesizedExpressionSyntax)receiver).Expression;
                Debug.Assert(receiver != null);
            }

            return receiver;
        }

        private BoundExpression GetReceiverForConditionalBinding(ExpressionSyntax binding, DiagnosticBag diagnostics)
        {
            var conditionalAccessNode = SyntaxFactory.FindConditionalAccessNodeForBinding(binding);
            Debug.Assert(conditionalAccessNode != null);

            BoundExpression receiver = this.ConditionalReceiverExpression;
            if (receiver?.Syntax != GetConditionalReceiverSyntax(conditionalAccessNode))
            {
                // this can happen when semantic model binds parts of a Call or a broken access expression. 
                // We may not have receiver available in such cases.
                // Not a problem - we only need receiver to get its type and we can bind it here.
                receiver = BindConditionalAccessReceiver(conditionalAccessNode, diagnostics);
            }

            if (receiver.HasAnyErrors)
            {
                return receiver;
            }

            // create surrogate receiver
            var receiverType = receiver.Type;
            if (receiverType?.IsNullableType() == true)
            {
                receiverType = receiverType.GetNullableUnderlyingType();
            }

            receiver = new BoundConditionalReceiver(receiver.Syntax, 0, receiverType) { WasCompilerGenerated = true };
            return receiver;
        }

        private BoundExpression BindConditionalAccessReceiver(ConditionalAccessExpressionSyntax node, DiagnosticBag diagnostics)
        {
            var receiverSyntax = node.Expression;
            var receiver = BindValue(receiverSyntax, diagnostics, BindValueKind.RValue);
            receiver = MakeMemberAccessValue(receiver, diagnostics);

            if (receiver.HasAnyErrors)
            {
                return receiver;
            }

            var operatorToken = node.OperatorToken;

            if (receiver.Kind == BoundKind.UnboundLambda)
            {
                var msgId = ((UnboundLambda)receiver).MessageID;
                DiagnosticInfo diagnosticInfo = new CSDiagnosticInfo(ErrorCode.ERR_BadUnaryOp, SyntaxFacts.GetText(operatorToken.Kind()), msgId.Localize());
                diagnostics.Add(new CSDiagnostic(diagnosticInfo, node.Location));
                return BadExpression(receiverSyntax, receiver);
            }

            var receiverType = receiver.Type;

            // Can't dot into the null literal or anything that has no type
            if (receiverType == null)
            {
                Error(diagnostics, ErrorCode.ERR_BadUnaryOp, operatorToken.GetLocation(), operatorToken.Text, receiver.Display);
                return BadExpression(receiverSyntax, receiver);
            }

            // No member accesses on void
            if (receiverType.SpecialType == SpecialType.System_Void)
            {
                Error(diagnostics, ErrorCode.ERR_BadUnaryOp, operatorToken.GetLocation(), operatorToken.Text, receiverType);
                return BadExpression(receiverSyntax, receiver);
            }

            if (receiverType.IsValueType && !receiverType.IsNullableType())
            {
                // must be nullable or reference type
                Error(diagnostics, ErrorCode.ERR_BadUnaryOp, operatorToken.GetLocation(), operatorToken.Text, receiverType);
                return BadExpression(receiverSyntax, receiver);
            }

            return receiver;
        }
    }
}<|MERGE_RESOLUTION|>--- conflicted
+++ resolved
@@ -854,7 +854,6 @@
 
             var name = node.Identifier.ValueText;
             HashSet<DiagnosticInfo> useSiteDiagnostics = null;
-<<<<<<< HEAD
 
 #if !NOTSUPER
             if (SyntaxFacts.GetContextualKeywordKind(node.Identifier.Text) == SyntaxKind.SupersededKeyword)
@@ -878,10 +877,9 @@
                 this.LookupSymbolsWithFallback(lookupResult, node.Identifier.ValueText, arity: arity, useSiteDiagnostics: ref useSiteDiagnostics, options: options);
                 diagnostics.Add(node, useSiteDiagnostics);
             }
-=======
+
             this.LookupSymbolsWithFallback(lookupResult, name, arity: arity, useSiteDiagnostics: ref useSiteDiagnostics, options: options);
             diagnostics.Add(node, useSiteDiagnostics);
->>>>>>> bcc2ed6f
 
             if (lookupResult.Kind != LookupResultKind.Empty)
             {
