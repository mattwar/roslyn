﻿// Copyright (c) Microsoft.  All Rights Reserved.  Licensed under the Apache License, Version 2.0.  See License.txt in the project root for license information.

using System;
using System.Collections.Immutable;
using Microsoft.CodeAnalysis.CSharp.Symbols;
using Microsoft.CodeAnalysis.CSharp.Syntax;
using Roslyn.Utilities;
using System.Collections.Generic;
using System.Diagnostics;

namespace Microsoft.CodeAnalysis.CSharp
{
    class PatternVariableFinder : CSharpSyntaxWalker
    {
        ArrayBuilder<DeclarationPatternSyntax> declarationPatterns;
<<<<<<< HEAD
        internal static ArrayBuilder<DeclarationPatternSyntax> FindPatternVariables(
=======

        internal static void FindPatternVariables(
            ArrayBuilder<DeclarationPatternSyntax> builder,
>>>>>>> 42321199
            CSharpSyntaxNode node = null,
            ImmutableArray<CSharpSyntaxNode> nodes = default(ImmutableArray<CSharpSyntaxNode>))
        {
            var finder = s_poolInstance.Allocate();
<<<<<<< HEAD
            finder.declarationPatterns = ArrayBuilder<DeclarationPatternSyntax>.GetInstance();
=======
            finder.declarationPatterns = builder;
>>>>>>> 42321199
            finder.Visit(node);
            if (!nodes.IsDefaultOrEmpty)
            {
                foreach (var n in nodes)
                {
                    finder.Visit(n);
                }
            }

            finder.declarationPatterns = null;
            s_poolInstance.Free(finder);
<<<<<<< HEAD
            return result;
=======
>>>>>>> 42321199
        }

        public override void VisitDeclarationPattern(DeclarationPatternSyntax node)
        {
            declarationPatterns.Add(node);
            base.VisitDeclarationPattern(node);
        }
        public override void VisitParenthesizedLambdaExpression(ParenthesizedLambdaExpressionSyntax node) { }
        public override void VisitSimpleLambdaExpression(SimpleLambdaExpressionSyntax node) { }
        public override void VisitAnonymousMethodExpression(AnonymousMethodExpressionSyntax node) { }

        public override void VisitQueryExpression(QueryExpressionSyntax node)
        {
            // Variables declared in [in] expressions of top level from clause and 
            // join clauses are in scope 
            Visit(node.FromClause.Expression);

            foreach (var clause in node.Body.Clauses)
            {
                if (clause.Kind() == SyntaxKind.JoinClause)
                {
                    Visit(((JoinClauseSyntax)clause).InExpression);
                }
            }
        }

        public override void VisitBinaryExpression(BinaryExpressionSyntax node)
        {
            // The binary operators (except ??) are left-associative, and expressions of the form
            // a + b + c + d .... are relatively common in machine-generated code. The parser can handle
            // creating a deep-on-the-left syntax tree no problem, and then we promptly blow the stack during
            // semantic analysis. Here we build an explicit stack to handle left recursion.

            var operands = ArrayBuilder<ExpressionSyntax>.GetInstance();
            ExpressionSyntax current = node;
            do
            {
                var binOp = (BinaryExpressionSyntax)current;
                operands.Push(binOp.Right);
                current = binOp.Left;
            }
            while (current is BinaryExpressionSyntax);

            Visit(current);
            while (operands.Count > 0)
            {
                Visit(operands.Pop());
            }

            operands.Free();
        }

        public override void VisitMatchExpression(MatchExpressionSyntax node)
        {
            Visit(node.Left);
        }

        #region pool
        private static readonly ObjectPool<PatternVariableFinder> s_poolInstance = CreatePool();

        public static ObjectPool<PatternVariableFinder> CreatePool()
        {
            return new ObjectPool<PatternVariableFinder>(() => new PatternVariableFinder(), 10);
        }
        #endregion
    }
}<|MERGE_RESOLUTION|>--- conflicted
+++ resolved
@@ -13,22 +13,14 @@
     class PatternVariableFinder : CSharpSyntaxWalker
     {
         ArrayBuilder<DeclarationPatternSyntax> declarationPatterns;
-<<<<<<< HEAD
-        internal static ArrayBuilder<DeclarationPatternSyntax> FindPatternVariables(
-=======
 
         internal static void FindPatternVariables(
             ArrayBuilder<DeclarationPatternSyntax> builder,
->>>>>>> 42321199
             CSharpSyntaxNode node = null,
             ImmutableArray<CSharpSyntaxNode> nodes = default(ImmutableArray<CSharpSyntaxNode>))
         {
             var finder = s_poolInstance.Allocate();
-<<<<<<< HEAD
-            finder.declarationPatterns = ArrayBuilder<DeclarationPatternSyntax>.GetInstance();
-=======
             finder.declarationPatterns = builder;
->>>>>>> 42321199
             finder.Visit(node);
             if (!nodes.IsDefaultOrEmpty)
             {
@@ -40,10 +32,6 @@
 
             finder.declarationPatterns = null;
             s_poolInstance.Free(finder);
-<<<<<<< HEAD
-            return result;
-=======
->>>>>>> 42321199
         }
 
         public override void VisitDeclarationPattern(DeclarationPatternSyntax node)
