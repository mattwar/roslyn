--- conflicted
+++ resolved
@@ -154,22 +154,22 @@
 
                 switch (innerStatement.Kind())
                 {
-<<<<<<< HEAD
                     case SyntaxKind.LocalDeclarationStatement:
                         {
-                            var decl = (LocalDeclarationStatementSyntax)innerStatement;
-                            if (locals == null)
-                            {
-                                locals = ArrayBuilder<LocalSymbol>.GetInstance();
-                            }
-
-                            LocalDeclarationKind kind = decl.IsConst ? LocalDeclarationKind.Constant : LocalDeclarationKind.RegularVariable;
-
-                            foreach (var vdecl in decl.Declaration.Variables)
-                            {
-                                var localSymbol = MakeLocal(decl.Declaration, vdecl, kind);
-                                locals.Add(localSymbol);
-                            }
+                    var decl = (LocalDeclarationStatementSyntax)innerStatement;
+                    if (locals == null)
+                    {
+                        locals = ArrayBuilder<LocalSymbol>.GetInstance();
+                    }
+
+                    RefKind refKind = decl.RefKeyword.Kind().GetRefKind();
+                    LocalDeclarationKind kind = decl.IsConst ? LocalDeclarationKind.Constant : LocalDeclarationKind.RegularVariable;
+
+                    foreach (var vdecl in decl.Declaration.Variables)
+                    {
+                        var localSymbol = MakeLocal(refKind, decl.Declaration, vdecl, kind);
+                        locals.Add(localSymbol);
+                    }
                         }
                         break;
                     case SyntaxKind.LetStatement:
@@ -186,7 +186,7 @@
                                 var patterns = PatternVariableFinder.FindPatternVariables(patterns: ImmutableArray.Create(decl.Pattern));
                                 foreach (var pattern in patterns)
                                 {
-                                    var localSymbol = SourceLocalSymbol.MakeLocal(this.ContainingMemberOrLambda, this, pattern.Type, pattern.Identifier, LocalDeclarationKind.PatternVariable);
+                                    var localSymbol = SourceLocalSymbol.MakeLocal(this.ContainingMemberOrLambda, this, RefKind.None, pattern.Type, pattern.Identifier, LocalDeclarationKind.PatternVariable);
                                     locals.Add(localSymbol);
                                 }
                                 patterns.Free();
@@ -194,7 +194,7 @@
                             else
                             {
                                 TypeSyntax type = null; // in the syntax "var x = 1", there is no syntax for the variable's type.
-                                var localSymbol = SourceLocalSymbol.MakeLocal(this.ContainingMemberOrLambda, this, type, decl.Identifier, LocalDeclarationKind.PatternVariable);
+                                var localSymbol = SourceLocalSymbol.MakeLocal(this.ContainingMemberOrLambda, this, RefKind.None, type, decl.Identifier, LocalDeclarationKind.PatternVariable);
                                 locals.Add(localSymbol);
                             }
                         }
@@ -202,22 +202,6 @@
                     default:
                         // no other statement introduces local variables into the enclosing scope
                         break;
-=======
-                    var decl = (LocalDeclarationStatementSyntax)innerStatement;
-                    if (locals == null)
-                    {
-                        locals = ArrayBuilder<LocalSymbol>.GetInstance();
-                    }
-
-                    RefKind refKind = decl.RefKeyword.Kind().GetRefKind();
-                    LocalDeclarationKind kind = decl.IsConst ? LocalDeclarationKind.Constant : LocalDeclarationKind.RegularVariable;
-
-                    foreach (var vdecl in decl.Declaration.Variables)
-                    {
-                        var localSymbol = MakeLocal(refKind, decl.Declaration, vdecl, kind);
-                        locals.Add(localSymbol);
-                    }
->>>>>>> a036eedc
                 }
             }
 
