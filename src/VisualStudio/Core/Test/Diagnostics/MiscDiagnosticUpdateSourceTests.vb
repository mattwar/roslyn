﻿' Copyright (c) Microsoft.  All Rights Reserved.  Licensed under the Apache License, Version 2.0.  See License.txt in the project root for license information.

Imports System.Collections.Immutable
Imports System.Threading
Imports System.Threading.Tasks
Imports Microsoft.CodeAnalysis
Imports Microsoft.CodeAnalysis.Diagnostics
Imports Microsoft.CodeAnalysis.Editor
Imports Microsoft.CodeAnalysis.Editor.Implementation.Diagnostics
Imports Microsoft.CodeAnalysis.Editor.UnitTests.Diagnostics
Imports Microsoft.CodeAnalysis.Editor.UnitTests.Workspaces
Imports Microsoft.CodeAnalysis.Options
Imports Microsoft.CodeAnalysis.Shared.TestHooks
Imports Microsoft.CodeAnalysis.Text.Shared.Extensions
Imports Microsoft.VisualStudio.LanguageServices.Implementation.Diagnostics
Imports Microsoft.VisualStudio.Text.Tagging
Imports Roslyn.Test.Utilities
Imports Roslyn.Utilities

Namespace Microsoft.VisualStudio.LanguageServices.UnitTests.Diagnostics
    Public Class MiscDiagnosticUpdateSourceTests
        <WpfFact>
        Public Async Function TestMiscSquiggles() As Task
            Dim code = <code>
class 123 { }
                       </code>
            Using workspace = CSharpWorkspaceFactory.CreateWorkspaceFromLines(code.ToString())
                Dim miscService = New MiscellaneousDiagnosticAnalyzerService(
                    New TestDiagnosticAnalyzerService(DiagnosticExtensions.GetCompilerDiagnosticAnalyzersMap()),
                    New MockDiagnosticUpdateSourceRegistrationService())

                Assert.False(miscService.SupportGetDiagnostics)

                Dim listener = New AsynchronousOperationListener()
                Dim listeners = AsynchronousOperationListener.CreateListeners(
                    ValueTuple.Create(FeatureAttribute.DiagnosticService, listener),
                    ValueTuple.Create(FeatureAttribute.ErrorSquiggles, listener))

                Dim diagnosticService = New DiagnosticService(listeners)
                diagnosticService.Register(miscService)

                Dim optionsService = workspace.Services.GetService(Of IOptionService)()

                Dim buffer = workspace.Documents.First().GetTextBuffer()

                Dim foregroundService = workspace.GetService(Of IForegroundNotificationService)()
                Dim provider = New DiagnosticsSquiggleTaggerProvider(optionsService, diagnosticService, foregroundService, listeners)
                Dim tagger = provider.CreateTagger(Of IErrorTag)(buffer)
                Using disposable = TryCast(tagger, IDisposable)
                    Dim analyzer = miscService.CreateIncrementalAnalyzer(workspace)
                    Await analyzer.AnalyzeSyntaxAsync(workspace.CurrentSolution.Projects.First().Documents.First(), CancellationToken.None).ConfigureAwait(True)

                    Await listener.CreateWaitTask().ConfigureAwait(True)

                    Dim snapshot = buffer.CurrentSnapshot
                    Dim spans = tagger.GetTags(snapshot.GetSnapshotSpanCollection()).ToImmutableArray()

                    Assert.True(spans.Count() > 0)
                    Assert.True(spans.All(Function(s) s.Span.Length > 0))
                End Using
            End Using
        End Function

        <WpfFact>
<<<<<<< HEAD
        Public Async Function TestMiscCSharpErrorSource() As Task
=======
        Public Async Function TestMiscCSharpErrorSource() As Tasks.Task
>>>>>>> 6c9a68d4
            Dim code = <code>
class 123 { }
                       </code>
            Using workspace = CSharpWorkspaceFactory.CreateWorkspaceFromLines(code.ToString())
                Dim miscService = New MiscellaneousDiagnosticAnalyzerService(
                    New TestDiagnosticAnalyzerService(DiagnosticExtensions.GetCompilerDiagnosticAnalyzersMap()),
                    New MockDiagnosticUpdateSourceRegistrationService())

                Dim buildTool = String.Empty

                AddHandler miscService.DiagnosticsUpdated, Sub(e, a)
                                                               Dim id = DirectCast(a.Id, BuildToolId)
                                                               buildTool = id.BuildTool
                                                           End Sub

                Dim analyzer = miscService.CreateIncrementalAnalyzer(workspace)
                Await analyzer.AnalyzeSyntaxAsync(workspace.CurrentSolution.Projects.First().Documents.First(), CancellationToken.None).ConfigureAwait(True)

                Assert.Equal(PredefinedBuildTools.Live, buildTool)
            End Using
        End Function

        <WpfFact>
        Public Async Function TestMiscVBErrorSource() As Task
            Dim code = <code>
Class 123
End Class
                       </code>
            Using workspace = VisualBasicWorkspaceFactory.CreateWorkspaceFromLines(code.ToString())
                Dim miscService = New MiscellaneousDiagnosticAnalyzerService(
                    New TestDiagnosticAnalyzerService(DiagnosticExtensions.GetCompilerDiagnosticAnalyzersMap()),
                    New MockDiagnosticUpdateSourceRegistrationService())

                Dim buildTool = String.Empty

                AddHandler miscService.DiagnosticsUpdated, Sub(e, a)
                                                               Dim id = DirectCast(a.Id, BuildToolId)
                                                               buildTool = id.BuildTool
                                                           End Sub

                Dim analyzer = miscService.CreateIncrementalAnalyzer(workspace)
                Await analyzer.AnalyzeSyntaxAsync(workspace.CurrentSolution.Projects.First().Documents.First(), CancellationToken.None).ConfigureAwait(True)

                Assert.Equal(PredefinedBuildTools.Live, buildTool)
            End Using
        End Function
    End Class
End Namespace<|MERGE_RESOLUTION|>--- conflicted
+++ resolved
@@ -62,11 +62,7 @@
         End Function
 
         <WpfFact>
-<<<<<<< HEAD
-        Public Async Function TestMiscCSharpErrorSource() As Task
-=======
         Public Async Function TestMiscCSharpErrorSource() As Tasks.Task
->>>>>>> 6c9a68d4
             Dim code = <code>
 class 123 { }
                        </code>
