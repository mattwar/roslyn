--- conflicted
+++ resolved
@@ -16,7 +16,6 @@
 {
     internal class SourceReferenceTreeItem : AbstractTreeItem, IComparable<SourceReferenceTreeItem>
     {
-<<<<<<< HEAD
         protected readonly Workspace _workspace;
         protected readonly DocumentId _documentId;
         protected readonly string _projectName;
@@ -30,7 +29,8 @@
 
         private static readonly ObjectPool<StringBuilder> s_filePathBuilderPool = new ObjectPool<StringBuilder>(() => new StringBuilder());
 
-        private SourceReferenceTreeItem(Document document, TextSpan sourceSpan, ushort glyphIndex, int commonPathElements = 0)
+        private SourceReferenceTreeItem(
+            Document document, TextSpan sourceSpan, ushort glyphIndex, int commonPathElements)
             : base(glyphIndex)
         {
             // We store the document ID, line and offset for navigation so that we
@@ -59,14 +59,10 @@
             _mappedOffset = succeeded ? spanInPrimaryBuffer.iStartIndex : _offset;
         }
 
-        public SourceReferenceTreeItem(Document document, TextSpan sourceSpan, ushort glyphIndex, int commonPathElements = 0, string displayText = null, bool includeFileLocation = false)
+        public SourceReferenceTreeItem(
+            Document document, TextSpan sourceSpan, ushort glyphIndex,
+            int commonPathElements, string displayText = null, bool includeFileLocation = false)
             : this(document, sourceSpan, glyphIndex, commonPathElements)
-=======
-        public SourceReferenceTreeItem(
-            Document document, TextSpan sourceSpan, ushort glyphIndex, int commonPathElements,
-            string displayText = null, bool includeFileLocation = false)
-            : base(document, sourceSpan, glyphIndex, commonPathElements)
->>>>>>> 10ef7cf1
         {
             if (displayText != null && !includeFileLocation)
             {
