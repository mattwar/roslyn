﻿// Copyright (c) Microsoft.  All Rights Reserved.  Licensed under the Apache License, Version 2.0.  See License.txt in the project root for license information.

using System;
using Microsoft.VisualStudio.Shell;
using System.IO;

namespace Roslyn.VisualStudio.Setup
{
    /// <summary>
    /// A <see cref="RegistrationAttribute"/> that provides binding redirects with all of the Roslyn settings we need.
    /// It's just a wrapper for <see cref="ProvideBindingRedirectionAttribute"/> that sets all the defaults rather than duplicating them.
    /// </summary>
    [AttributeUsage(AttributeTargets.Assembly, AllowMultiple = true)]
    internal sealed class ProvideRoslynBindingRedirectionAttribute : RegistrationAttribute
    {
        private readonly ProvideBindingRedirectionAttribute _redirectionAttribute;

        // We should include CodeBase attributes so they always are loaded from this extension
        public const bool GenerateCodeBase = true;

<<<<<<< HEAD
        public ProvideRoslynBindingRedirectionAttribute(string assemblyName)
=======
        public ProvideRoslynBindingRedirectionAttribute(string fileName)
>>>>>>> a4e6183e
        {
            // ProvideBindingRedirectionAttribute is sealed, so we can't inherit from it to provide defaults.
            // Instead, we'll do more of an aggregation pattern here.
            _redirectionAttribute = new ProvideBindingRedirectionAttribute
            {
                AssemblyName = Path.GetFileNameWithoutExtension(fileName),
                PublicKeyToken = "31BF3856AD364E35",
                OldVersionLowerBound = "0.7.0.0",
                OldVersionUpperBound = "1.2.0.0",

#if OFFICIAL_BUILD
                // If this is an official build we want to generate binding
                // redirects from our old versions to the release version 
                NewVersion = "1.2.0.0",
#else
                // Non-official builds get redirects to local 42.42.42.42,
                // which will only be built locally
                NewVersion = "42.42.42.42",
#endif

                GenerateCodeBase = GenerateCodeBase,
                CodeBase = fileName,
            };
        }

        public override void Register(RegistrationContext context)
        {
            _redirectionAttribute.Register(context);

            // Opt into overriding the devenv.exe.config binding redirect
            using (var key = context.CreateKey(@"RuntimeConfiguration\dependentAssembly\bindingRedirection\" + _redirectionAttribute.Guid.ToString("B").ToUpperInvariant()))
            {
                key.SetValue("isPkgDefOverrideEnabled", true);
            }
        }

        public override void Unregister(RegistrationContext context)
        {
            _redirectionAttribute.Unregister(context);
        }

    }
}<|MERGE_RESOLUTION|>--- conflicted
+++ resolved
@@ -18,11 +18,7 @@
         // We should include CodeBase attributes so they always are loaded from this extension
         public const bool GenerateCodeBase = true;
 
-<<<<<<< HEAD
-        public ProvideRoslynBindingRedirectionAttribute(string assemblyName)
-=======
         public ProvideRoslynBindingRedirectionAttribute(string fileName)
->>>>>>> a4e6183e
         {
             // ProvideBindingRedirectionAttribute is sealed, so we can't inherit from it to provide defaults.
             // Instead, we'll do more of an aggregation pattern here.
